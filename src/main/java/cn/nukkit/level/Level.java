package cn.nukkit.level;

import cn.nukkit.Player;
import cn.nukkit.Server;
import cn.nukkit.block.*;
import cn.nukkit.blockentity.BlockEntity;
import cn.nukkit.entity.Entity;
import cn.nukkit.entity.item.EntityItem;
import cn.nukkit.entity.item.EntityXPOrb;
import cn.nukkit.entity.projectile.EntityArrow;
import cn.nukkit.entity.weather.EntityLightning;
import cn.nukkit.event.block.BlockBreakEvent;
import cn.nukkit.event.block.BlockPlaceEvent;
import cn.nukkit.event.block.BlockUpdateEvent;
import cn.nukkit.event.level.*;
import cn.nukkit.event.player.PlayerInteractEvent;
import cn.nukkit.event.player.PlayerInteractEvent.Action;
import cn.nukkit.event.weather.LightningStrikeEvent;
import cn.nukkit.item.Item;
import cn.nukkit.item.ItemBlock;
import cn.nukkit.item.ItemBucket;
import cn.nukkit.item.ItemID;
import cn.nukkit.item.enchantment.Enchantment;
import cn.nukkit.level.format.Chunk;
import cn.nukkit.level.format.ChunkSection;
import cn.nukkit.level.format.FullChunk;
import cn.nukkit.level.format.LevelProvider;
import cn.nukkit.level.format.anvil.Anvil;
import cn.nukkit.level.format.generic.BaseFullChunk;
import cn.nukkit.level.format.generic.BaseLevelProvider;
import cn.nukkit.level.format.generic.EmptyChunkSection;
import cn.nukkit.level.format.leveldb.LevelDB;
import cn.nukkit.level.format.mcregion.McRegion;
import cn.nukkit.level.generator.Generator;
import cn.nukkit.level.generator.PopChunkManager;
import cn.nukkit.level.generator.task.GenerationTask;
import cn.nukkit.level.generator.task.LightPopulationTask;
import cn.nukkit.level.generator.task.PopulationTask;
import cn.nukkit.level.particle.DestroyBlockParticle;
import cn.nukkit.level.particle.Particle;
import cn.nukkit.math.*;
import cn.nukkit.math.BlockFace.Plane;
import cn.nukkit.metadata.BlockMetadataStore;
import cn.nukkit.metadata.MetadataValue;
import cn.nukkit.metadata.Metadatable;
import cn.nukkit.nbt.NBTIO;
import cn.nukkit.nbt.tag.*;
import cn.nukkit.network.protocol.*;
import cn.nukkit.plugin.Plugin;
import cn.nukkit.potion.Effect;
import cn.nukkit.scheduler.AsyncTask;
import cn.nukkit.scheduler.BlockUpdateScheduler;
import cn.nukkit.timings.LevelTimings;
import cn.nukkit.utils.*;
import co.aikar.timings.Timings;
import co.aikar.timings.TimingsHistory;
import com.google.common.base.Preconditions;
import it.unimi.dsi.fastutil.ints.Int2IntMap;
import it.unimi.dsi.fastutil.ints.Int2IntOpenHashMap;
import it.unimi.dsi.fastutil.ints.Int2ObjectMap;
import it.unimi.dsi.fastutil.ints.Int2ObjectOpenHashMap;
import it.unimi.dsi.fastutil.longs.*;
import it.unimi.dsi.fastutil.objects.ObjectIterator;

import java.io.File;
import java.io.IOException;
import java.lang.ref.SoftReference;
import java.util.*;
import java.util.concurrent.*;

/**
 * author: MagicDroidX Nukkit Project
 */
public class Level implements ChunkManager, Metadatable {

    private static int levelIdCounter = 1;
    private static int chunkLoaderCounter = 1;
    public static int COMPRESSION_LEVEL = 8;

    public static final int BLOCK_UPDATE_NORMAL = 1;
    public static final int BLOCK_UPDATE_RANDOM = 2;
    public static final int BLOCK_UPDATE_SCHEDULED = 3;
    public static final int BLOCK_UPDATE_WEAK = 4;
    public static final int BLOCK_UPDATE_TOUCH = 5;
    public static final int BLOCK_UPDATE_REDSTONE = 6;
    public static final int BLOCK_UPDATE_TICK = 7;

    public static final int TIME_DAY = 0;
    public static final int TIME_NOON = 6000;
    public static final int TIME_SUNSET = 12000;
    public static final int TIME_NIGHT = 14000;
    public static final int TIME_MIDNIGHT = 18000;
    public static final int TIME_SUNRISE = 23000;

    public static final int TIME_FULL = 24000;

    public static final int DIMENSION_OVERWORLD = 0;
    public static final int DIMENSION_NETHER = 1;
    public static final int DIMENSION_THE_END = 2;

    // Lower values use less memory
    public static final int MAX_BLOCK_CACHE = 512;

    // The blocks that can randomly tick
    private static final boolean[] randomTickBlocks = new boolean[Block.MAX_BLOCK_ID];

    static {
        randomTickBlocks[Block.GRASS] = true;
        randomTickBlocks[Block.FARMLAND] = true;
        randomTickBlocks[Block.MYCELIUM] = true;
        randomTickBlocks[Block.SAPLING] = true;
        randomTickBlocks[Block.LEAVES] = true;
        randomTickBlocks[Block.LEAVES2] = true;
        randomTickBlocks[Block.SNOW_LAYER] = true;
        randomTickBlocks[Block.ICE] = true;
        randomTickBlocks[Block.LAVA] = true;
        randomTickBlocks[Block.STILL_LAVA] = true;
        randomTickBlocks[Block.CACTUS] = true;
        randomTickBlocks[Block.BEETROOT_BLOCK] = true;
        randomTickBlocks[Block.CARROT_BLOCK] = true;
        randomTickBlocks[Block.POTATO_BLOCK] = true;
        randomTickBlocks[Block.MELON_STEM] = true;
        randomTickBlocks[Block.PUMPKIN_STEM] = true;
        randomTickBlocks[Block.WHEAT_BLOCK] = true;
        randomTickBlocks[Block.SUGARCANE_BLOCK] = true;
        randomTickBlocks[Block.RED_MUSHROOM] = true;
        randomTickBlocks[Block.BROWN_MUSHROOM] = true;
        randomTickBlocks[Block.NETHER_WART_BLOCK] = true;
        randomTickBlocks[Block.FIRE] = true;
        randomTickBlocks[Block.GLOWING_REDSTONE_ORE] = true;
        randomTickBlocks[Block.COCOA_BLOCK] = true;
        randomTickBlocks[Block.CORAL_FAN] = true;
        randomTickBlocks[Block.CORAL_FAN_DEAD] = true;
        randomTickBlocks[Block.BLOCK_KELP] = true;
        randomTickBlocks[Block.SWEET_BERRY_BUSH] = true;
        randomTickBlocks[Block.TURTLE_EGG] = true;
        randomTickBlocks[Block.BAMBOO] = true;
        randomTickBlocks[Block.BAMBOO_SAPLING] = true;
    }

    private final Long2ObjectOpenHashMap<BlockEntity> blockEntities = new Long2ObjectOpenHashMap<>();

    private final Long2ObjectOpenHashMap<Player> players = new Long2ObjectOpenHashMap<>();

    private final Long2ObjectOpenHashMap<Entity> entities = new Long2ObjectOpenHashMap<>();

    public final Long2ObjectOpenHashMap<Entity> updateEntities = new Long2ObjectOpenHashMap<>();

    private final ConcurrentLinkedQueue<BlockEntity> updateBlockEntities = new ConcurrentLinkedQueue<>();

    private boolean cacheChunks = false;

    private final Server server;

    private final int levelId;

    private LevelProvider provider;

    private final Int2ObjectOpenHashMap<ChunkLoader> loaders = new Int2ObjectOpenHashMap<>();

    private final Int2IntMap loaderCounter = new Int2IntOpenHashMap();

    private final Long2ObjectOpenHashMap<Map<Integer, ChunkLoader>> chunkLoaders = new Long2ObjectOpenHashMap<>();

    private final Long2ObjectOpenHashMap<Map<Integer, Player>> playerLoaders = new Long2ObjectOpenHashMap<>();

    private final Long2ObjectOpenHashMap<Deque<DataPacket>> chunkPackets = new Long2ObjectOpenHashMap<>();

    private final Long2LongMap unloadQueue = Long2LongMaps.synchronize(new Long2LongOpenHashMap());

    private float time;
    public boolean stopTime;

    public float skyLightSubtracted;

    private String folderName;

    private Vector3 mutableBlock;

    // Avoid OOM, gc'd references result in whole chunk being sent (possibly higher cpu)
    private final Long2ObjectOpenHashMap<SoftReference<Map<Character, Object>>> changedBlocks = new Long2ObjectOpenHashMap<>();
    // Storing the vector is redundant
    private final Object changeBlocksPresent = new Object();
    // Storing extra blocks past 512 is redundant
    private final Map<Character, Object> changeBlocksFullMap = new HashMap<Character, Object>() {
        @Override
        public int size() {
            return Character.MAX_VALUE;
        }
    };


    private final BlockUpdateScheduler updateQueue;
    private final Queue<Vector3> normalUpdateQueue = new ConcurrentLinkedDeque<>();
//    private final TreeSet<BlockUpdateEntry> updateQueue = new TreeSet<>();
//    private final List<BlockUpdateEntry> nextTickUpdates = Lists.newArrayList();
    //private final Map<BlockVector3, Integer> updateQueueIndex = new HashMap<>();

    private final ConcurrentMap<Long, Int2ObjectMap<Player>> chunkSendQueue = new ConcurrentHashMap<>();
    private final LongSet chunkSendTasks = new LongOpenHashSet();

    private final Long2ObjectOpenHashMap<Boolean> chunkPopulationQueue = new Long2ObjectOpenHashMap<>();
    private final Long2ObjectOpenHashMap<Boolean> chunkPopulationLock = new Long2ObjectOpenHashMap<>();
    private final Long2ObjectOpenHashMap<Boolean> chunkGenerationQueue = new Long2ObjectOpenHashMap<>();
    private int chunkGenerationQueueSize = 8;
    private int chunkPopulationQueueSize = 2;

    private boolean autoSave;

    private BlockMetadataStore blockMetadata;

    private boolean useSections;

    private Position temporalPosition;
    private Vector3 temporalVector;

    public int sleepTicks = 0;

    private int chunkTickRadius;
    private final Long2IntMap chunkTickList = new Long2IntOpenHashMap();
    private int chunksPerTicks;
    private boolean clearChunksOnTick;

    private int updateLCG = ThreadLocalRandom.current().nextInt();

    private static final int LCG_CONSTANT = 1013904223;

    public LevelTimings timings;

    private int tickRate;
    public int tickRateTime = 0;
    public int tickRateCounter = 0;

    private Class<? extends Generator> generatorClass;
    private IterableThreadLocal<Generator> generators = new IterableThreadLocal<Generator>() {
        @Override
        public Generator init() {
            try {
                Generator generator = generatorClass.getConstructor(Map.class).newInstance(provider.getGeneratorOptions());
                NukkitRandom rand = new NukkitRandom(getSeed());
                ChunkManager manager;
                if (Server.getInstance().isPrimaryThread()) {
                    generator.init(Level.this, rand);
                }
                generator.init(new PopChunkManager(getSeed()), rand);
                return generator;
            } catch (Throwable e) {
                e.printStackTrace();
                return null;
            }
        }
    };

    private boolean raining = false;
    private int rainTime = 0;
    private boolean thundering = false;
    private int thunderTime = 0;

    private long levelCurrentTick = 0;

    private int dimension;

    public GameRules gameRules;

    public Level(Server server, String name, String path, Class<? extends LevelProvider> provider) {
        this.levelId = levelIdCounter++;
        this.blockMetadata = new BlockMetadataStore(this);
        this.server = server;
        this.autoSave = server.getAutoSave();

        boolean convert = provider == McRegion.class || provider == LevelDB.class;
        try {
            if (convert) {
                String newPath = new File(path).getParent() + "/" + name + ".old/";
                new File(path).renameTo(new File(newPath));
                this.provider = provider.getConstructor(Level.class, String.class).newInstance(this, newPath);
            } else {
                this.provider = provider.getConstructor(Level.class, String.class).newInstance(this, path);
            }
        } catch (Exception e) {
            throw new LevelException("Caused by " + Utils.getExceptionMessage(e));
        }

        this.timings = new LevelTimings(this);

        if (convert) {
            this.server.getLogger().info(this.server.getLanguage().translateString("nukkit.level.updating",
                    TextFormat.GREEN + this.provider.getName() + TextFormat.WHITE));
            LevelProvider old = this.provider;
            try {
                this.provider = new LevelProviderConverter(this, path)
                        .from(old)
                        .to(Anvil.class)
                        .perform();
            } catch (IOException e) {
                throw new RuntimeException(e);
            }
            old.close();
        }

        this.provider.updateLevelName(name);

        this.server.getLogger().info(this.server.getLanguage().translateString("nukkit.level.preparing",
                TextFormat.GREEN + this.provider.getName() + TextFormat.WHITE));

        this.generatorClass = Generator.getGenerator(this.provider.getGenerator());

        try {
            this.useSections = (boolean) provider.getMethod("usesChunkSection").invoke(null);
        } catch (Exception e) {
            throw new RuntimeException(e);
        }

        this.folderName = name;
        this.time = this.provider.getTime();

        this.raining = this.provider.isRaining();
        this.rainTime = this.provider.getRainTime();
        if (this.rainTime <= 0) {
            setRainTime(ThreadLocalRandom.current().nextInt(168000) + 12000);
        }

        this.thundering = this.provider.isThundering();
        this.thunderTime = this.provider.getThunderTime();
        if (this.thunderTime <= 0) {
            setThunderTime(ThreadLocalRandom.current().nextInt(168000) + 12000);
        }

        this.levelCurrentTick = this.provider.getCurrentTick();
        this.updateQueue = new BlockUpdateScheduler(this, levelCurrentTick);

        this.chunkTickRadius = Math.min(this.server.getViewDistance(),
                Math.max(1, this.server.getConfig("chunk-ticking.tick-radius", 4)));
        this.chunksPerTicks = this.server.getConfig("chunk-ticking.per-tick", 40);
        this.chunkGenerationQueueSize = this.server.getConfig("chunk-generation.queue-size", 8);
        this.chunkPopulationQueueSize = this.server.getConfig("chunk-generation.population-queue-size", 2);
        this.chunkTickList.clear();
        this.clearChunksOnTick = this.server.getConfig("chunk-ticking.clear-tick-list", true);
        this.cacheChunks = this.server.getConfig("chunk-sending.cache-chunks", false);
        this.temporalPosition = new Position(0, 0, 0, this);
        this.temporalVector = new Vector3(0, 0, 0);
        this.tickRate = 1;

        this.skyLightSubtracted = this.calculateSkylightSubtracted(1);
    }

    public static long chunkHash(int x, int z) {
        return (((long) x) << 32) | (z & 0xffffffffL);
    }

    public static long blockHash(int x, int y, int z) {
        if (y < 0 || y >= 256) {
            throw new IllegalArgumentException("Y coordinate y is out of range!");
        }
        return (((long) x & (long) 0xFFFFFFF) << 36) | (((long) y & (long) 0xFF) << 28) | ((long) z & (long) 0xFFFFFFF);
    }

    public static char localBlockHash(double x, double y, double z) {
        byte hi = (byte) (((int) x & 15) + (((int) z & 15) << 4));
        byte lo = (byte) y;
        return (char) (((hi & 0xFF) << 8) | (lo & 0xFF));
    }

    public static Vector3 getBlockXYZ(long chunkHash, char blockHash) {
        int hi = (byte) (blockHash >>> 8);
        int lo = (byte) blockHash;
        int y = lo & 0xFF;
        int x = (hi & 0xF) + (getHashX(chunkHash) << 4);
        int z = ((hi >> 4) & 0xF) + (getHashZ(chunkHash) << 4);
        return new Vector3(x, y, z);
    }

    public static int chunkBlockHash(int x, int y, int z) {
        return (x << 12) | (z << 8) | y;
    }

    public static int getHashX(long hash) {
        return (int) (hash >> 32);
    }

    public static int getHashZ(long hash) {
        return (int) hash;
    }

    public static Vector3 getBlockXYZ(BlockVector3 hash) {
        return new Vector3(hash.x, hash.y, hash.z);
    }

    public static Chunk.Entry getChunkXZ(long hash) {
        return new Chunk.Entry(getHashX(hash), getHashZ(hash));
    }

    public static int generateChunkLoaderId(ChunkLoader loader) {
        if (loader.getLoaderId() == 0) {
            return chunkLoaderCounter++;
        } else {
            throw new IllegalStateException("ChunkLoader has a loader id already assigned: " + loader.getLoaderId());
        }
    }

    public int getTickRate() {
        return tickRate;
    }

    public int getTickRateTime() {
        return tickRateTime;
    }

    public void setTickRate(int tickRate) {
        this.tickRate = tickRate;
    }

    public void initLevel() {
        Generator generator = generators.get();
        this.dimension = generator.getDimension();
        this.gameRules = this.provider.getGamerules();
    }

    public Generator getGenerator() {
        return generators.get();
    }

    public BlockMetadataStore getBlockMetadata() {
        return this.blockMetadata;
    }

    public Server getServer() {
        return server;
    }

    final public LevelProvider getProvider() {
        return this.provider;
    }

    final public int getId() {
        return this.levelId;
    }

    public void close() {
        if (this.getAutoSave()) {
            this.save(true);
        }

        this.provider.close();
        this.provider = null;
        this.blockMetadata = null;
        this.temporalPosition = null;
        this.server.getLevels().remove(this.levelId);
        this.generators.clean();
    }

    public void addSound(Vector3 pos, Sound sound) {
        this.addSound(pos, sound, 1, 1, (Player[]) null);
    }

    public void addSound(Vector3 pos, Sound sound, float volume, float pitch) {
        this.addSound(pos, sound, volume, pitch, (Player[]) null);
    }

    public void addSound(Vector3 pos, Sound sound, float volume, float pitch, Collection<Player> players) {
        this.addSound(pos, sound, volume, pitch, players.toArray(new Player[0]));
    }

    public void addSound(Vector3 pos, Sound sound, float volume, float pitch, Player... players) {
        Preconditions.checkArgument(volume >= 0 && volume <= 1, "Sound volume must be between 0 and 1");
        Preconditions.checkArgument(pitch >= 0, "Sound pitch must be higher than 0");

        PlaySoundPacket packet = new PlaySoundPacket();
        packet.name = sound.getSound();
        packet.volume = volume;
        packet.pitch = pitch;
        packet.x = pos.getFloorX();
        packet.y = pos.getFloorY();
        packet.z = pos.getFloorZ();

        if (players == null || players.length == 0) {
            addChunkPacket(pos.getFloorX() >> 4, pos.getFloorZ() >> 4, packet);
        } else {
            Server.broadcastPacket(players, packet);
        }
    }

    public void addLevelSoundEvent(Vector3 pos, int type, int data, int entityType) {
        addLevelSoundEvent(pos, type, data, entityType, false, false);
    }

    public void addLevelSoundEvent(Vector3 pos, int type, int data, int entityType, boolean isBaby, boolean isGlobal) {
        String identifier = AddEntityPacket.LEGACY_IDS.getOrDefault(entityType, ":");
        addLevelSoundEvent(pos, type, data, identifier, isBaby, isGlobal);
    }

    public void addLevelSoundEvent(Vector3 pos, int type) {
        this.addLevelSoundEvent(pos, type, -1);
    }

    /**
     * Broadcasts sound to players
     *
     * @param pos  position where sound should be played
     * @param type ID of the sound from {@link cn.nukkit.network.protocol.LevelSoundEventPacket}
     * @param data generic data that can affect sound
     */
    public void addLevelSoundEvent(Vector3 pos, int type, int data) {
        this.addLevelSoundEvent(pos, type, data, ":", false, false);
    }

    public void addLevelSoundEvent(Vector3 pos, int type, int data, String identifier, boolean isBaby, boolean isGlobal) {
        LevelSoundEventPacket pk = new LevelSoundEventPacket();
        pk.sound = type;
        pk.extraData = data;
        pk.entityIdentifier = identifier;
        pk.x = (float) pos.x;
        pk.y = (float) pos.y;
        pk.z = (float) pos.z;
        pk.isGlobal = isGlobal;
        pk.isBabyMob = isBaby;

        this.addChunkPacket(pos.getFloorX() >> 4, pos.getFloorZ() >> 4, pk);
    }

    public void addParticle(Particle particle) {
        this.addParticle(particle, (Player[]) null);
    }

    public void addParticle(Particle particle, Player player) {
        this.addParticle(particle, new Player[]{player});
    }

    public void addParticle(Particle particle, Player[] players) {
        DataPacket[] packets = particle.encode();

        if (players == null) {
            if (packets != null) {
                for (DataPacket packet : packets) {
                    this.addChunkPacket((int) particle.x >> 4, (int) particle.z >> 4, packet);
                }
            }
        } else {
            if (packets != null) {
                if (packets.length == 1) {
                    Server.broadcastPacket(players, packets[0]);
                } else {
                    this.server.batchPackets(players, packets, false);
                }
            }
        }
    }

    public void addParticle(Particle particle, Collection<Player> players) {
        this.addParticle(particle, players.toArray(new Player[0]));
    }

    public void addParticleEffect(Vector3 pos, ParticleEffect particleEffect) {
        this.addParticleEffect(pos, particleEffect, -1, this.dimension, (Player[]) null);
    }

    public void addParticleEffect(Vector3 pos, ParticleEffect particleEffect, long uniqueEntityId) {
        this.addParticleEffect(pos, particleEffect, uniqueEntityId, this.dimension, (Player[]) null);
    }

    public void addParticleEffect(Vector3 pos, ParticleEffect particleEffect, long uniqueEntityId, int dimensionId) {
        this.addParticleEffect(pos, particleEffect, uniqueEntityId, dimensionId, (Player[]) null);
    }

    public void addParticleEffect(Vector3 pos, ParticleEffect particleEffect, long uniqueEntityId, int dimensionId, Collection<Player> players) {
        this.addParticleEffect(pos, particleEffect, uniqueEntityId, dimensionId, players.toArray(new Player[0]));
    }

    public void addParticleEffect(Vector3 pos, ParticleEffect particleEffect, long uniqueEntityId, int dimensionId, Player... players) {
        this.addParticleEffect(pos.asVector3f(), particleEffect.getIdentifier(), uniqueEntityId, dimensionId, players);
    }

    public void addParticleEffect(Vector3f pos, String identifier, long uniqueEntityId, int dimensionId, Player... players) {
        SpawnParticleEffectPacket pk = new SpawnParticleEffectPacket();
        pk.identifier = identifier;
        pk.uniqueEntityId = uniqueEntityId;
        pk.dimensionId = dimensionId;
        pk.position = pos;

        if (players == null || players.length == 0) {
            addChunkPacket(pos.getFloorX() >> 4, pos.getFloorZ() >> 4, pk);
        } else {
            Server.broadcastPacket(players, pk);
        }
    }

    public boolean getAutoSave() {
        return this.autoSave;
    }

    public void setAutoSave(boolean autoSave) {
        this.autoSave = autoSave;
    }

    public boolean unload() {
        return this.unload(false);
    }

    public boolean unload(boolean force) {
        LevelUnloadEvent ev = new LevelUnloadEvent(this);

        if (this == this.server.getDefaultLevel() && !force) {
            ev.setCancelled();
        }

        this.server.getPluginManager().callEvent(ev);

        if (!force && ev.isCancelled()) {
            return false;
        }

        this.server.getLogger().info(this.server.getLanguage().translateString("nukkit.level.unloading",
                TextFormat.GREEN + this.getName() + TextFormat.WHITE));
        Level defaultLevel = this.server.getDefaultLevel();

        for (Player player : new ArrayList<>(this.getPlayers().values())) {
            if (this == defaultLevel || defaultLevel == null) {
                player.close(player.getLeaveMessage(), "Forced default level unload");
            } else {
                player.teleport(this.server.getDefaultLevel().getSafeSpawn());
            }
        }

        if (this == defaultLevel) {
            this.server.setDefaultLevel(null);
        }

        this.close();

        return true;
    }

    public Map<Integer, Player> getChunkPlayers(int chunkX, int chunkZ) {
        long index = Level.chunkHash(chunkX, chunkZ);
        if (this.playerLoaders.containsKey(index)) {
            return new HashMap<>(this.playerLoaders.get(index));
        } else {
            return new HashMap<>();
        }
    }

    public ChunkLoader[] getChunkLoaders(int chunkX, int chunkZ) {
        long index = Level.chunkHash(chunkX, chunkZ);
        if (this.chunkLoaders.containsKey(index)) {
            return this.chunkLoaders.get(index).values().toArray(new ChunkLoader[0]);
        } else {
            return new ChunkLoader[0];
        }
    }

    public void addChunkPacket(int chunkX, int chunkZ, DataPacket packet) {
        long index = Level.chunkHash(chunkX, chunkZ);
        synchronized (chunkPackets) {
            Deque<DataPacket> packets = chunkPackets.computeIfAbsent(index, i -> new ArrayDeque<>());
            packets.add(packet);
        }
    }

    public void registerChunkLoader(ChunkLoader loader, int chunkX, int chunkZ) {
        this.registerChunkLoader(loader, chunkX, chunkZ, true);
    }

    public void registerChunkLoader(ChunkLoader loader, int chunkX, int chunkZ, boolean autoLoad) {
        int hash = loader.getLoaderId();
        long index = Level.chunkHash(chunkX, chunkZ);
        if (!this.chunkLoaders.containsKey(index)) {
            this.chunkLoaders.put(index, new HashMap<>());
            this.playerLoaders.put(index, new HashMap<>());
        } else if (this.chunkLoaders.get(index).containsKey(hash)) {
            return;
        }

        this.chunkLoaders.get(index).put(hash, loader);
        if (loader instanceof Player) {
            this.playerLoaders.get(index).put(hash, (Player) loader);
        }

        if (!this.loaders.containsKey(hash)) {
            this.loaderCounter.put(hash, 1);
            this.loaders.put(hash, loader);
        } else {
            this.loaderCounter.put(hash, this.loaderCounter.get(hash) + 1);
        }

        this.cancelUnloadChunkRequest(hash);

        if (autoLoad) {
            this.loadChunk(chunkX, chunkZ);
        }
    }

    public void unregisterChunkLoader(ChunkLoader loader, int chunkX, int chunkZ) {
        int hash = loader.getLoaderId();
        long index = Level.chunkHash(chunkX, chunkZ);
        Map<Integer, ChunkLoader> chunkLoadersIndex = this.chunkLoaders.get(index);
        if (chunkLoadersIndex != null) {
            ChunkLoader oldLoader = chunkLoadersIndex.remove(hash);
            if (oldLoader != null) {
                if (chunkLoadersIndex.isEmpty()) {
                    this.chunkLoaders.remove(index);
                    this.playerLoaders.remove(index);
                    this.unloadChunkRequest(chunkX, chunkZ, true);
                } else {
                    Map<Integer, Player> playerLoadersIndex = this.playerLoaders.get(index);
                    playerLoadersIndex.remove(hash);
                }

                int count = this.loaderCounter.get(hash);
                if (--count == 0) {
                    this.loaderCounter.remove(hash);
                    this.loaders.remove(hash);
                } else {
                    this.loaderCounter.put(hash, count);
                }
            }
        }
    }

    public void checkTime() {
        if (!this.stopTime) {
            this.time += tickRate;
        }
    }

    public void sendTime(Player... players) {
        /*if (this.stopTime) { //TODO
            SetTimePacket pk0 = new SetTimePacket();
            pk0.time = (int) this.time;
            player.dataPacket(pk0);
        }*/

        SetTimePacket pk = new SetTimePacket();
        pk.time = (int) this.time;

        Server.broadcastPacket(players, pk);
    }

    public void sendTime() {
        sendTime(this.players.values().toArray(new Player[0]));
    }

    public GameRules getGameRules() {
        return gameRules;
    }

    public void doTick(int currentTick) {
        this.timings.doTick.startTiming();

        updateBlockLight(lightQueue);
        this.checkTime();

        if (stopTime) {
            this.sendTime();
        }

        // Tick Weather
        if (gameRules.getBoolean(GameRule.DO_WEATHER_CYCLE)) {
            this.rainTime--;
            if (this.rainTime <= 0) {
                if (!this.setRaining(!this.raining)) {
                    if (this.raining) {
                        setRainTime(ThreadLocalRandom.current().nextInt(12000) + 12000);
                    } else {
                        setRainTime(ThreadLocalRandom.current().nextInt(168000) + 12000);
                    }
                }
            }

            this.thunderTime--;
            if (this.thunderTime <= 0) {
                if (!this.setThundering(!this.thundering)) {
                    if (this.thundering) {
                        setThunderTime(ThreadLocalRandom.current().nextInt(12000) + 3600);
                    } else {
                        setThunderTime(ThreadLocalRandom.current().nextInt(168000) + 12000);
                    }
                }
            }

            if (this.isThundering()) {
                Map<Long, ? extends FullChunk> chunks = getChunks();
                if (chunks instanceof Long2ObjectOpenHashMap) {
                    Long2ObjectOpenHashMap<? extends FullChunk> fastChunks = (Long2ObjectOpenHashMap) chunks;
                    ObjectIterator<? extends Long2ObjectMap.Entry<? extends FullChunk>> iter = fastChunks.long2ObjectEntrySet().fastIterator();
                    while (iter.hasNext()) {
                        Long2ObjectMap.Entry<? extends FullChunk> entry = iter.next();
                        performThunder(entry.getLongKey(), entry.getValue());
                    }
                } else {
                    for (Map.Entry<Long, ? extends FullChunk> entry : getChunks().entrySet()) {
                        performThunder(entry.getKey(), entry.getValue());
                    }
                }
            }
        }

        this.skyLightSubtracted = this.calculateSkylightSubtracted(1);

        this.levelCurrentTick++;

        this.unloadChunks();
        this.timings.doTickPending.startTiming();

        int polled = 0;

        this.updateQueue.tick(this.getCurrentTick());
        this.timings.doTickPending.stopTiming();

        while (!this.normalUpdateQueue.isEmpty()) {
            Block block = getBlock(this.normalUpdateQueue.poll());
            BlockUpdateEvent event = new BlockUpdateEvent(block);
            this.server.getPluginManager().callEvent(event);

            if (!event.isCancelled()) {
                block.onUpdate(BLOCK_UPDATE_NORMAL);
            }
        }

        TimingsHistory.entityTicks += this.updateEntities.size();
        this.timings.entityTick.startTiming();

        if (!this.updateEntities.isEmpty()) {
            for (long id : new ArrayList<>(this.updateEntities.keySet())) {
                Entity entity = this.updateEntities.get(id);
                if (entity == null) {
                    this.updateEntities.remove(id);
                    continue;
                }
                if (entity.closed || !entity.onUpdate(currentTick)) {
                    this.updateEntities.remove(id);
                }
            }
        }
        this.timings.entityTick.stopTiming();

        TimingsHistory.tileEntityTicks += this.updateBlockEntities.size();
        this.timings.blockEntityTick.startTiming();
        this.updateBlockEntities.removeIf(blockEntity -> !blockEntity.isValid() || !blockEntity.onUpdate());
        this.timings.blockEntityTick.stopTiming();

        this.timings.tickChunks.startTiming();
        this.tickChunks();
        this.timings.tickChunks.stopTiming();

        synchronized (changedBlocks) {
            if (!this.changedBlocks.isEmpty()) {
                if (!this.players.isEmpty()) {
                    ObjectIterator<Long2ObjectMap.Entry<SoftReference<Map<Character, Object>>>> iter = changedBlocks.long2ObjectEntrySet().fastIterator();
                    while (iter.hasNext()) {
                        Long2ObjectMap.Entry<SoftReference<Map<Character, Object>>> entry = iter.next();
                        long index = entry.getLongKey();
                        Map<Character, Object> blocks = entry.getValue().get();
                        int chunkX = Level.getHashX(index);
                        int chunkZ = Level.getHashZ(index);
                        if (blocks == null || blocks.size() > MAX_BLOCK_CACHE) {
                            FullChunk chunk = this.getChunk(chunkX, chunkZ);
                            for (Player p : this.getChunkPlayers(chunkX, chunkZ).values()) {
                                p.onChunkChanged(chunk);
                            }
                        } else {
                            Collection<Player> toSend = this.getChunkPlayers(chunkX, chunkZ).values();
                            Player[] playerArray = toSend.toArray(new Player[0]);
                            Vector3[] blocksArray = new Vector3[blocks.size()];
                            int i = 0;
                            for (char blockHash : blocks.keySet()) {
                                Vector3 hash = getBlockXYZ(index, blockHash);
                                blocksArray[i++] = hash;
                            }
                            this.sendBlocks(playerArray, blocksArray, UpdateBlockPacket.FLAG_ALL);
                        }
                    }
                }

                this.changedBlocks.clear();
            }
        }

        this.processChunkRequest();

        if (this.sleepTicks > 0 && --this.sleepTicks <= 0) {
            this.checkSleep();
        }

        synchronized (chunkPackets) {
            for (long index : this.chunkPackets.keySet()) {
                int chunkX = Level.getHashX(index);
                int chunkZ = Level.getHashZ(index);
                Player[] chunkPlayers = this.getChunkPlayers(chunkX, chunkZ).values().toArray(new Player[0]);
                if (chunkPlayers.length > 0) {
                    for (DataPacket pk : this.chunkPackets.get(index)) {
                        Server.broadcastPacket(chunkPlayers, pk);
                    }
                }
            }
            this.chunkPackets.clear();
        }

        if (gameRules.isStale()) {
            GameRulesChangedPacket packet = new GameRulesChangedPacket();
            packet.gameRules = gameRules;
            Server.broadcastPacket(players.values().toArray(new Player[0]), packet);
            gameRules.refresh();
        }

        this.timings.doTick.stopTiming();
    }

    private void performThunder(long index, FullChunk chunk) {
        if (areNeighboringChunksLoaded(index)) return;
        if (ThreadLocalRandom.current().nextInt(10000) == 0) {
            int LCG = this.getUpdateLCG() >> 2;

            int chunkX = chunk.getX() * 16;
            int chunkZ = chunk.getZ() * 16;
            Vector3 vector = this.adjustPosToNearbyEntity(new Vector3(chunkX + (LCG & 0xf), 0, chunkZ + (LCG >> 8 & 0xf)));

            int bId = this.getBlockIdAt(vector.getFloorX(), vector.getFloorY(), vector.getFloorZ());
            if (bId != Block.TALL_GRASS && bId != Block.WATER)
                vector.y += 1;
            CompoundTag nbt = new CompoundTag()
                    .putList(new ListTag<DoubleTag>("Pos").add(new DoubleTag("", vector.x))
                            .add(new DoubleTag("", vector.y)).add(new DoubleTag("", vector.z)))
                    .putList(new ListTag<DoubleTag>("Motion").add(new DoubleTag("", 0))
                            .add(new DoubleTag("", 0)).add(new DoubleTag("", 0)))
                    .putList(new ListTag<FloatTag>("Rotation").add(new FloatTag("", 0))
                            .add(new FloatTag("", 0)));

            EntityLightning bolt = new EntityLightning(chunk, nbt);
            LightningStrikeEvent ev = new LightningStrikeEvent(this, bolt);
            getServer().getPluginManager().callEvent(ev);
            if (!ev.isCancelled()) {
                bolt.spawnToAll();
            } else {
                bolt.setEffect(false);
            }

            this.addLevelSoundEvent(vector, LevelSoundEventPacket.SOUND_THUNDER, -1, EntityLightning.NETWORK_ID);
            this.addLevelSoundEvent(vector, LevelSoundEventPacket.SOUND_EXPLODE, -1, EntityLightning.NETWORK_ID);
        }
    }

    public Vector3 adjustPosToNearbyEntity(Vector3 pos) {
        pos.y = this.getHighestBlockAt(pos.getFloorX(), pos.getFloorZ());
        AxisAlignedBB axisalignedbb = new SimpleAxisAlignedBB(pos.x, pos.y, pos.z, pos.getX(), 255, pos.getZ()).expand(3, 3, 3);
        List<Entity> list = new ArrayList<>();

        for (Entity entity : this.getCollidingEntities(axisalignedbb)) {
            if (entity.isAlive() && canBlockSeeSky(entity)) {
                list.add(entity);
            }
        }

        if (!list.isEmpty()) {
            return list.get(ThreadLocalRandom.current().nextInt(list.size())).getPosition();
        } else {
            if (pos.getY() == -1) {
                pos = pos.up(2);
            }

            return pos;
        }
    }

    public void checkSleep() {
        if (this.players.isEmpty()) {
            return;
        }

        boolean resetTime = true;
        for (Player p : this.getPlayers().values()) {
            if (!p.isSleeping()) {
                resetTime = false;
                break;
            }
        }

        if (resetTime) {
            int time = this.getTime() % Level.TIME_FULL;

            if (time >= Level.TIME_NIGHT && time < Level.TIME_SUNRISE) {
                this.setTime(this.getTime() + Level.TIME_FULL - time);

                for (Player p : this.getPlayers().values()) {
                    p.stopSleep();
                }
            }
        }
    }

    public void sendBlockExtraData(int x, int y, int z, int id, int data) {
        this.sendBlockExtraData(x, y, z, id, data, this.getChunkPlayers(x >> 4, z >> 4).values());
    }

    public void sendBlockExtraData(int x, int y, int z, int id, int data, Collection<Player> players) {
        sendBlockExtraData(x, y, z, id, data, players.toArray(new Player[0]));
    }

    public void sendBlockExtraData(int x, int y, int z, int id, int data, Player[] players) {
        LevelEventPacket pk = new LevelEventPacket();
        pk.evid = LevelEventPacket.EVENT_SET_DATA;
        pk.x = x + 0.5f;
        pk.y = y + 0.5f;
        pk.z = z + 0.5f;
        pk.data = (data << 8) | id;

        Server.broadcastPacket(players, pk);
    }

    public void sendBlocks(Player[] target, Vector3[] blocks) {
        this.sendBlocks(target, blocks, UpdateBlockPacket.FLAG_NONE, 0);
        this.sendBlocks(target, blocks, UpdateBlockPacket.FLAG_NONE, 1);
    }

    public void sendBlocks(Player[] target, Vector3[] blocks, int flags) {
        this.sendBlocks(target, blocks, flags, 0);
        this.sendBlocks(target, blocks, flags, 1);
    }

    public void sendBlocks(Player[] target, Vector3[] blocks, int flags, boolean optimizeRebuilds) {
        this.sendBlocks(target, blocks, flags, 0, optimizeRebuilds);
        this.sendBlocks(target, blocks, flags, 1, optimizeRebuilds);
    }

    public void sendBlocks(Player[] target, Vector3[] blocks, int flags, int dataLayer) {
        this.sendBlocks(target, blocks, flags, dataLayer, false);
    }

    public void sendBlocks(Player[] target, Vector3[] blocks, int flags, int dataLayer, boolean optimizeRebuilds) {
        int size = 0;
        for (Vector3 block : blocks) {
            if (block != null) size++;
        }
        int packetIndex = 0;
        UpdateBlockPacket[] packets = new UpdateBlockPacket[size];
        LongSet chunks = null;
        if (optimizeRebuilds) {
            chunks = new LongOpenHashSet();
        }
        for (Vector3 b : blocks) {
            if (b == null) {
                continue;
            }
            boolean first = !optimizeRebuilds;

            if (optimizeRebuilds) {
                long index = Level.chunkHash((int) b.x >> 4, (int) b.z >> 4);
                if (!chunks.contains(index)) {
                    chunks.add(index);
                    first = true;
                }
            }

            UpdateBlockPacket updateBlockPacket = new UpdateBlockPacket();
            updateBlockPacket.x = (int) b.x;
            updateBlockPacket.y = (int) b.y;
            updateBlockPacket.z = (int) b.z;
            updateBlockPacket.flags = first ? flags : UpdateBlockPacket.FLAG_NONE;
            updateBlockPacket.dataLayer = dataLayer;
            int fullId;
            if (b instanceof Block) {
                fullId = ((Block) b).getFullId();
            } else {
                fullId = getFullBlock((int) b.x, (int) b.y, (int) b.z, dataLayer);
            }
            try {
                updateBlockPacket.blockRuntimeId = GlobalBlockPalette.getOrCreateRuntimeId(fullId);
            } catch (NoSuchElementException e) {
                throw new IllegalStateException("Unable to create BlockUpdatePacket at (" +
                        b.x + ", " + b.y + ", " + b.z + ") in " + getName(), e);
            }
            packets[packetIndex++] = updateBlockPacket;
        }
        this.server.batchPackets(target, packets);
    }

    private void tickChunks() {
        if (this.chunksPerTicks <= 0 || this.loaders.isEmpty()) {
            this.chunkTickList.clear();
            return;
        }

        int chunksPerLoader = Math.min(200, Math.max(1, (int) (((double) (this.chunksPerTicks - this.loaders.size()) / this.loaders.size() + 0.5))));
        int randRange = 3 + chunksPerLoader / 30;
        randRange = Math.min(randRange, this.chunkTickRadius);

        ThreadLocalRandom random = ThreadLocalRandom.current();
        if (!this.loaders.isEmpty()) {
            for (ChunkLoader loader : this.loaders.values()) {
                int chunkX = (int) loader.getX() >> 4;
                int chunkZ = (int) loader.getZ() >> 4;

                long index = Level.chunkHash(chunkX, chunkZ);
                int existingLoaders = Math.max(0, this.chunkTickList.getOrDefault(index, 0));
                this.chunkTickList.put(index, existingLoaders + 1);
                for (int chunk = 0; chunk < chunksPerLoader; ++chunk) {
                    int dx = random.nextInt(2 * randRange) - randRange;
                    int dz = random.nextInt(2 * randRange) - randRange;
                    long hash = Level.chunkHash(dx + chunkX, dz + chunkZ);
                    if (!this.chunkTickList.containsKey(hash) && provider.isChunkLoaded(hash)) {
                        this.chunkTickList.put(hash, -1);
                    }
                }
            }
        }

        int blockTest = 0;

        if (!chunkTickList.isEmpty()) {
            ObjectIterator<Long2IntMap.Entry> iter = chunkTickList.long2IntEntrySet().iterator();
            while (iter.hasNext()) {
                Long2IntMap.Entry entry = iter.next();
                long index = entry.getLongKey();
                if (!areNeighboringChunksLoaded(index)) {
                    iter.remove();
                    continue;
                }

                int loaders = entry.getIntValue();

                int chunkX = getHashX(index);
                int chunkZ = getHashZ(index);

                FullChunk chunk;
                if ((chunk = this.getChunk(chunkX, chunkZ, false)) == null) {
                    iter.remove();
                    continue;
                } else if (loaders <= 0) {
                    iter.remove();
                }

                for (Entity entity : chunk.getEntities().values()) {
                    entity.scheduleUpdate();
                }
                int tickSpeed = gameRules.getInteger(GameRule.RANDOM_TICK_SPEED);

                if (tickSpeed > 0) {
                    if (this.useSections) {
                        for (ChunkSection section : ((Chunk) chunk).getSections()) {
                            if (!(section instanceof EmptyChunkSection)) {
                                int Y = section.getY();
                                for (int i = 0; i < tickSpeed; ++i) {
                                    int lcg = this.getUpdateLCG();
                                    int x = lcg & 0x0f;
                                    int y = lcg >>> 8 & 0x0f;
                                    int z = lcg >>> 16 & 0x0f;

                                    int fullId = section.getFullBlock(x, y, z);
                                    int blockId = fullId >> Block.DATA_BITS;
                                    if (randomTickBlocks[blockId]) {
                                        Block block = Block.get(fullId, this, chunkX * 16 + x, (Y << 4) + y, chunkZ * 16 + z);
                                        block.onUpdate(BLOCK_UPDATE_RANDOM);
                                    }
                                }
                            }
                        }
                    } else {
                        for (int Y = 0; Y < 8 && (Y < 3 || blockTest != 0); ++Y) {
                            blockTest = 0;
                            for (int i = 0; i < tickSpeed; ++i) {
                                int lcg = this.getUpdateLCG();
                                int x = lcg & 0x0f;
                                int y = lcg >>> 8 & 0x0f;
                                int z = lcg >>> 16 & 0x0f;

                                int fullId = chunk.getFullBlock(x, y + (Y << 4), z);
                                int blockId = fullId >> Block.DATA_BITS;
                                blockTest |= fullId;
                                if (Level.randomTickBlocks[blockId]) {
                                    Block block = Block.get(fullId, this, x, y + (Y << 4), z);
                                    block.onUpdate(BLOCK_UPDATE_RANDOM);
                                }
                            }
                        }
                    }
                }
            }
        }

        if (this.clearChunksOnTick) {
            this.chunkTickList.clear();
        }
    }

    public boolean save() {
        return this.save(false);
    }

    public boolean save(boolean force) {
        if (!this.getAutoSave() && !force) {
            return false;
        }

        this.server.getPluginManager().callEvent(new LevelSaveEvent(this));

        this.provider.setTime((int) this.time);
        this.provider.setRaining(this.raining);
        this.provider.setRainTime(this.rainTime);
        this.provider.setThundering(this.thundering);
        this.provider.setThunderTime(this.thunderTime);
        this.provider.setCurrentTick(this.levelCurrentTick);
        this.provider.setGameRules(this.gameRules);
        this.saveChunks();
        if (this.provider instanceof BaseLevelProvider) {
            this.provider.saveLevelData();
        }

        return true;
    }

    public void saveChunks() {
        provider.saveChunks();
    }

    public void updateAroundRedstone(Vector3 pos, BlockFace face) {
        for (BlockFace side : BlockFace.values()) {
            if (face != null && side == face) {
                continue;
            }

            this.getBlock(pos.getSide(side)).onUpdate(BLOCK_UPDATE_REDSTONE);
        }
    }

    public void updateComparatorOutputLevel(Vector3 v) {
        for (BlockFace face : Plane.HORIZONTAL) {
            Vector3 pos = v.getSide(face);

            if (this.isChunkLoaded((int) pos.x >> 4, (int) pos.z >> 4)) {
                Block block1 = this.getBlock(pos);

                if (BlockRedstoneDiode.isDiode(block1)) {
                    block1.onUpdate(BLOCK_UPDATE_REDSTONE);
                } else if (block1.isNormalBlock()) {
                    pos = pos.getSide(face);
                    block1 = this.getBlock(pos);

                    if (BlockRedstoneDiode.isDiode(block1)) {
                        block1.onUpdate(BLOCK_UPDATE_REDSTONE);
                    }
                }
            }
        }
    }

    public void updateAround(Vector3 pos) {
        for (BlockFace face : BlockFace.values()) {
            normalUpdateQueue.add(pos.getSide(face));
        }
    }

    public void updateAround(int x, int y, int z) {
<<<<<<< HEAD
        updateAround(x, y, z, 0);
        updateAround(x, y, z, 1);
    }

    public void updateAround(int x, int y, int z, int layer) {
        BlockUpdateEvent ev;
        this.server.getPluginManager().callEvent(
                ev = new BlockUpdateEvent(this.getBlock(x, y - 1, z, layer)));
        if (!ev.isCancelled()) {
            normalUpdateQueue.add(ev.getBlock());
        }

        this.server.getPluginManager().callEvent(
                ev = new BlockUpdateEvent(this.getBlock(x, y + 1, z, layer)));
        if (!ev.isCancelled()) {
            normalUpdateQueue.add(ev.getBlock());
        }

        this.server.getPluginManager().callEvent(
                ev = new BlockUpdateEvent(this.getBlock(x - 1, y, z, layer)));
        if (!ev.isCancelled()) {
            normalUpdateQueue.add(ev.getBlock());
        }

        this.server.getPluginManager().callEvent(
                ev = new BlockUpdateEvent(this.getBlock(x + 1, y, z, layer)));
        if (!ev.isCancelled()) {
            normalUpdateQueue.add(ev.getBlock());
        }

        this.server.getPluginManager().callEvent(
                ev = new BlockUpdateEvent(this.getBlock(x, y, z - 1, layer)));
        if (!ev.isCancelled()) {
            normalUpdateQueue.add(ev.getBlock());
        }

        this.server.getPluginManager().callEvent(
                ev = new BlockUpdateEvent(this.getBlock(x, y, z + 1, layer)));
        if (!ev.isCancelled()) {
            normalUpdateQueue.add(ev.getBlock());
        }
=======
        updateAround(new Vector3(x, y, z));
>>>>>>> 5931d91b
    }

    public void scheduleUpdate(Block pos, int delay) {
        this.scheduleUpdate(pos, pos, delay, 0, true);
    }

    public void scheduleUpdate(Block block, Vector3 pos, int delay) {
        this.scheduleUpdate(block, pos, delay, 0, true);
    }

    public void scheduleUpdate(Block block, Vector3 pos, int delay, int priority) {
        this.scheduleUpdate(block, pos, delay, priority, true);
    }

    public void scheduleUpdate(Block block, Vector3 pos, int delay, int priority, boolean checkArea) {
        if (block.getId() == 0 || (checkArea && !this.isChunkLoaded(block.getFloorX() >> 4, block.getFloorZ() >> 4))) {
            return;
        }

        BlockUpdateEntry entry = new BlockUpdateEntry(pos.floor(), block, ((long) delay) + getCurrentTick(), priority);

        if (!this.updateQueue.contains(entry)) {
            this.updateQueue.add(entry);
        }
    }

    public boolean cancelSheduledUpdate(Vector3 pos, Block block) {
        return this.updateQueue.remove(new BlockUpdateEntry(pos, block));
    }

    public boolean isUpdateScheduled(Vector3 pos, Block block) {
        return this.updateQueue.contains(new BlockUpdateEntry(pos, block));
    }

    public boolean isBlockTickPending(Vector3 pos, Block block) {
        return this.updateQueue.isBlockTickPending(pos, block);
    }

    public Set<BlockUpdateEntry> getPendingBlockUpdates(FullChunk chunk) {
        int minX = (chunk.getX() << 4) - 2;
        int maxX = minX + 16 + 2;
        int minZ = (chunk.getZ() << 4) - 2;
        int maxZ = minZ + 16 + 2;

        return this.getPendingBlockUpdates(new SimpleAxisAlignedBB(minX, 0, minZ, maxX, 256, maxZ));
    }

    public Set<BlockUpdateEntry> getPendingBlockUpdates(AxisAlignedBB boundingBox) {
        return updateQueue.getPendingBlockUpdates(boundingBox);
    }

    public Block[] getCollisionBlocks(AxisAlignedBB bb) {
        return this.getCollisionBlocks(bb, false);
    }

    public Block[] getCollisionBlocks(AxisAlignedBB bb, boolean targetFirst) {
        int minX = NukkitMath.floorDouble(bb.getMinX());
        int minY = NukkitMath.floorDouble(bb.getMinY());
        int minZ = NukkitMath.floorDouble(bb.getMinZ());
        int maxX = NukkitMath.ceilDouble(bb.getMaxX());
        int maxY = NukkitMath.ceilDouble(bb.getMaxY());
        int maxZ = NukkitMath.ceilDouble(bb.getMaxZ());

        List<Block> collides = new ArrayList<>();

        if (targetFirst) {
            for (int z = minZ; z <= maxZ; ++z) {
                for (int x = minX; x <= maxX; ++x) {
                    for (int y = minY; y <= maxY; ++y) {
                        Block block = this.getBlock(this.temporalVector.setComponents(x, y, z), false);
                        if (block != null && block.getId() != 0 && block.collidesWithBB(bb)) {
                            return new Block[]{block};
                        }
                    }
                }
            }
        } else {
            for (int z = minZ; z <= maxZ; ++z) {
                for (int x = minX; x <= maxX; ++x) {
                    for (int y = minY; y <= maxY; ++y) {
                        Block block = this.getBlock(this.temporalVector.setComponents(x, y, z), false);
                        if (block != null && block.getId() != 0 && block.collidesWithBB(bb)) {
                            collides.add(block);
                        }
                    }
                }
            }
        }

        return collides.toArray(new Block[0]);
    }

    public boolean isFullBlock(Vector3 pos) {
        AxisAlignedBB bb;
        if (pos instanceof Block) {
            if (((Block) pos).isSolid()) {
                return true;
            }
            bb = ((Block) pos).getBoundingBox();
        } else {
            bb = this.getBlock(pos).getBoundingBox();
        }

        return bb != null && bb.getAverageEdgeLength() >= 1;
    }

    public AxisAlignedBB[] getCollisionCubes(Entity entity, AxisAlignedBB bb) {
        return this.getCollisionCubes(entity, bb, true);
    }

    public AxisAlignedBB[] getCollisionCubes(Entity entity, AxisAlignedBB bb, boolean entities) {
        return getCollisionCubes(entity, bb, entities, false);
    }

    public AxisAlignedBB[] getCollisionCubes(Entity entity, AxisAlignedBB bb, boolean entities, boolean solidEntities) {
        int minX = NukkitMath.floorDouble(bb.getMinX());
        int minY = NukkitMath.floorDouble(bb.getMinY());
        int minZ = NukkitMath.floorDouble(bb.getMinZ());
        int maxX = NukkitMath.ceilDouble(bb.getMaxX());
        int maxY = NukkitMath.ceilDouble(bb.getMaxY());
        int maxZ = NukkitMath.ceilDouble(bb.getMaxZ());

        List<AxisAlignedBB> collides = new ArrayList<>();

        for (int z = minZ; z <= maxZ; ++z) {
            for (int x = minX; x <= maxX; ++x) {
                for (int y = minY; y <= maxY; ++y) {
                    Block block = this.getBlock(this.temporalVector.setComponents(x, y, z), false);
                    if (!block.canPassThrough() && block.collidesWithBB(bb)) {
                        collides.add(block.getBoundingBox());
                    }
                }
            }
        }

        if (entities || solidEntities) {
            for (Entity ent : this.getCollidingEntities(bb.grow(0.25f, 0.25f, 0.25f), entity)) {
                if (solidEntities && !ent.canPassThrough()) {
                    collides.add(ent.boundingBox.clone());
                }
            }
        }

        return collides.toArray(new AxisAlignedBB[0]);
    }

    public boolean hasCollision(Entity entity, AxisAlignedBB bb, boolean entities) {
        int minX = NukkitMath.floorDouble(bb.getMinX());
        int minY = NukkitMath.floorDouble(bb.getMinY());
        int minZ = NukkitMath.floorDouble(bb.getMinZ());
        int maxX = NukkitMath.ceilDouble(bb.getMaxX());
        int maxY = NukkitMath.ceilDouble(bb.getMaxY());
        int maxZ = NukkitMath.ceilDouble(bb.getMaxZ());

        for (int z = minZ; z <= maxZ; ++z) {
            for (int x = minX; x <= maxX; ++x) {
                for (int y = minY; y <= maxY; ++y) {
                    Block block = this.getBlock(this.temporalVector.setComponents(x, y, z));
                    if (!block.canPassThrough() && block.collidesWithBB(bb)) {
                        return true;
                    }
                }
            }
        }

        if (entities) {
            return this.getCollidingEntities(bb.grow(0.25f, 0.25f, 0.25f), entity).length > 0;
        }
        return false;
    }

    public int getFullLight(Vector3 pos) {
        FullChunk chunk = this.getChunk((int) pos.x >> 4, (int) pos.z >> 4, false);
        int level = 0;
        if (chunk != null) {
            level = chunk.getBlockSkyLight((int) pos.x & 0x0f, (int) pos.y & 0xff, (int) pos.z & 0x0f);
            level -= this.skyLightSubtracted;

            if (level < 15) {
                level = Math.max(chunk.getBlockLight((int) pos.x & 0x0f, (int) pos.y & 0xff, (int) pos.z & 0x0f),
                        level);
            }
        }

        return level;
    }

    public int calculateSkylightSubtracted(float tickDiff) {
        float angle = this.getCelestialAngle(tickDiff);
        float light = 1.0F - (MathHelper.cos(angle * ((float) Math.PI * 2F)) * 2.0F + 0.5F);
        light = MathHelper.clamp(light, 0.0F, 1.0F);
        light = 1.0F - light;
        light = (float)((double)light * (1.0D - (double)(this.getRainStrength(tickDiff) * 5.0F) / 16.0D));
        light = (float)((double)light * (1.0D - (double)(this.getThunderStrength(tickDiff) * 5.0F) / 16.0D));
        light = 1.0F - light;
        return (int)(light * 11.0F);
    }

    public float getRainStrength(float tickDiff) {
        return isRaining() ? 1 : 0; // TODO: real implementation
    }

    public float getThunderStrength(float tickDiff) {
        return isThundering() ? 1 : 0; // TODO: real implementation
    }

    public float getCelestialAngle(float tickDiff) {
        return calculateCelestialAngle(getTime(), tickDiff);
    }

    public float calculateCelestialAngle(int time, float tickDiff) {
        int i = (int)(time % 24000L);
        float angle = ((float)i + tickDiff) / 24000.0F - 0.25F;

        if (angle < 0.0F) {
            ++angle;
        }

        if (angle > 1.0F) {
            --angle;
        }

        float f1 = 1.0F - (float)((Math.cos((double) angle * Math.PI) + 1.0D) / 2.0D);
        angle = angle + (f1 - angle) / 3.0F;
        return angle;
    }

    public int getMoonPhase(long worldTime) {
        return (int) (worldTime / 24000 % 8 + 8) % 8;
    }

    public int getFullBlock(int x, int y, int z) {
        return getFullBlock(x, y, z, 0);
    }

    public int getFullBlock(int x, int y, int z, int layer) {
        return this.getChunk(x >> 4, z >> 4, false).getFullBlock(x & 0x0f, y & 0xff, z & 0x0f, layer);
    }

    public synchronized Block getBlock(Vector3 pos) {
        return getBlock(pos, 0);
    }

    public synchronized Block getBlock(Vector3 pos, int layer) {
        return this.getBlock(pos.getFloorX(), pos.getFloorY(), pos.getFloorZ(), layer);
    }

    public synchronized Block getBlock(Vector3 pos, boolean load) {
        return getBlock(pos, 0, load);
    }

    public synchronized Block getBlock(Vector3 pos, int layer, boolean load) {
        return this.getBlock(pos.getFloorX(), pos.getFloorY(), pos.getFloorZ(), layer, load);
    }

    public synchronized Block getBlock(int x, int y, int z) {
        return getBlock(x, y, z, 0);
    }

    public synchronized Block getBlock(int x, int y, int z, int layer) {
        return getBlock(x, y, z, layer, true);
    }

    public synchronized Block getBlock(int x, int y, int z, boolean load) {
        return getBlock(x, y, z, 0, load);
    }

    public synchronized Block getBlock(int x, int y, int z, int layer, boolean load) {
        int fullState;
        if (y >= 0 && y < 256) {
            int cx = x >> 4;
            int cz = z >> 4;
            BaseFullChunk chunk;
            if (load) {
                chunk = getChunk(cx, cz);
            } else {
                chunk = getChunkIfLoaded(cx, cz);
            }
            if (chunk != null) {
                fullState = chunk.getFullBlock(x & 0xF, y, z & 0xF, layer);
            } else {
                fullState = 0;
            }
        } else {
            fullState = 0;
        }
        Block block = Block.fullList[fullState].clone();
        block.x = x;
        block.y = y;
        block.z = z;
        block.level = this;
        block.layer = layer;
        return block;
    }

    public void updateAllLight(Vector3 pos) {
        this.updateBlockSkyLight((int) pos.x, (int) pos.y, (int) pos.z);
        this.addLightUpdate((int) pos.x, (int) pos.y, (int) pos.z);
    }

    public void updateBlockSkyLight(int x, int y, int z) {
        BaseFullChunk chunk = getChunkIfLoaded(x >> 4, z >> 4);

        if (chunk == null) return;

        int oldHeightMap = chunk.getHeightMap(x & 0xf, z & 0xf);
        int sourceId = getBlockIdAt(x, y, z);

        int yPlusOne = y + 1;

        int newHeightMap;
        if (yPlusOne == oldHeightMap) { // Block changed directly beneath the heightmap. Check if a block was removed or changed to a different light-filter
            newHeightMap = chunk.recalculateHeightMapColumn(x & 0x0f, z & 0x0f);
        } else if (yPlusOne > oldHeightMap) { // Block changed above the heightmap
            if (Block.lightFilter[sourceId] > 1 || Block.diffusesSkyLight[sourceId]) {
                chunk.setHeightMap(x & 0xf, y & 0xf, yPlusOne);
                newHeightMap = yPlusOne;
            } else { // Block changed which has no effect on direct sky light, for example placing or removing glass.
                return;
            }
        } else { // Block changed below heightmap
            newHeightMap = oldHeightMap;
        }

        if (newHeightMap > oldHeightMap) { // Heightmap increase, block placed, remove sky light
            for (int i = y; i >= oldHeightMap; --i) {
                setBlockSkyLightAt(x, i, z, 0);
            }
        } else if (newHeightMap < oldHeightMap) { // Heightmap decrease, block changed or removed, add sky light
            for (int i = y; i >= newHeightMap; --i) {
                setBlockSkyLightAt(x, i, z, 15);
            }
        } else { // No heightmap change, block changed "underground"
            setBlockSkyLightAt(x, y, z, Math.max(0, getHighestAdjacentBlockSkyLight(x, y, z) - Block.lightFilter[sourceId]));
        }
    }

    /**
     * Returns the highest block skylight level available in the positions adjacent to the specified block coordinates.
     */
    public int getHighestAdjacentBlockSkyLight(int x, int y, int z) {
        int[] lightLevels = new int[] {
                getBlockSkyLightAt(x + 1, y, z),
                getBlockSkyLightAt(x - 1, y, z),
                getBlockSkyLightAt(x, y + 1, z),
                getBlockSkyLightAt(x, y - 1, z),
                getBlockSkyLightAt(x, y, z + 1),
                getBlockSkyLightAt(x, y, z - 1),
        };

        int maxValue = lightLevels[0];
        for(int i = 1; i < lightLevels.length; i++) {
            if (lightLevels[i] > maxValue) {
                maxValue = lightLevels[i];
            }
        }

        return maxValue;
    }

    public void updateBlockLight(Map<Long, Map<Character, Object>> map) {
        int size = map.size();
        if (size == 0) {
            return;
        }
        Queue<Long> lightPropagationQueue = new ConcurrentLinkedQueue<>();
        Queue<Object[]> lightRemovalQueue = new ConcurrentLinkedQueue<>();
        Long2ObjectOpenHashMap<Object> visited = new Long2ObjectOpenHashMap<>();
        Long2ObjectOpenHashMap<Object> removalVisited = new Long2ObjectOpenHashMap<>();

        Iterator<Map.Entry<Long, Map<Character, Object>>> iter = map.entrySet().iterator();
        while (iter.hasNext() && size-- > 0) {
            Map.Entry<Long, Map<Character, Object>> entry = iter.next();
            iter.remove();
            long index = entry.getKey();
            Map<Character, Object> blocks = entry.getValue();
            int chunkX = Level.getHashX(index);
            int chunkZ = Level.getHashZ(index);
            int bx = chunkX << 4;
            int bz = chunkZ << 4;
            for (char blockHash : blocks.keySet()) {
                int hi = (byte) (blockHash >>> 8);
                int lo = (byte) blockHash;
                int y = lo & 0xFF;
                int x = (hi & 0xF) + bx;
                int z = ((hi >> 4) & 0xF) + bz;
                BaseFullChunk chunk = getChunk(x >> 4, z >> 4, false);
                if (chunk != null) {
                    int lcx = x & 0xF;
                    int lcz = z & 0xF;
                    int oldLevel = chunk.getBlockLight(lcx, y, lcz);
                    int newLevel = Block.fullLight[chunk.getFullBlock(lcx, y, lcz)];
                    if (oldLevel != newLevel) {
                        this.setBlockLightAt(x, y, z, newLevel);
                        if (newLevel < oldLevel) {
                            removalVisited.put(Hash.hashBlock(x, y, z), changeBlocksPresent);
                            lightRemovalQueue.add(new Object[]{Hash.hashBlock(x, y, z), oldLevel});
                        } else {
                            visited.put(Hash.hashBlock(x, y, z), changeBlocksPresent);
                            lightPropagationQueue.add(Hash.hashBlock(x, y, z));
                        }
                    }
                }
            }
        }

        while (!lightRemovalQueue.isEmpty()) {
            Object[] val = lightRemovalQueue.poll();
            long node = (long) val[0];
            int x = Hash.hashBlockX(node);
            int y = Hash.hashBlockY(node);
            int z = Hash.hashBlockZ(node);

            int lightLevel = (int) val[1];

            this.computeRemoveBlockLight(x - 1, y, z, lightLevel, lightRemovalQueue, lightPropagationQueue,
                    removalVisited, visited);
            this.computeRemoveBlockLight(x + 1, y, z, lightLevel, lightRemovalQueue, lightPropagationQueue,
                    removalVisited, visited);
            this.computeRemoveBlockLight(x, y - 1, z, lightLevel, lightRemovalQueue, lightPropagationQueue,
                    removalVisited, visited);
            this.computeRemoveBlockLight(x, y + 1, z, lightLevel, lightRemovalQueue, lightPropagationQueue,
                    removalVisited, visited);
            this.computeRemoveBlockLight(x, y, z - 1, lightLevel, lightRemovalQueue, lightPropagationQueue,
                    removalVisited, visited);
            this.computeRemoveBlockLight(x, y, z + 1, lightLevel, lightRemovalQueue, lightPropagationQueue,
                    removalVisited, visited);
        }

        while (!lightPropagationQueue.isEmpty()) {
            long node = lightPropagationQueue.poll();

            int x = Hash.hashBlockX(node);
            int y = Hash.hashBlockY(node);
            int z = Hash.hashBlockZ(node);

            int lightLevel = this.getBlockLightAt(x, y, z)
                    - Block.lightFilter[this.getBlockIdAt(x, y, z)];

            if (lightLevel >= 1) {
                this.computeSpreadBlockLight(x - 1, y, z, lightLevel, lightPropagationQueue, visited);
                this.computeSpreadBlockLight(x + 1, y, z, lightLevel, lightPropagationQueue, visited);
                this.computeSpreadBlockLight(x, y - 1, z, lightLevel, lightPropagationQueue, visited);
                this.computeSpreadBlockLight(x, y + 1, z, lightLevel, lightPropagationQueue, visited);
                this.computeSpreadBlockLight(x, y, z - 1, lightLevel, lightPropagationQueue, visited);
                this.computeSpreadBlockLight(x, y, z + 1, lightLevel, lightPropagationQueue, visited);
            }
        }
    }

    private void computeRemoveBlockLight(int x, int y, int z, int currentLight, Queue<Object[]> queue,
                                         Queue<Long> spreadQueue, Map<Long, Object> visited, Map<Long, Object> spreadVisited) {
        int current = this.getBlockLightAt(x, y, z);
        long index = Hash.hashBlock(x, y, z);
        if (current != 0 && current < currentLight) {
            this.setBlockLightAt(x, y, z, 0);
            if (current > 1) {
                if (!visited.containsKey(index)) {
                    visited.put(index, changeBlocksPresent);
                    queue.add(new Object[]{Hash.hashBlock(x, y, z), current});
                }
            }
        } else if (current >= currentLight) {
            if (!spreadVisited.containsKey(index)) {
                spreadVisited.put(index, changeBlocksPresent);
                spreadQueue.add(Hash.hashBlock(x, y, z));
            }
        }
    }

    private void computeSpreadBlockLight(int x, int y, int z, int currentLight, Queue<Long> queue,
                                         Map<Long, Object> visited) {
        int current = this.getBlockLightAt(x, y, z);
        long index = Hash.hashBlock(x, y, z);

        if (current < currentLight - 1) {
            this.setBlockLightAt(x, y, z, currentLight);

            if (!visited.containsKey(index)) {
                visited.put(index, changeBlocksPresent);
                if (currentLight > 1) {
                    queue.add(Hash.hashBlock(x, y, z));
                }
            }
        }
    }

    private Map<Long, Map<Character, Object>> lightQueue = new ConcurrentHashMap<>(8, 0.9f, 1);

    public void addLightUpdate(int x, int y, int z) {
        long index = chunkHash(x >> 4, z >> 4);
        Map<Character, Object> currentMap = lightQueue.get(index);
        if (currentMap == null) {
            currentMap = new ConcurrentHashMap<>(8, 0.9f, 1);
            this.lightQueue.put(index, currentMap);
        }
        currentMap.put(Level.localBlockHash(x, y, z), changeBlocksPresent);
    }

    @Override
    public synchronized void setBlockFullIdAt(int x, int y, int z, int fullId) {
        setBlockFullIdAt(x, y, z, 0, fullId);
    }

    @Override
    public synchronized void setBlockFullIdAt(int x, int y, int z, int layer, int fullId) {
        setBlock(x, y, z, layer, Block.fullList[fullId], false, false);
    }

    public synchronized boolean setBlock(Vector3 pos, Block block) {
        return setBlock(pos, 0, block);
    }

    public synchronized boolean setBlock(Vector3 pos, int layer, Block block) {
        return this.setBlock(pos, layer, block, false);
    }

    public synchronized boolean setBlock(Vector3 pos, Block block, boolean direct) {
        return this.setBlock(pos, 0, block, direct);
    }

    public synchronized boolean setBlock(Vector3 pos, int layer, Block block, boolean direct) {
        return this.setBlock(pos, layer, block, direct, true);
    }

    public synchronized boolean setBlock(Vector3 pos, Block block, boolean direct, boolean update) {
        return setBlock(pos, 0, block, direct, update);
    }

    public synchronized boolean setBlock(Vector3 pos, int layer, Block block, boolean direct, boolean update) {
        return setBlock(pos.getFloorX(), pos.getFloorY(), pos.getFloorZ(), layer, block, direct, update);
    }

    public synchronized boolean setBlock(int x, int y, int z, Block block, boolean direct, boolean update) {
        return setBlock(x, y, z, 0, block, direct, update);
    }

    public synchronized boolean setBlock(int x, int y, int z, int layer, Block block, boolean direct, boolean update) {
        if (y < 0 || y >= 256) {
            return false;
        }
        BaseFullChunk chunk = this.getChunk(x >> 4, z >> 4, true);
        Block blockPrevious;
//        synchronized (chunk) {
        blockPrevious = chunk.getAndSetBlock(x & 0xF, y, z & 0xF, layer, block);
        if (blockPrevious.getFullId() == block.getFullId()) {
            return false;
        }
//        }
        block.x = x;
        block.y = y;
        block.z = z;
        block.level = this;
        block.layer = layer;
        int cx = x >> 4;
        int cz = z >> 4;
        long index = Level.chunkHash(cx, cz);
        if (direct) {
            this.sendBlocks(this.getChunkPlayers(cx, cz).values().toArray(new Player[0]), new Block[]{block}, UpdateBlockPacket.FLAG_ALL_PRIORITY, block.layer);
            //this.sendBlocks(this.getChunkPlayers(cx, cz).values().toArray(new Player[0]), new Block[]{block.getLevelBlockAtLayer(0)}, UpdateBlockPacket.FLAG_ALL_PRIORITY, 0);
            //this.sendBlocks(this.getChunkPlayers(cx, cz).values().toArray(new Player[0]), new Block[]{block.getLevelBlockAtLayer(1)}, UpdateBlockPacket.FLAG_ALL_PRIORITY, 1);
        } else {
            addBlockChange(index, x, y, z);
        }

        for (ChunkLoader loader : this.getChunkLoaders(cx, cz)) {
            loader.onBlockChanged(block);
        }
        if (update) {
            updateAllLight(block);

            /*if (blockPrevious.isTransparent() != block.isTransparent() || blockPrevious.getLightLevel() != block.getLightLevel()) {
                addLightUpdate(x, y, z);
            }*/
            BlockUpdateEvent ev = new BlockUpdateEvent(block);
            this.server.getPluginManager().callEvent(ev);
            if (!ev.isCancelled()) {
                for (Entity entity : this.getNearbyEntities(new SimpleAxisAlignedBB(x - 1, y - 1, z - 1, x + 1, y + 1, z + 1))) {
                    entity.scheduleUpdate();
                }
                block = ev.getBlock();
                block.onUpdate(BLOCK_UPDATE_NORMAL);
                block.getLevelBlockAtLayer(layer == 0? 1 : 0).onUpdate(BLOCK_UPDATE_NORMAL);
                this.updateAround(x, y, z);

                if (block.hasComparatorInputOverride()) {
                    this.updateComparatorOutputLevel(block);
                }
            }
        }
        return true;
    }

    private void addBlockChange(int x, int y, int z) {
        long index = Level.chunkHash(x >> 4, z >> 4);
        addBlockChange(index, x, y, z);
    }

    private void addBlockChange(long index, int x, int y, int z) {
        synchronized (changedBlocks) {
            SoftReference<Map<Character, Object>> current = changedBlocks.computeIfAbsent(index, k -> new SoftReference<>(new HashMap<>()));
            Map<Character, Object> currentMap = current.get();
            if (currentMap != changeBlocksFullMap && currentMap != null) {
                if (currentMap.size() > MAX_BLOCK_CACHE) {
                    this.changedBlocks.put(index, new SoftReference<>(changeBlocksFullMap));
                } else {
                    currentMap.put(Level.localBlockHash(x, y, z), changeBlocksPresent);
                }
            }
        }
    }

    public void dropItem(Vector3 source, Item item) {
        this.dropItem(source, item, null);
    }

    public void dropItem(Vector3 source, Item item, Vector3 motion) {
        this.dropItem(source, item, motion, 10);
    }

    public void dropItem(Vector3 source, Item item, Vector3 motion, int delay) {
        this.dropItem(source, item, motion, false, delay);
    }

    public void dropItem(Vector3 source, Item item, Vector3 motion, boolean dropAround, int delay) {
        if (motion == null) {
            if (dropAround) {
                float f = ThreadLocalRandom.current().nextFloat() * 0.5f;
                float f1 = ThreadLocalRandom.current().nextFloat() * ((float) Math.PI * 2);

                motion = new Vector3(-MathHelper.sin(f1) * f, 0.20000000298023224, MathHelper.cos(f1) * f);
            } else {
                motion = new Vector3(new java.util.Random().nextDouble() * 0.2 - 0.1, 0.2,
                        new java.util.Random().nextDouble() * 0.2 - 0.1);
            }
        }

        CompoundTag itemTag = NBTIO.putItemHelper(item);
        itemTag.setName("Item");

        if (item.getId() != 0 && item.getCount() > 0) {
            EntityItem itemEntity = new EntityItem(
                    this.getChunk((int) source.getX() >> 4, (int) source.getZ() >> 4, true),
                    new CompoundTag().putList(new ListTag<DoubleTag>("Pos").add(new DoubleTag("", source.getX()))
                            .add(new DoubleTag("", source.getY())).add(new DoubleTag("", source.getZ())))

                            .putList(new ListTag<DoubleTag>("Motion").add(new DoubleTag("", motion.x))
                                    .add(new DoubleTag("", motion.y)).add(new DoubleTag("", motion.z)))

                            .putList(new ListTag<FloatTag>("Rotation")
                                    .add(new FloatTag("", new java.util.Random().nextFloat() * 360))
                                    .add(new FloatTag("", 0)))

                            .putShort("Health", 5).putCompound("Item", itemTag).putShort("PickupDelay", delay));

            itemEntity.spawnToAll();
        }
    }

    public Item useBreakOn(Vector3 vector) {
        return this.useBreakOn(vector, null);
    }

    public Item useBreakOn(Vector3 vector, Item item) {
        return this.useBreakOn(vector, item, null);
    }

    public Item useBreakOn(Vector3 vector, Item item, Player player) {
        return this.useBreakOn(vector, item, player, false);
    }

    public Item useBreakOn(Vector3 vector, Item item, Player player, boolean createParticles) {
        return useBreakOn(vector, null, item, player, createParticles);
    }

    public Item useBreakOn(Vector3 vector, BlockFace face, Item item, Player player, boolean createParticles) {
        return useBreakOn(vector, face, item, player, createParticles, false);
    }

    public Item useBreakOn(Vector3 vector, BlockFace face, Item item, Player player, boolean createParticles, boolean setBlockDestroy) {
        if (player != null && player.getGamemode() > 2) {
            return null;
        }
        Block target = this.getBlock(vector);
        Item[] drops;
        int dropExp = target.getDropExp();

        if (item == null) {
            item = new ItemBlock(new BlockAir(), 0, 0);
        }

        boolean isSilkTouch = item.getEnchantment(Enchantment.ID_SILK_TOUCH) != null;

        if (player != null) {
            if (player.getGamemode() == 2) {
                Tag tag = item.getNamedTagEntry("CanDestroy");
                boolean canBreak = false;
                if (tag instanceof ListTag) {
                    for (Tag v : ((ListTag<Tag>) tag).getAll()) {
                        if (v instanceof StringTag) {
                            Item entry = Item.fromString(((StringTag) v).data);
                            if (entry.getId() > 0 && entry.getBlock() != null && entry.getBlock().getId() == target.getId()) {
                                canBreak = true;
                                break;
                            }
                        }
                    }
                }
                if (!canBreak) {
                    return null;
                }
            }

            double breakTime = target.getBreakTime(item, player);
            // this in
            // block
            // class

            if ((setBlockDestroy || player.isCreative()) && breakTime > 0.15) {
                breakTime = 0.15;
            }

            if (player.hasEffect(Effect.SWIFTNESS)) {
                breakTime *= 1 - (0.2 * (player.getEffect(Effect.SWIFTNESS).getAmplifier() + 1));
            }

            if (player.hasEffect(Effect.MINING_FATIGUE)) {
                breakTime *= 1 - (0.3 * (player.getEffect(Effect.MINING_FATIGUE).getAmplifier() + 1));
            }

            Enchantment eff = item.getEnchantment(Enchantment.ID_EFFICIENCY);

            if (eff != null && eff.getLevel() > 0) {
                breakTime *= 1 - (0.3 * eff.getLevel());
            }

            breakTime -= 0.15;

            Item[] eventDrops;
            if (!setBlockDestroy && !player.isSurvival()) {
                eventDrops = new Item[0];
            } else if (isSilkTouch && target.canSilkTouch()) {
                eventDrops = new Item[]{target.toItem()};
            } else {
                eventDrops = target.getDrops(item);
            }

            if (!setBlockDestroy) {
                BlockBreakEvent ev = new BlockBreakEvent(player, target, face, item, eventDrops, player.isCreative(),
                        (player.lastBreak + breakTime * 1000) > System.currentTimeMillis());

                if (player.isSurvival() && !target.isBreakable(item)) {
                    ev.setCancelled();
                } else if (!player.isOp() && isInSpawnRadius(target)) {
                    ev.setCancelled();
                }

                this.server.getPluginManager().callEvent(ev);
                if (ev.isCancelled()) {
                    return null;
                }

                if (!ev.getInstaBreak() && ev.isFastBreak()) {
                    return null;
                }

                player.lastBreak = System.currentTimeMillis();

                drops = ev.getDrops();
                dropExp = ev.getDropExp();
            } else {
                drops = eventDrops;
            }
        } else if (!target.isBreakable(item)) {
            return null;
        } else if (item.getEnchantment(Enchantment.ID_SILK_TOUCH) != null) {
            drops = new Item[]{target.toItem()};
        } else {
            drops = target.getDrops(item);
        }

        Block above = this.getBlock(new Vector3(target.x, target.y + 1, target.z));
        if (above != null) {
            if (above.getId() == Item.FIRE) {
                this.setBlock(above, new BlockAir(), true);
            }
        }

        if (createParticles) {
            Map<Integer, Player> players = this.getChunkPlayers((int) target.x >> 4, (int) target.z >> 4);

            this.addParticle(new DestroyBlockParticle(target.add(0.5), target), players.values());

            if (player != null && !setBlockDestroy) {
                players.remove(player.getLoaderId());
            }
        }

        // Close BlockEntity before we check onBreak
        BlockEntity blockEntity = this.getBlockEntity(target);
        if (blockEntity != null) {
            blockEntity.onBreak(isSilkTouch);
            blockEntity.close();

            this.updateComparatorOutputLevel(target);
        }

        target.onBreak(item);

        item.useOn(target);
        if (item.isTool() && item.getDamage() >= item.getMaxDurability()) {
            item = new ItemBlock(new BlockAir(), 0, 0);
        }

        if (this.gameRules.getBoolean(GameRule.DO_TILE_DROPS)) {
            
            if (!isSilkTouch && player != null && (player.isSurvival() || setBlockDestroy) && dropExp > 0 && drops.length != 0) {
                this.dropExpOrb(vector.add(0.5, 0.5, 0.5), dropExp);
            }

            if (player == null || setBlockDestroy || player.isSurvival()) {
                for (Item drop : drops) {
                    if (drop.getCount() > 0) {
                        this.dropItem(vector.add(0.5, 0.5, 0.5), drop);
                    }
                }
            }
        }

        return item;
    }

    public void dropExpOrb(Vector3 source, int exp) {
        dropExpOrb(source, exp, null);
    }

    public void dropExpOrb(Vector3 source, int exp, Vector3 motion) {
        dropExpOrb(source, exp, motion, 10);
    }

    public void dropExpOrb(Vector3 source, int exp, Vector3 motion, int delay) {
        Random rand = ThreadLocalRandom.current();
        for (int split : EntityXPOrb.splitIntoOrbSizes(exp)) {
            CompoundTag nbt = Entity.getDefaultNBT(source, motion == null ? new Vector3(
                    (rand.nextDouble() * 0.2 - 0.1) * 2,
                    rand.nextDouble() * 0.4,
                    (rand.nextDouble() * 0.2 - 0.1) * 2) : motion,
                    rand.nextFloat() * 360f, 0);

            nbt.putShort("Value", split);
            nbt.putShort("PickupDelay", delay);

            Entity entity = Entity.createEntity("XpOrb", this.getChunk(source.getChunkX(), source.getChunkZ()), nbt);
            if (entity != null) {
                entity.spawnToAll();
            }
        }
    }

    public Item useItemOn(Vector3 vector, Item item, BlockFace face, float fx, float fy, float fz) {
        return this.useItemOn(vector, item, face, fx, fy, fz, null);
    }

    public Item useItemOn(Vector3 vector, Item item, BlockFace face, float fx, float fy, float fz, Player player) {
        return this.useItemOn(vector, item, face, fx, fy, fz, player, true);
    }


    public Item useItemOn(Vector3 vector, Item item, BlockFace face, float fx, float fy, float fz, Player player, boolean playSound) {
        Block target = this.getBlock(vector);
        Block block = target.getSide(face);

        if (item.getBlock() instanceof BlockScaffolding && face == BlockFace.UP && block.getId() == BlockID.SCAFFOLDING) {
            while (block instanceof BlockScaffolding) {
                block = block.up();
            }
        }

        if (block.y > 255 || block.y < 0) {
            return null;
        }

        if (target.getId() == Item.AIR) {
            return null;
        }

        if (player != null) {
            PlayerInteractEvent ev = new PlayerInteractEvent(player, item, target, face,
                    target.getId() == 0 ? Action.RIGHT_CLICK_AIR : Action.RIGHT_CLICK_BLOCK);

            if (player.getGamemode() > 2) {
                ev.setCancelled();
            }

            if(!player.isOp() && isInSpawnRadius(target)) {
                ev.setCancelled();
            }

            this.server.getPluginManager().callEvent(ev);
            if (!ev.isCancelled()) {
                target.onUpdate(BLOCK_UPDATE_TOUCH);
                if ((!player.isSneaking() || player.getInventory().getItemInHand().isNull()) && target.canBeActivated() && target.onActivate(item, player)) {
                    if (item.isTool() && item.getDamage() >= item.getMaxDurability()) {
                        item = new ItemBlock(new BlockAir(), 0, 0);
                    }
                    return item;
                }

                if (item.canBeActivated() && item.onActivate(this, player, block, target, face, fx, fy, fz)) {
                    if (item.getCount() <= 0) {
                        item = new ItemBlock(new BlockAir(), 0, 0);
                        return item;
                    }
                }
            } else {
                if(item.getId() == ItemID.BUCKET && ItemBucket.getDamageByTarget(item.getDamage()) == BlockID.WATER) {
                    player.getLevel().sendBlocks(new Player[]{player}, new Block[]{Block.get(Block.AIR, 0, target.getLevelBlockAtLayer(1))}, UpdateBlockPacket.FLAG_ALL_PRIORITY, 1);
                }
                return null;
            }

            if(item.getId() == ItemID.BUCKET && ItemBucket.getDamageByTarget(item.getDamage()) == BlockID.WATER) {
                player.getLevel().sendBlocks(new Player[] {player}, new Block[] {target.getLevelBlockAtLayer(1)}, UpdateBlockPacket.FLAG_ALL_PRIORITY, 1);
            }
        } else if (target.canBeActivated() && target.onActivate(item, player)) {
            if (item.isTool() && item.getDamage() >= item.getMaxDurability()) {
                item = new ItemBlock(new BlockAir(), 0, 0);
            }
            return item;
        }
        Block hand;
        if (item.canBePlaced()) {
            hand = item.getBlock();
            hand.position(block);
        } else {
            return null;
        }

        //TODO WOODEN_SLABS? stone_slab2? stone_slab3? stone_slab4?
        if (!(block.canBeReplaced() || (hand.getId() == Item.SLAB && block.getId() == Item.SLAB))) {
            return null;
        }

        if (target.canBeReplaced()) {
            block = target;
            hand.position(block);
        }

        if (!hand.canPassThrough() && hand.getBoundingBox() != null) {
            Entity[] entities = this.getCollidingEntities(hand.getBoundingBox());
            int realCount = 0;
            for (Entity e : entities) {
                if (e instanceof EntityArrow || e instanceof EntityItem || (e instanceof Player && ((Player) e).isSpectator())) {
                    continue;
                }
                ++realCount;
            }

            if (player != null) {
                Vector3 diff = player.getNextPosition().subtract(player.getPosition());
                if (diff.lengthSquared() > 0.00001) {
                    AxisAlignedBB bb = player.getBoundingBox().getOffsetBoundingBox(diff.x, diff.y, diff.z);
                    if (hand.getBoundingBox().intersectsWith(bb)) {
                        ++realCount;
                    }
                }
            }

            if (realCount > 0) {
                return null; // Entity in block
            }
        }

        if (player != null) {
            BlockPlaceEvent event = new BlockPlaceEvent(player, hand, block, target, item);
            if (player.getGamemode() == 2) {
                Tag tag = item.getNamedTagEntry("CanPlaceOn");
                boolean canPlace = false;
                if (tag instanceof ListTag) {
                    for (Tag v : ((ListTag<Tag>) tag).getAll()) {
                        if (v instanceof StringTag) {
                            Item entry = Item.fromString(((StringTag) v).data);
                            if (entry.getId() > 0 && entry.getBlock() != null && entry.getBlock().getId() == target.getId()) {
                                canPlace = true;
                                break;
                            }
                        }
                    }
                }
                if (!canPlace) {
                    event.setCancelled();
                }
            }
            if(!player.isOp() && isInSpawnRadius(target)) {
                event.setCancelled();
            }

            this.server.getPluginManager().callEvent(event);
            if (event.isCancelled()) {
                return null;
            }
        }

        boolean liquidMoved = false;
        if ((block instanceof BlockLiquid) && ((BlockLiquid) block).usesWaterLogging()) {
            liquidMoved = true;
            this.setBlock(block, 1, block, false, false);
            this.setBlock(block, 0, Block.get(BlockID.AIR), false, false);
            this.scheduleUpdate(block, 1);
        }

        if (!hand.place(item, block, target, face, fx, fy, fz, player)) {
            if (liquidMoved) {
                this.setBlock(block, 0, block, false, false);
                this.setBlock(block, 1, Block.get(BlockID.AIR), false, false);
            }
            return null;
        }

        if (player != null) {
            if (!player.isCreative()) {
                item.setCount(item.getCount() - 1);
            }
        }

        if (playSound) {
            this.addLevelSoundEvent(hand, LevelSoundEventPacket.SOUND_PLACE, GlobalBlockPalette.getOrCreateRuntimeId(hand.getId(), hand.getDamage()));
        }

        if (item.getCount() <= 0) {
            item = new ItemBlock(new BlockAir(), 0, 0);
        }
        return item;
    }

    public boolean isInSpawnRadius(Vector3 vector3) {
        int distance = this.server.getSpawnRadius();
        if (distance > -1) {
            Vector2 t = new Vector2(vector3.x, vector3.z);
            Vector2 s = new Vector2(this.getSpawnLocation().x, this.getSpawnLocation().z);
            return t.distance(s) <= distance;
        }
        return false;
    }

    public Entity getEntity(long entityId) {
        return this.entities.containsKey(entityId) ? this.entities.get(entityId) : null;
    }

    public Entity[] getEntities() {
        return entities.values().toArray(new Entity[0]);
    }

    public Entity[] getCollidingEntities(AxisAlignedBB bb) {
        return this.getCollidingEntities(bb, null);
    }

    public Entity[] getCollidingEntities(AxisAlignedBB bb, Entity entity) {
        List<Entity> nearby = new ArrayList<>();

        if (entity == null || entity.canCollide()) {
            int minX = NukkitMath.floorDouble((bb.getMinX() - 2) / 16);
            int maxX = NukkitMath.ceilDouble((bb.getMaxX() + 2) / 16);
            int minZ = NukkitMath.floorDouble((bb.getMinZ() - 2) / 16);
            int maxZ = NukkitMath.ceilDouble((bb.getMaxZ() + 2) / 16);

            for (int x = minX; x <= maxX; ++x) {
                for (int z = minZ; z <= maxZ; ++z) {
                    for (Entity ent : this.getChunkEntities(x, z, false).values()) {
                        if ((entity == null || (ent != entity && entity.canCollideWith(ent)))
                                && ent.boundingBox.intersectsWith(bb)) {
                            nearby.add(ent);
                        }
                    }
                }
            }
        }

        return nearby.toArray(new Entity[0]);
    }

    public Entity[] getNearbyEntities(AxisAlignedBB bb) {
        return this.getNearbyEntities(bb, null);
    }

    private static Entity[] EMPTY_ENTITY_ARR = new Entity[0];
    private static Entity[] ENTITY_BUFFER = new Entity[512];

    public Entity[] getNearbyEntities(AxisAlignedBB bb, Entity entity) {
        return getNearbyEntities(bb, entity, false);
    }

    public Entity[] getNearbyEntities(AxisAlignedBB bb, Entity entity, boolean loadChunks) {
        int index = 0;

        int minX = NukkitMath.floorDouble((bb.getMinX() - 2) * 0.0625);
        int maxX = NukkitMath.ceilDouble((bb.getMaxX() + 2) * 0.0625);
        int minZ = NukkitMath.floorDouble((bb.getMinZ() - 2) * 0.0625);
        int maxZ = NukkitMath.ceilDouble((bb.getMaxZ() + 2) * 0.0625);

        ArrayList<Entity> overflow = null;

        for (int x = minX; x <= maxX; ++x) {
            for (int z = minZ; z <= maxZ; ++z) {
                for (Entity ent : this.getChunkEntities(x, z, loadChunks).values()) {
                    if (ent != entity && ent.boundingBox.intersectsWith(bb)) {
                        if (index < ENTITY_BUFFER.length) {
                            ENTITY_BUFFER[index] = ent;
                        } else {
                            if (overflow == null) overflow = new ArrayList<>(1024);
                            overflow.add(ent);
                        }
                        index++;
                    }
                }
            }
        }

        if (index == 0) return EMPTY_ENTITY_ARR;
        Entity[] copy;
        if (overflow == null) {
            copy = Arrays.copyOfRange(ENTITY_BUFFER, 0, index);
            Arrays.fill(ENTITY_BUFFER, 0, index, null);
        } else {
            copy = new Entity[ENTITY_BUFFER.length + overflow.size()];
            System.arraycopy(ENTITY_BUFFER, 0, copy, 0, ENTITY_BUFFER.length);
            for (int i = 0; i < overflow.size(); i++) {
                copy[ENTITY_BUFFER.length + i] = overflow.get(i);
            }
        }
        return copy;
    }

    public Map<Long, BlockEntity> getBlockEntities() {
        return blockEntities;
    }

    public BlockEntity getBlockEntityById(long blockEntityId) {
        return this.blockEntities.containsKey(blockEntityId) ? this.blockEntities.get(blockEntityId) : null;
    }

    public Map<Long, Player> getPlayers() {
        return players;
    }

    public Map<Integer, ChunkLoader> getLoaders() {
        return loaders;
    }

    public BlockEntity getBlockEntity(Vector3 pos) {
        return getBlockEntity(pos.asBlockVector3());
    }

    public BlockEntity getBlockEntity(BlockVector3 pos) {
        FullChunk chunk = this.getChunk(pos.x >> 4, pos.z >> 4, false);

        if (chunk != null) {
            return chunk.getTile(pos.x & 0x0f, pos.y & 0xff, pos.z & 0x0f);
        }

        return null;
    }

    public BlockEntity getBlockEntityIfLoaded(Vector3 pos) {
        FullChunk chunk = this.getChunkIfLoaded((int) pos.x >> 4, (int) pos.z >> 4);

        if (chunk != null) {
            return chunk.getTile((int) pos.x & 0x0f, (int) pos.y & 0xff, (int) pos.z & 0x0f);
        }

        return null;
    }

    public Map<Long, Entity> getChunkEntities(int X, int Z) {
        return getChunkEntities(X, Z, true);
    }

    public Map<Long, Entity> getChunkEntities(int X, int Z, boolean loadChunks) {
        FullChunk chunk = loadChunks ? this.getChunk(X, Z) : this.getChunkIfLoaded(X, Z);
        return chunk != null ? chunk.getEntities() : Collections.emptyMap();
    }

    public Map<Long, BlockEntity> getChunkBlockEntities(int X, int Z) {
        FullChunk chunk;
        return (chunk = this.getChunk(X, Z)) != null ? chunk.getBlockEntities() : Collections.emptyMap();
    }

    @Override
    public int getBlockIdAt(int x, int y, int z) {
        return getBlockIdAt(x, y, z, 0);
    }

    @Override
    public synchronized int getBlockIdAt(int x, int y, int z,  int layer) {
        return this.getChunk(x >> 4, z >> 4, true).getBlockId(x & 0x0f, y & 0xff, z & 0x0f, layer);
    }

    @Override
    public void setBlockIdAt(int x, int y, int z, int id) {
        setBlockIdAt(x, y, z, 0, id);
    }

    @Override
    public synchronized void setBlockIdAt(int x, int y, int z, int layer, int id) {
        this.getChunk(x >> 4, z >> 4, true).setBlockId(x & 0x0f, y & 0xff, z & 0x0f, layer, id & 0xfff);
        addBlockChange(x, y, z);
        temporalVector.setComponents(x, y, z);
        for (ChunkLoader loader : this.getChunkLoaders(x >> 4, z >> 4)) {
            loader.onBlockChanged(temporalVector);
        }
    }

    @Override
    public synchronized void setBlockAt(int x, int y, int z, int id, int data) {
        setBlockAtLayer(x, y, z, 0, id, data);
    }

    @Override
    public synchronized boolean setBlockAtLayer(int x, int y, int z, int layer, int id, int data) {
        BaseFullChunk chunk = this.getChunk(x >> 4, z >> 4, true);
        boolean changed = chunk.setBlockAtLayer(x & 0x0f, y & 0xff, z & 0x0f, layer, id & 0xff, data & 0xf);
        chunk.setBlockId(x & 0x0f, y & 0xff, z & 0x0f, id & 0xff);
        chunk.setBlockData(x & 0x0f, y & 0xff, z & 0x0f, data & 0xf);
        addBlockChange(x, y, z);
        temporalVector.setComponents(x, y, z);
        for (ChunkLoader loader : this.getChunkLoaders(x >> 4, z >> 4)) {
            loader.onBlockChanged(temporalVector);
        }
        return changed;
    }

    @Override
    public int getBlockDataAt(int x, int y, int z) {
        return getBlockDataAt(x, y, z, 0);
    }

    public synchronized int getBlockExtraDataAt(int x, int y, int z) {
        return this.getChunk(x >> 4, z >> 4, true).getBlockExtraData(x & 0x0f, y & 0xff, z & 0x0f);
    }

    public synchronized void setBlockExtraDataAt(int x, int y, int z, int id, int data) {
        this.getChunk(x >> 4, z >> 4, true).setBlockExtraData(x & 0x0f, y & 0xff, z & 0x0f, (data << 8) | id);

        this.sendBlockExtraData(x, y, z, id, data);
    }

    @Override
    public synchronized int getBlockDataAt(int x, int y, int z, int layer) {
        return this.getChunk(x >> 4, z >> 4, true).getBlockData(x & 0x0f, y & 0xff, z & 0x0f, layer);
    }

    @Override
    public void setBlockDataAt(int x, int y, int z, int data) {
        setBlockDataAt(x, y, z, 0, data);
    }

    @Override
    public synchronized void setBlockDataAt(int x, int y, int z, int layer, int data) {
        this.getChunk(x >> 4, z >> 4, true).setBlockData(x & 0x0f, y & 0xff, z & 0x0f, layer, data & 0x0f);
        addBlockChange(x, y, z);
        temporalVector.setComponents(x, y, z);
        for (ChunkLoader loader : this.getChunkLoaders(x >> 4, z >> 4)) {
            loader.onBlockChanged(temporalVector);
        }
    }

    public synchronized int getBlockSkyLightAt(int x, int y, int z) {
        return this.getChunk(x >> 4, z >> 4, true).getBlockSkyLight(x & 0x0f, y & 0xff, z & 0x0f);
    }

    public synchronized void setBlockSkyLightAt(int x, int y, int z, int level) {
        this.getChunk(x >> 4, z >> 4, true).setBlockSkyLight(x & 0x0f, y & 0xff, z & 0x0f, level & 0x0f);
    }

    public synchronized int getBlockLightAt(int x, int y, int z) {
        return this.getChunk(x >> 4, z >> 4, true).getBlockLight(x & 0x0f, y & 0xff, z & 0x0f);
    }

    public synchronized void setBlockLightAt(int x, int y, int z, int level) {
        this.getChunk(x >> 4, z >> 4, true).setBlockLight(x & 0x0f, y & 0xff, z & 0x0f, level & 0x0f);
    }

    public int getBiomeId(int x, int z) {
        return this.getChunk(x >> 4, z >> 4, true).getBiomeId(x & 0x0f, z & 0x0f);
    }

    public void setBiomeId(int x, int z, byte biomeId) {
        this.getChunk(x >> 4, z >> 4, true).setBiomeId(x & 0x0f, z & 0x0f, biomeId);
    }

    public int getHeightMap(int x, int z) {
        return this.getChunk(x >> 4, z >> 4, true).getHeightMap(x & 0x0f, z & 0x0f);
    }

    public void setHeightMap(int x, int z, int value) {
        this.getChunk(x >> 4, z >> 4, true).setHeightMap(x & 0x0f, z & 0x0f, value & 0x0f);
    }

    public Map<Long, ? extends FullChunk> getChunks() {
        return provider.getLoadedChunks();
    }

    @Override
    public BaseFullChunk getChunk(int chunkX, int chunkZ) {
        return this.getChunk(chunkX, chunkZ, false);
    }

    public BaseFullChunk getChunk(int chunkX, int chunkZ, boolean create) {
        long index = Level.chunkHash(chunkX, chunkZ);
        BaseFullChunk chunk = this.provider.getLoadedChunk(index);
        if (chunk == null) {
            chunk = this.forceLoadChunk(index, chunkX, chunkZ, create);
        }
        return chunk;
    }

    public BaseFullChunk getChunkIfLoaded(int chunkX, int chunkZ) {
        long index = Level.chunkHash(chunkX, chunkZ);
        return this.provider.getLoadedChunk(index);
    }

    public void generateChunkCallback(int x, int z, BaseFullChunk chunk) {
        generateChunkCallback(x, z, chunk, true);
    }

    public void generateChunkCallback(int x, int z, BaseFullChunk chunk, boolean isPopulated) {
        Timings.generationCallbackTimer.startTiming();
        long index = Level.chunkHash(x, z);
        if (this.chunkPopulationQueue.containsKey(index)) {
            FullChunk oldChunk = this.getChunk(x, z, false);
            for (int xx = -1; xx <= 1; ++xx) {
                for (int zz = -1; zz <= 1; ++zz) {
                    this.chunkPopulationLock.remove(Level.chunkHash(x + xx, z + zz));
                }
            }
            this.chunkPopulationQueue.remove(index);
            chunk.setProvider(this.provider);
            this.setChunk(x, z, chunk, false);
            chunk = this.getChunk(x, z, false);
            if (chunk != null && (oldChunk == null || !isPopulated) && chunk.isPopulated()
                    && chunk.getProvider() != null) {
                this.server.getPluginManager().callEvent(new ChunkPopulateEvent(chunk));

                for (ChunkLoader loader : this.getChunkLoaders(x, z)) {
                    loader.onChunkPopulated(chunk);
                }
            }
        } else if (this.chunkGenerationQueue.containsKey(index) || this.chunkPopulationLock.containsKey(index)) {
            this.chunkGenerationQueue.remove(index);
            this.chunkPopulationLock.remove(index);
            chunk.setProvider(this.provider);
            this.setChunk(x, z, chunk, false);
        } else {
            chunk.setProvider(this.provider);
            this.setChunk(x, z, chunk, false);
        }
        Timings.generationCallbackTimer.stopTiming();
    }

    @Override
    public void setChunk(int chunkX, int chunkZ) {
        this.setChunk(chunkX, chunkZ, null);
    }

    @Override
    public void setChunk(int chunkX, int chunkZ, BaseFullChunk chunk) {
        this.setChunk(chunkX, chunkZ, chunk, true);
    }

    public void setChunk(int chunkX, int chunkZ, BaseFullChunk chunk, boolean unload) {
        if (chunk == null) {
            return;
        }

        long index = Level.chunkHash(chunkX, chunkZ);
        FullChunk oldChunk = this.getChunk(chunkX, chunkZ, false);

        if (oldChunk != chunk) {
            if (unload && oldChunk != null) {
                this.unloadChunk(chunkX, chunkZ, false, false);

                this.provider.setChunk(chunkX, chunkZ, chunk);
            } else {
                Map<Long, Entity> oldEntities = oldChunk != null ? oldChunk.getEntities() : Collections.emptyMap();

                Map<Long, BlockEntity> oldBlockEntities = oldChunk != null ? oldChunk.getBlockEntities() : Collections.emptyMap();

                if (!oldEntities.isEmpty()) {
                    Iterator<Map.Entry<Long, Entity>> iter = oldEntities.entrySet().iterator();
                    while (iter.hasNext()) {
                        Map.Entry<Long, Entity> entry = iter.next();
                        Entity entity = entry.getValue();
                        chunk.addEntity(entity);
                        if (oldChunk != null) {
                            iter.remove();
                            oldChunk.removeEntity(entity);
                            entity.chunk = chunk;
                        }
                    }
                }

                if (!oldBlockEntities.isEmpty()) {
                    Iterator<Map.Entry<Long, BlockEntity>> iter = oldBlockEntities.entrySet().iterator();
                    while (iter.hasNext()) {
                        Map.Entry<Long, BlockEntity> entry = iter.next();
                        BlockEntity blockEntity = entry.getValue();
                        chunk.addBlockEntity(blockEntity);
                        if (oldChunk != null) {
                            iter.remove();
                            oldChunk.removeBlockEntity(blockEntity);
                            blockEntity.chunk = chunk;
                        }
                    }
                }

                this.provider.setChunk(chunkX, chunkZ, chunk);
            }
        }

        chunk.setChanged();

        if (!this.isChunkInUse(index)) {
            this.unloadChunkRequest(chunkX, chunkZ);
        } else {
            for (ChunkLoader loader : this.getChunkLoaders(chunkX, chunkZ)) {
                loader.onChunkChanged(chunk);
            }
        }
    }

    public int getHighestBlockAt(int x, int z) {
        return this.getChunk(x >> 4, z >> 4, true).getHighestBlockAt(x & 0x0f, z & 0x0f);
    }

    public BlockColor getMapColorAt(int x, int z) {
        int y = getHighestBlockAt(x, z);
        while (y > 1) {
            Block block = getBlock(new Vector3(x, y, z));
            BlockColor blockColor = block.getColor();
            if (blockColor.getAlpha() == 0x00) {
                y--;
            } else {
                return blockColor;
            }
        }
        return BlockColor.VOID_BLOCK_COLOR;
    }

    public boolean isChunkLoaded(int x, int z) {
        return this.provider.isChunkLoaded(x, z);
    }

    private boolean areNeighboringChunksLoaded(long hash) {
        return this.provider.isChunkLoaded(hash + 1) &&
                this.provider.isChunkLoaded(hash - 1) &&
                this.provider.isChunkLoaded(hash + (1L << 32)) &&
                this.provider.isChunkLoaded(hash - (1L << 32));
    }

    public boolean isChunkGenerated(int x, int z) {
        FullChunk chunk = this.getChunk(x, z);
        return chunk != null && chunk.isGenerated();
    }

    public boolean isChunkPopulated(int x, int z) {
        FullChunk chunk = this.getChunk(x, z);
        return chunk != null && chunk.isPopulated();
    }

    public Position getSpawnLocation() {
        return Position.fromObject(this.provider.getSpawn(), this);
    }

    public void setSpawnLocation(Vector3 pos) {
        Position previousSpawn = this.getSpawnLocation();
        this.provider.setSpawn(pos);
        this.server.getPluginManager().callEvent(new SpawnChangeEvent(this, previousSpawn));
        SetSpawnPositionPacket pk = new SetSpawnPositionPacket();
        pk.spawnType = SetSpawnPositionPacket.TYPE_WORLD_SPAWN;
        pk.x = pos.getFloorX();
        pk.y = pos.getFloorY();
        pk.z = pos.getFloorZ();
        for (Player p : getPlayers().values()) p.dataPacket(pk);
    }

    public void requestChunk(int x, int z, Player player) {
        Preconditions.checkState(player.getLoaderId() > 0, player.getName() + " has no chunk loader");
        long index = Level.chunkHash(x, z);

        this.chunkSendQueue.putIfAbsent(index, new Int2ObjectOpenHashMap<>());

        this.chunkSendQueue.get(index).put(player.getLoaderId(), player);
    }

    private void sendChunk(int x, int z, long index, DataPacket packet) {
        if (this.chunkSendTasks.contains(index)) {
            for (Player player : this.chunkSendQueue.get(index).values()) {
                if (player.isConnected() && player.usedChunks.containsKey(index)) {
                    player.sendChunk(x, z, packet);
                }
            }

            this.chunkSendQueue.remove(index);
            this.chunkSendTasks.remove(index);
        }
    }

    private void processChunkRequest() {
        this.timings.syncChunkSendTimer.startTiming();
        for (long index : this.chunkSendQueue.keySet()) {
            if (this.chunkSendTasks.contains(index)) {
                continue;
            }
            int x = getHashX(index);
            int z = getHashZ(index);
            this.chunkSendTasks.add(index);
            BaseFullChunk chunk = getChunk(x, z);
            if (chunk != null) {
                BatchPacket packet = chunk.getChunkPacket();
                if (packet != null) {
                    this.sendChunk(x, z, index, packet);
                    continue;
                }
            }
            this.timings.syncChunkSendPrepareTimer.startTiming();
            AsyncTask task = this.provider.requestChunkTask(x, z);
            if (task != null) {
                this.server.getScheduler().scheduleAsyncTask(task);
            }
            this.timings.syncChunkSendPrepareTimer.stopTiming();
        }
        this.timings.syncChunkSendTimer.stopTiming();
    }

    public void chunkRequestCallback(long timestamp, int x, int z, int subChunkCount, byte[] payload) {
        this.timings.syncChunkSendTimer.startTiming();
        long index = Level.chunkHash(x, z);

        if (this.cacheChunks) {
            BatchPacket data = Player.getChunkCacheFromData(x, z, subChunkCount, payload);
            BaseFullChunk chunk = getChunk(x, z, false);
            if (chunk != null && chunk.getChanges() <= timestamp) {
                chunk.setChunkPacket(data);
            }
            this.sendChunk(x, z, index, data);
            this.timings.syncChunkSendTimer.stopTiming();
            return;
        }

        if (this.chunkSendTasks.contains(index)) {
            for (Player player : this.chunkSendQueue.get(index).values()) {
                if (player.isConnected() && player.usedChunks.containsKey(index)) {
                    player.sendChunk(x, z, subChunkCount, payload);
                }
            }

            this.chunkSendQueue.remove(index);
            this.chunkSendTasks.remove(index);
        }
        this.timings.syncChunkSendTimer.stopTiming();
    }

    public void removeEntity(Entity entity) {
        if (entity.getLevel() != this) {
            throw new LevelException("Invalid Entity level");
        }

        if (entity instanceof Player) {
            this.players.remove(entity.getId());
            this.checkSleep();
        } else {
            entity.close();
        }

        this.entities.remove(entity.getId());
        this.updateEntities.remove(entity.getId());
    }

    public void addEntity(Entity entity) {
        if (entity.getLevel() != this) {
            throw new LevelException("Invalid Entity level");
        }

        if (entity instanceof Player) {
            this.players.put(entity.getId(), (Player) entity);
        }
        this.entities.put(entity.getId(), entity);
    }

    public void addBlockEntity(BlockEntity blockEntity) {
        if (blockEntity.getLevel() != this) {
            throw new LevelException("Invalid Block Entity level");
        }
        blockEntities.put(blockEntity.getId(), blockEntity);
    }

    public void scheduleBlockEntityUpdate(BlockEntity entity) {
        Preconditions.checkNotNull(entity, "entity");
        Preconditions.checkArgument(entity.getLevel() == this, "BlockEntity is not in this level");
        if (!updateBlockEntities.contains(entity)) {
            updateBlockEntities.add(entity);
        }
    }

    public void removeBlockEntity(BlockEntity entity) {
        Preconditions.checkNotNull(entity, "entity");
        Preconditions.checkArgument(entity.getLevel() == this, "BlockEntity is not in this level");
        blockEntities.remove(entity.getId());
        updateBlockEntities.remove(entity);
    }

    public boolean isChunkInUse(int x, int z) {
        return isChunkInUse(Level.chunkHash(x, z));
    }

    public boolean isChunkInUse(long hash) {
        return this.chunkLoaders.containsKey(hash) && !this.chunkLoaders.get(hash).isEmpty();
    }

    public boolean loadChunk(int x, int z) {
        return this.loadChunk(x, z, true);
    }

    public boolean loadChunk(int x, int z, boolean generate) {
        long index = Level.chunkHash(x, z);
        if (this.provider.isChunkLoaded(index)) {
            return true;
        }
        return forceLoadChunk(index, x, z, generate) != null;
    }

    private synchronized BaseFullChunk forceLoadChunk(long index, int x, int z, boolean generate) {
        this.timings.syncChunkLoadTimer.startTiming();
        BaseFullChunk chunk = this.provider.getChunk(x, z, generate);
        if (chunk == null) {
            if (generate) {
                throw new IllegalStateException("Could not create new Chunk");
            }
            this.timings.syncChunkLoadTimer.stopTiming();
            return chunk;
        }

        if (chunk.getProvider() != null) {
            this.server.getPluginManager().callEvent(new ChunkLoadEvent(chunk, !chunk.isGenerated()));
        } else {
            this.unloadChunk(x, z, false);
            this.timings.syncChunkLoadTimer.stopTiming();
            return chunk;
        }

        chunk.initChunk();

        if (!chunk.isLightPopulated() && chunk.isPopulated()
                && this.getServer().getConfig("chunk-ticking.light-updates", false)) {
            this.getServer().getScheduler().scheduleAsyncTask(new LightPopulationTask(this, chunk));
        }

        if (this.isChunkInUse(index)) {
            this.unloadQueue.remove(index);
            for (ChunkLoader loader : this.getChunkLoaders(x, z)) {
                loader.onChunkLoaded(chunk);
            }
        } else {
            this.unloadQueue.put(index, System.currentTimeMillis());
        }
        this.timings.syncChunkLoadTimer.stopTiming();
        return chunk;
    }

    private void queueUnloadChunk(int x, int z) {
        long index = Level.chunkHash(x, z);
        this.unloadQueue.put(index, System.currentTimeMillis());
    }

    public boolean unloadChunkRequest(int x, int z) {
        return this.unloadChunkRequest(x, z, true);
    }

    public boolean unloadChunkRequest(int x, int z, boolean safe) {
        if ((safe && this.isChunkInUse(x, z)) || this.isSpawnChunk(x, z)) {
            return false;
        }

        this.queueUnloadChunk(x, z);

        return true;
    }

    public void cancelUnloadChunkRequest(int x, int z) {
        this.cancelUnloadChunkRequest(Level.chunkHash(x, z));
    }

    public void cancelUnloadChunkRequest(long hash) {
        this.unloadQueue.remove(hash);
    }

    public boolean unloadChunk(int x, int z) {
        return this.unloadChunk(x, z, true);
    }

    public boolean unloadChunk(int x, int z, boolean safe) {
        return this.unloadChunk(x, z, safe, true);
    }

    public synchronized boolean unloadChunk(int x, int z, boolean safe, boolean trySave) {
        if (safe && this.isChunkInUse(x, z)) {
            return false;
        }

        if (!this.isChunkLoaded(x, z)) {
            return true;
        }

        this.timings.doChunkUnload.startTiming();

        BaseFullChunk chunk = this.getChunk(x, z);

        if (chunk != null && chunk.getProvider() != null) {
            ChunkUnloadEvent ev = new ChunkUnloadEvent(chunk);
            this.server.getPluginManager().callEvent(ev);
            if (ev.isCancelled()) {
                this.timings.doChunkUnload.stopTiming();
                return false;
            }
        }

        try {
            if (chunk != null) {
                if (trySave && this.getAutoSave()) {
                    int entities = 0;
                    for (Entity e : chunk.getEntities().values()) {
                        if (e instanceof Player) {
                            continue;
                        }
                        ++entities;
                    }

                    if (chunk.hasChanged() || !chunk.getBlockEntities().isEmpty() || entities > 0) {
                        this.provider.setChunk(x, z, chunk);
                        this.provider.saveChunk(x, z);
                    }
                }
                for (ChunkLoader loader : this.getChunkLoaders(x, z)) {
                    loader.onChunkUnloaded(chunk);
                }
            }
            this.provider.unloadChunk(x, z, safe);
        } catch (Exception e) {
            MainLogger logger = this.server.getLogger();
            logger.error(this.server.getLanguage().translateString("nukkit.level.chunkUnloadError", e.toString()));
            logger.logException(e);
        }

        this.timings.doChunkUnload.stopTiming();

        return true;
    }

    public boolean isSpawnChunk(int X, int Z) {
        Vector3 spawn = this.provider.getSpawn();
        return Math.abs(X - (spawn.getFloorX() >> 4)) <= 1 && Math.abs(Z - (spawn.getFloorZ() >> 4)) <= 1;
    }

    public Position getSafeSpawn() {
        return this.getSafeSpawn(null);
    }

    public Position getSafeSpawn(Vector3 spawn) {
        if (spawn == null || spawn.y < 1) {
            spawn = this.getSpawnLocation();
        }

        if (spawn != null) {
            Vector3 v = spawn.floor();
            FullChunk chunk = this.getChunk((int) v.x >> 4, (int) v.z >> 4, false);
            int x = (int) v.x & 0x0f;
            int z = (int) v.z & 0x0f;
            if (chunk != null) {
                int y = (int) NukkitMath.clamp(v.y, 0, 254);
                boolean wasAir = chunk.getBlockId(x, y - 1, z) == 0;
                for (; y > 0; --y) {
                    int b = chunk.getFullBlock(x, y, z);
                    Block block = Block.get(b >> Block.DATA_BITS, b & Block.DATA_MASK);
                    if (this.isFullBlock(block)) {
                        if (wasAir) {
                            y++;
                            break;
                        }
                    } else {
                        wasAir = true;
                    }
                }

                for (; y >= 0 && y < 255; y++) {
                    int b = chunk.getFullBlock(x, y + 1, z);
                    Block block = Block.get(b >> Block.DATA_BITS, b & Block.DATA_MASK);
                    if (!this.isFullBlock(block)) {
                        b = chunk.getFullBlock(x, y, z);
                        block = Block.get(b >> Block.DATA_BITS, b & Block.DATA_MASK);
                        if (!this.isFullBlock(block)) {
                            return new Position(spawn.x, y == (int) spawn.y ? spawn.y : y, spawn.z, this);
                        }
                    } else {
                        ++y;
                    }
                }

                v.y = y;
            }

            return new Position(spawn.x, v.y, spawn.z, this);
        }

        return null;
    }

    public int getTime() {
        return (int) time;
    }

    public boolean isDaytime() {
        return this.skyLightSubtracted < 4;
    }

    public long getCurrentTick() {
        return this.levelCurrentTick;
    }

    public String getName() {
        return this.provider.getName();
    }

    public String getFolderName() {
        return this.folderName;
    }

    public void setTime(int time) {
        this.time = time;
        this.sendTime();
    }

    public void stopTime() {
        this.stopTime = true;
        this.sendTime();
    }

    public void startTime() {
        this.stopTime = false;
        this.sendTime();
    }

    @Override
    public long getSeed() {
        return this.provider.getSeed();
    }

    public void setSeed(int seed) {
        this.provider.setSeed(seed);
    }

    public boolean populateChunk(int x, int z) {
        return this.populateChunk(x, z, false);
    }

    public boolean populateChunk(int x, int z, boolean force) {
        long index = Level.chunkHash(x, z);
        if (this.chunkPopulationQueue.containsKey(index) || this.chunkPopulationQueue.size() >= this.chunkPopulationQueueSize && !force) {
            return false;
        }

        BaseFullChunk chunk = this.getChunk(x, z, true);
        boolean populate;
        if (!chunk.isPopulated()) {
            Timings.populationTimer.startTiming();
            populate = true;
            for (int xx = -1; xx <= 1; ++xx) {
                for (int zz = -1; zz <= 1; ++zz) {
                    if (this.chunkPopulationLock.containsKey(Level.chunkHash(x + xx, z + zz))) {

                        populate = false;
                        break;
                    }
                }
            }

            if (populate) {
                if (!this.chunkPopulationQueue.containsKey(index)) {
                    this.chunkPopulationQueue.put(index, Boolean.TRUE);
                    for (int xx = -1; xx <= 1; ++xx) {
                        for (int zz = -1; zz <= 1; ++zz) {
                            this.chunkPopulationLock.put(Level.chunkHash(x + xx, z + zz), Boolean.TRUE);
                        }
                    }

                    PopulationTask task = new PopulationTask(this, chunk);
                    this.server.getScheduler().scheduleAsyncTask(task);
                }
            }
            Timings.populationTimer.stopTiming();
            return false;
        }

        return true;
    }

    public void generateChunk(int x, int z) {
        this.generateChunk(x, z, false);
    }

    public void generateChunk(int x, int z, boolean force) {
        if (this.chunkGenerationQueue.size() >= this.chunkGenerationQueueSize && !force) {
            return;
        }

        long index = Level.chunkHash(x, z);
        if (!this.chunkGenerationQueue.containsKey(index)) {
            Timings.generationTimer.startTiming();
            this.chunkGenerationQueue.put(index, Boolean.TRUE);
            GenerationTask task = new GenerationTask(this, this.getChunk(x, z, true));
            this.server.getScheduler().scheduleAsyncTask(task);
            Timings.generationTimer.stopTiming();
        }
    }

    public void regenerateChunk(int x, int z) {
        this.unloadChunk(x, z, false);

        this.cancelUnloadChunkRequest(x, z);

        BaseFullChunk chunk = provider.getEmptyChunk(x, z);
        provider.setChunk(x, z, chunk);

        this.generateChunk(x, z);
    }

    public void doChunkGarbageCollection() {
        this.timings.doChunkGC.startTiming();
        // remove all invaild block entities.
        if (!blockEntities.isEmpty()) {
            ObjectIterator<BlockEntity> iter = blockEntities.values().iterator();
            while (iter.hasNext()) {
                BlockEntity blockEntity = iter.next();
                if (blockEntity != null) {
                    if (!blockEntity.isValid()) {
                        iter.remove();
                        blockEntity.close();
                    }
                } else {
                    iter.remove();
                }
            }
        }

        for (Map.Entry<Long, ? extends FullChunk> entry : provider.getLoadedChunks().entrySet()) {
            long index = entry.getKey();
            if (!this.unloadQueue.containsKey(index)) {
                FullChunk chunk = entry.getValue();
                int X = chunk.getX();
                int Z = chunk.getZ();
                if (!this.isSpawnChunk(X, Z)) {
                    this.unloadChunkRequest(X, Z, true);
                }
            }
        }

        this.provider.doGarbageCollection();
        this.timings.doChunkGC.stopTiming();
    }

    public void doGarbageCollection(long allocatedTime) {
        long start = System.currentTimeMillis();
        if (unloadChunks(start, allocatedTime, false)) {
            allocatedTime = allocatedTime - (System.currentTimeMillis() - start);
            provider.doGarbageCollection(allocatedTime);
        }
    }

    public void unloadChunks() {
        this.unloadChunks(false);
    }

    public void unloadChunks(boolean force) {
        unloadChunks(96, force);
    }

    public void unloadChunks(int maxUnload, boolean force) {
        if (!this.unloadQueue.isEmpty()) {
            long now = System.currentTimeMillis();

            LongList toRemove = null;
            for (Long2LongMap.Entry entry : unloadQueue.long2LongEntrySet()) {
                long index = entry.getLongKey();

                if (isChunkInUse(index)) {
                    continue;
                }

                if (!force) {
                    long time = entry.getLongValue();
                    if (maxUnload <= 0) {
                        break;
                    } else if (time > (now - 30000)) {
                        continue;
                    }
                }

                if (toRemove == null) toRemove = new LongArrayList();
                toRemove.add(index);
            }

            if (toRemove != null) {
                int size = toRemove.size();
                for (int i = 0; i < size; i++) {
                    long index = toRemove.getLong(i);
                    int X = getHashX(index);
                    int Z = getHashZ(index);

                    if (this.unloadChunk(X, Z, true)) {
                        this.unloadQueue.remove(index);
                        --maxUnload;
                    }
                }
            }
        }
    }

    private int lastUnloadIndex;

    /**
     * @param now
     * @param allocatedTime
     * @param force
     * @return true if there is allocated time remaining
     */
    private boolean unloadChunks(long now, long allocatedTime, boolean force) {
        if (!this.unloadQueue.isEmpty()) {
            boolean result = true;
            int maxIterations = this.unloadQueue.size();

            if (lastUnloadIndex > maxIterations) lastUnloadIndex = 0;
            ObjectIterator<Long2LongMap.Entry> iter = this.unloadQueue.long2LongEntrySet().iterator();
            if (lastUnloadIndex != 0) iter.skip(lastUnloadIndex);

            LongList toUnload = null;

            for (int i = 0; i < maxIterations; i++) {
                if (!iter.hasNext()) {
                    iter = this.unloadQueue.long2LongEntrySet().iterator();
                }
                Long2LongMap.Entry entry = iter.next();

                long index = entry.getLongKey();

                if (isChunkInUse(index)) {
                    continue;
                }

                if (!force) {
                    long time = entry.getLongValue();
                    if (time > (now - 30000)) {
                        continue;
                    }
                }

                if (toUnload == null) toUnload = new LongArrayList();
                toUnload.add(index);
            }

            if (toUnload != null) {
                long[] arr = (long[]) toUnload.toLongArray();
                for (long index : arr) {
                    int X = getHashX(index);
                    int Z = getHashZ(index);
                    if (this.unloadChunk(X, Z, true)) {
                        this.unloadQueue.remove(index);
                        if (System.currentTimeMillis() - now >= allocatedTime) {
                            result = false;
                            break;
                        }
                    }
                }
            }
            return result;
        } else {
            return true;
        }
    }

    @Override
    public void setMetadata(String metadataKey, MetadataValue newMetadataValue) throws Exception {
        this.server.getLevelMetadata().setMetadata(this, metadataKey, newMetadataValue);
    }

    @Override
    public List<MetadataValue> getMetadata(String metadataKey) throws Exception {
        return this.server.getLevelMetadata().getMetadata(this, metadataKey);
    }

    @Override
    public boolean hasMetadata(String metadataKey) throws Exception {
        return this.server.getLevelMetadata().hasMetadata(this, metadataKey);
    }

    @Override
    public void removeMetadata(String metadataKey, Plugin owningPlugin) throws Exception {
        this.server.getLevelMetadata().removeMetadata(this, metadataKey, owningPlugin);
    }

    public void addEntityMovement(Entity entity, double x, double y, double z, double yaw, double pitch, double headYaw) {
        MoveEntityAbsolutePacket pk = new MoveEntityAbsolutePacket();
        pk.eid = entity.getId();
        pk.x = (float) x;
        pk.y = (float) y;
        pk.z = (float) z;
        pk.yaw = (float) yaw;
        pk.headYaw = (float) headYaw;
        pk.pitch = (float) pitch;

        Server.broadcastPacket(entity.getViewers().values(), pk);
    }

    public boolean isRaining() {
        return this.raining;
    }

    public boolean setRaining(boolean raining) {
        WeatherChangeEvent ev = new WeatherChangeEvent(this, raining);
        this.getServer().getPluginManager().callEvent(ev);

        if (ev.isCancelled()) {
            return false;
        }

        this.raining = raining;

        LevelEventPacket pk = new LevelEventPacket();
        // These numbers are from Minecraft

        if (raining) {
            pk.evid = LevelEventPacket.EVENT_START_RAIN;
            pk.data = ThreadLocalRandom.current().nextInt(50000) + 10000;
            setRainTime(ThreadLocalRandom.current().nextInt(12000) + 12000);
        } else {
            pk.evid = LevelEventPacket.EVENT_STOP_RAIN;
            setRainTime(ThreadLocalRandom.current().nextInt(168000) + 12000);
        }

        Server.broadcastPacket(this.getPlayers().values(), pk);

        return true;
    }

    public int getRainTime() {
        return this.rainTime;
    }

    public void setRainTime(int rainTime) {
        this.rainTime = rainTime;
    }

    public boolean isThundering() {
        return isRaining() && this.thundering;
    }

    public boolean setThundering(boolean thundering) {
        ThunderChangeEvent ev = new ThunderChangeEvent(this, thundering);
        this.getServer().getPluginManager().callEvent(ev);

        if (ev.isCancelled()) {
            return false;
        }

        if (thundering && !isRaining()) {
            setRaining(true);
        }

        this.thundering = thundering;

        LevelEventPacket pk = new LevelEventPacket();
        // These numbers are from Minecraft
        if (thundering) {
            pk.evid = LevelEventPacket.EVENT_START_THUNDER;
            pk.data = ThreadLocalRandom.current().nextInt(50000) + 10000;
            setThunderTime(ThreadLocalRandom.current().nextInt(12000) + 3600);
        } else {
            pk.evid = LevelEventPacket.EVENT_STOP_THUNDER;
            setThunderTime(ThreadLocalRandom.current().nextInt(168000) + 12000);
        }

        Server.broadcastPacket(this.getPlayers().values(), pk);

        return true;
    }

    public int getThunderTime() {
        return this.thunderTime;
    }

    public void setThunderTime(int thunderTime) {
        this.thunderTime = thunderTime;
    }

    public void sendWeather(Player[] players) {
        if (players == null) {
            players = this.getPlayers().values().toArray(new Player[0]);
        }

        LevelEventPacket pk = new LevelEventPacket();

        if (this.isRaining()) {
            pk.evid = LevelEventPacket.EVENT_START_RAIN;
            pk.data = ThreadLocalRandom.current().nextInt(50000) + 10000;
        } else {
            pk.evid = LevelEventPacket.EVENT_STOP_RAIN;
        }

        Server.broadcastPacket(players, pk);

        if (this.isThundering()) {
            pk.evid = LevelEventPacket.EVENT_START_THUNDER;
            pk.data = ThreadLocalRandom.current().nextInt(50000) + 10000;
        } else {
            pk.evid = LevelEventPacket.EVENT_STOP_THUNDER;
        }

        Server.broadcastPacket(players, pk);
    }

    public void sendWeather(Player player) {
        if (player != null) {
            this.sendWeather(new Player[]{player});
        }
    }

    public void sendWeather(Collection<Player> players) {
        if (players == null) {
            players = this.getPlayers().values();
        }
        this.sendWeather(players.toArray(new Player[0]));
    }

    public int getDimension() {
        return dimension;
    }

    public boolean canBlockSeeSky(Vector3 pos) {
        return this.getHighestBlockAt(pos.getFloorX(), pos.getFloorZ()) < pos.getY();
    }

    public int getStrongPower(Vector3 pos, BlockFace direction) {
        return this.getBlock(pos).getStrongPower(direction);
    }

    public int getStrongPower(Vector3 pos) {
        int i = 0;

        for (BlockFace face : BlockFace.values()) {
            i = Math.max(i, this.getStrongPower(pos.getSide(face), face));

            if (i >= 15) {
                return i;
            }
        }

        return i;
//        i = Math.max(i, this.getStrongPower(pos.down(), BlockFace.DOWN));
//
//        if (i >= 15) {
//            return i;
//        } else {
//            i = Math.max(i, this.getStrongPower(pos.up(), BlockFace.UP));
//
//            if (i >= 15) {
//                return i;
//            } else {
//                i = Math.max(i, this.getStrongPower(pos.north(), BlockFace.NORTH));
//
//                if (i >= 15) {
//                    return i;
//                } else {
//                    i = Math.max(i, this.getStrongPower(pos.south(), BlockFace.SOUTH));
//
//                    if (i >= 15) {
//                        return i;
//                    } else {
//                        i = Math.max(i, this.getStrongPower(pos.west(), BlockFace.WEST));
//
//                        if (i >= 15) {
//                            return i;
//                        } else {
//                            i = Math.max(i, this.getStrongPower(pos.east(), BlockFace.EAST));
//                            return i >= 15 ? i : i;
//                        }
//                    }
//                }
//            }
//        }
    }

    public boolean isSidePowered(Vector3 pos, BlockFace face) {
        return this.getRedstonePower(pos, face) > 0;
    }

    public int getRedstonePower(Vector3 pos, BlockFace face) {
        Block block;

        if (pos instanceof Block) {
            block = (Block) pos;
            pos = pos.add(0);
        } else {
            block = this.getBlock(pos);
        }

        return block.isNormalBlock() ? this.getStrongPower(pos) : block.getWeakPower(face);
    }

    public boolean isBlockPowered(Vector3 pos) {
        for (BlockFace face : BlockFace.values()) {
            if (this.getRedstonePower(pos.getSide(face), face) > 0) {
                return true;
            }
        }

        return false;
    }

    public int isBlockIndirectlyGettingPowered(Vector3 pos) {
        int power = 0;

        for (BlockFace face : BlockFace.values()) {
            int blockPower = this.getRedstonePower(pos.getSide(face), face);

            if (blockPower >= 15) {
                return 15;
            }

            if (blockPower > power) {
                power = blockPower;
            }
        }

        return power;
    }

    public boolean isAreaLoaded(AxisAlignedBB bb) {
        if (bb.getMaxY() < 0 || bb.getMinY() >= 256) {
            return false;
        }
        int minX = NukkitMath.floorDouble(bb.getMinX()) >> 4;
        int minZ = NukkitMath.floorDouble(bb.getMinZ()) >> 4;
        int maxX = NukkitMath.floorDouble(bb.getMaxX()) >> 4;
        int maxZ = NukkitMath.floorDouble(bb.getMaxZ()) >> 4;

        for (int x = minX; x <= maxX; ++x) {
            for (int z = minZ; z <= maxZ; ++z) {
                if (!this.isChunkLoaded(x, z)) {
                    return false;
                }
            }
        }

        return true;
    }

    public int getUpdateLCG() {
        return (this.updateLCG = (this.updateLCG * 3) ^ LCG_CONSTANT);
    }

//    private static void orderGetRidings(Entity entity, LongSet set) {
//        if (entity.riding != null) {
//            if(!set.add(entity.riding.getId())) {
//                throw new RuntimeException("Circular entity link detected (id = "+entity.riding.getId()+")");
//            }
//            orderGetRidings(entity.riding, set);
//        }
//    }
//
//    public List<Entity> orderChunkEntitiesForSpawn(int chunkX, int chunkZ) {
//        return orderChunkEntitiesForSpawn(getChunk(chunkX, chunkZ, false));
//    }
//
//    public List<Entity> orderChunkEntitiesForSpawn(BaseFullChunk chunk) {
//        Comparator<Entity> comparator = (o1, o2) -> {
//            if (o1.riding == null) {
//                if(o2 == null) {
//                    return 0;
//                }
//
//                return -1;
//            }
//
//            if (o2.riding == null) {
//                return 1;
//            }
//
//            LongSet ridings = new LongOpenHashSet();
//            orderGetRidings(o1, ridings);
//
//            if(ridings.contains(o2.getId())) {
//                return 1;
//            }
//
//            ridings.clear();
//            orderGetRidings(o2, ridings);
//
//            if(ridings.contains(o1.getId())) {
//                return -1;
//            }
//
//            return 0;
//        };
//
//        List<Entity> sorted = new ArrayList<>(chunk.getEntities().values());
//        sorted.sort(comparator);
//
//        return sorted;
//    }
}<|MERGE_RESOLUTION|>--- conflicted
+++ resolved
@@ -191,7 +191,7 @@
 
 
     private final BlockUpdateScheduler updateQueue;
-    private final Queue<Vector3> normalUpdateQueue = new ConcurrentLinkedDeque<>();
+    private final Queue<Block> normalUpdateQueue = new ConcurrentLinkedDeque<>();
 //    private final TreeSet<BlockUpdateEntry> updateQueue = new TreeSet<>();
 //    private final List<BlockUpdateEntry> nextTickUpdates = Lists.newArrayList();
     //private final Map<BlockVector3, Integer> updateQueueIndex = new HashMap<>();
@@ -807,7 +807,8 @@
         this.timings.doTickPending.stopTiming();
 
         while (!this.normalUpdateQueue.isEmpty()) {
-            Block block = getBlock(this.normalUpdateQueue.poll());
+            Block block = this.normalUpdateQueue.poll();
+            block = getBlock(block, block.layer);
             BlockUpdateEvent event = new BlockUpdateEvent(block);
             this.server.getPluginManager().callEvent(event);
 
@@ -1243,57 +1244,16 @@
     }
 
     public void updateAround(Vector3 pos) {
+        Block block = getBlock(pos);
         for (BlockFace face : BlockFace.values()) {
-            normalUpdateQueue.add(pos.getSide(face));
+            final Block side = block.getSideAtLayer(0, face);
+            normalUpdateQueue.add(side);
+            normalUpdateQueue.add(side.getLevelBlockAtLayer(1));
         }
     }
 
     public void updateAround(int x, int y, int z) {
-<<<<<<< HEAD
-        updateAround(x, y, z, 0);
-        updateAround(x, y, z, 1);
-    }
-
-    public void updateAround(int x, int y, int z, int layer) {
-        BlockUpdateEvent ev;
-        this.server.getPluginManager().callEvent(
-                ev = new BlockUpdateEvent(this.getBlock(x, y - 1, z, layer)));
-        if (!ev.isCancelled()) {
-            normalUpdateQueue.add(ev.getBlock());
-        }
-
-        this.server.getPluginManager().callEvent(
-                ev = new BlockUpdateEvent(this.getBlock(x, y + 1, z, layer)));
-        if (!ev.isCancelled()) {
-            normalUpdateQueue.add(ev.getBlock());
-        }
-
-        this.server.getPluginManager().callEvent(
-                ev = new BlockUpdateEvent(this.getBlock(x - 1, y, z, layer)));
-        if (!ev.isCancelled()) {
-            normalUpdateQueue.add(ev.getBlock());
-        }
-
-        this.server.getPluginManager().callEvent(
-                ev = new BlockUpdateEvent(this.getBlock(x + 1, y, z, layer)));
-        if (!ev.isCancelled()) {
-            normalUpdateQueue.add(ev.getBlock());
-        }
-
-        this.server.getPluginManager().callEvent(
-                ev = new BlockUpdateEvent(this.getBlock(x, y, z - 1, layer)));
-        if (!ev.isCancelled()) {
-            normalUpdateQueue.add(ev.getBlock());
-        }
-
-        this.server.getPluginManager().callEvent(
-                ev = new BlockUpdateEvent(this.getBlock(x, y, z + 1, layer)));
-        if (!ev.isCancelled()) {
-            normalUpdateQueue.add(ev.getBlock());
-        }
-=======
         updateAround(new Vector3(x, y, z));
->>>>>>> 5931d91b
     }
 
     public void scheduleUpdate(Block pos, int delay) {
