--- conflicted
+++ resolved
@@ -1267,7 +1267,6 @@
                     ev.getBlock().onUpdate(BLOCK_UPDATE_NORMAL);
 
                     //added for redstone support
-<<<<<<< HEAD
                     RedstoneUpdateEvent rsEv = new RedstoneUpdateEvent(ev.getBlock());
                     this.server.getPluginManager().callEvent(rsEv);
                     if(!rsEv.isCancelled()) {
@@ -1284,19 +1283,6 @@
                                 redstoneWire.getLevel().setBlock(redstoneWire, redstoneWire, true, true);
                                 Redstone.active(redstoneWire);
                             }
-=======
-                    Block redstoneWire = ev.getBlock().getSide(Vector3.SIDE_DOWN);
-                    if (redstoneWire instanceof RedstoneWire) {
-                        if (ev.getBlock() instanceof Solid) {
-                            int level = redstoneWire.getPowerLevel();
-                            redstoneWire.setPowerLevel(redstoneWire.getNeighborPowerLevel() - 1);
-                            redstoneWire.getLevel().setBlock(redstoneWire, redstoneWire, true, true);
-                            Redstone.deactive(redstoneWire, level);
-                        } else {
-                            redstoneWire.setPowerLevel(redstoneWire.getNeighborPowerLevel() - 1);
-                            redstoneWire.getLevel().setBlock(redstoneWire, redstoneWire, true, true);
-                            Redstone.active(redstoneWire);
->>>>>>> b8836fd5
                         }
                     }
                 }
