package cn.nukkit.level;

import cn.nukkit.Player;
import cn.nukkit.Server;
import cn.nukkit.block.Air;
import cn.nukkit.block.Block;
import cn.nukkit.block.Ice;
import cn.nukkit.entity.Arrow;
import cn.nukkit.entity.Effect;
import cn.nukkit.entity.Entity;
import cn.nukkit.event.block.BlockBreakEvent;
import cn.nukkit.event.block.BlockPlaceEvent;
import cn.nukkit.event.block.BlockUpdateEvent;
import cn.nukkit.event.level.*;
import cn.nukkit.event.player.PlayerInteractEvent;
import cn.nukkit.event.weather.ThunderChangeEvent;
import cn.nukkit.event.weather.WeatherChangeEvent;
import cn.nukkit.inventory.InventoryHolder;
import cn.nukkit.item.Item;
import cn.nukkit.level.format.Chunk;
import cn.nukkit.level.format.ChunkSection;
import cn.nukkit.level.format.FullChunk;
import cn.nukkit.level.format.LevelProvider;
import cn.nukkit.level.format.generic.BaseFullChunk;
import cn.nukkit.level.format.generic.BaseLevelProvider;
import cn.nukkit.level.format.generic.EmptyChunkSection;
import cn.nukkit.level.generator.*;
import cn.nukkit.level.sound.Sound;
import cn.nukkit.math.AxisAlignedBB;
import cn.nukkit.math.NukkitMath;
import cn.nukkit.math.Vector2;
import cn.nukkit.math.Vector3;
import cn.nukkit.metadata.BlockMetadataStore;
import cn.nukkit.metadata.MetadataValue;
import cn.nukkit.metadata.Metadatable;
import cn.nukkit.nbt.NBTIO;
import cn.nukkit.nbt.tag.*;
import cn.nukkit.network.protocol.*;
import cn.nukkit.plugin.Plugin;
import cn.nukkit.scheduler.AsyncTask;
import cn.nukkit.tile.Chest;
import cn.nukkit.tile.Tile;
import cn.nukkit.utils.*;

import java.util.*;
import java.util.concurrent.ConcurrentLinkedQueue;

/**
 * author: MagicDroidX
 * Nukkit Project
 */
public class Level implements ChunkManager, Metadatable {

    private static int levelIdCounter = 1;
    private static int chunkLoaderCounter = 1;
    public static int COMPRESSION_LEVEL = 8;


    public static final int BLOCK_UPDATE_NORMAL = 1;
    public static final int BLOCK_UPDATE_RANDOM = 2;
    public static final int BLOCK_UPDATE_SCHEDULED = 3;
    public static final int BLOCK_UPDATE_WEAK = 4;
    public static final int BLOCK_UPDATE_TOUCH = 5;

    public static final int TIME_DAY = 0;
    public static final int TIME_SUNSET = 12000;
    public static final int TIME_NIGHT = 14000;
    public static final int TIME_SUNRISE = 23000;

    public static final int TIME_FULL = 24000;

    private Map<Long, Tile> tiles = new HashMap<>();

    private Map<String, Map<Long, SetEntityMotionPacket.Entry>> motionToSend = new HashMap<>();
    private Map<String, Map<Long, MoveEntityPacket.Entry>> moveToSend = new HashMap<>();

    private Map<Long, Player> players = new HashMap<>();

    private Map<Long, Entity> entities = new HashMap<>();

    public Map<Long, Entity> updateEntities = new HashMap<>();

    public Map<Long, Tile> updateTiles = new HashMap<>();

    private Map<String, Block> blockCache = new HashMap<>();

    private Map<String, DataPacket> chunkCache = new HashMap<>();

    private boolean cacheChunks = false;

    private int sendTimeTicker = 0;

    private Server server;

    private int levelId;

    private LevelProvider provider;

    private Map<Integer, ChunkLoader> loaders = new HashMap<>();

    private Map<Integer, Integer> loaderCounter = new HashMap<>();

    private Map<String, Map<Integer, ChunkLoader>> chunkLoaders = new HashMap<>();

    private Map<String, Map<Integer, Player>> playerLoaders = new HashMap<>();

    private Map<String, List<DataPacket>> chunkPackets = new HashMap<>();

    private Map<String, Long> unloadQueue = new HashMap<>();

    private float time;
    public boolean stopTime;

    private String folderName;

    private Map<String, BaseFullChunk> chunks = new HashMap<>();

    private Map<String, Map<String, Vector3>> changedBlocks = new HashMap<>();

    private PriorityQueue<PriorityObject> updateQueue;
    private Map<String, Integer> updateQueueIndex = new HashMap<>();

    private Map<String, Map<Integer, Player>> chunkSendQueue = new HashMap<>();
    private Map<String, Boolean> chunkSendTasks = new HashMap<>();

    private Map<String, Boolean> chunkPopulationQueue = new HashMap<>();
    private Map<String, Boolean> chunkPopulationLock = new HashMap<>();
    private Map<String, Boolean> chunkGenerationQueue = new HashMap<>();
    private int chunkGenerationQueueSize = 8;
    private int chunkPopulationQueueSize = 2;

    private boolean autoSave = true;

    private BlockMetadataStore blockMetadata;

    private boolean useSections;
    private byte blockOrder;

    private Position temporalPosition;
    private Vector3 temporalVector;

    private Block[] blockStates;

    public int sleepTicks = 0;

    private int chunkTickRadius;
    private Map<String, Integer> chunkTickList = new HashMap<>();
    private int chunksPerTicks;
    private boolean clearChunksOnTick;
    private HashMap<Integer, Class<? extends Block>> randomTickBlocks = new HashMap<Integer, Class<? extends Block>>() {{
        //todo alot blocks
        put(Block.ICE, Ice.class);
    }};

    private int tickRate;
    public int tickRateTime = 0;
    public int tickRateCounter = 0;

    private Class<? extends Generator> generator;
    private Generator generatorInstance;

    private Random rand = new Random();
    private boolean hasStrom = false;
    private int weatherDuration = 0;
    private boolean isThundering = false;
    private int thunderDuration = 0;

    public Level(Server server, String name, String path, Class<? extends LevelProvider> provider) {
        this.blockStates = Block.fullList;
        this.levelId = levelIdCounter++;
        this.blockMetadata = new BlockMetadataStore(this);
        this.server = server;
        this.autoSave = server.getAutoSave();

        try {
            this.provider = provider.getConstructor(Level.class, String.class).newInstance(this, path);
        } catch (Exception e) {
            throw new LevelException("Caused by " + Utils.getExceptionMessage(e));
        }

        this.server.getLogger().info(this.server.getLanguage().translateString("nukkit.level.preparing", TextFormat.GREEN + this.provider.getName() + TextFormat.WHITE));

        this.generator = Generator.getGenerator(this.provider.getGenerator());

        try {
            this.blockOrder = (byte) provider.getMethod("getProviderOrder").invoke(null);
            this.useSections = (boolean) provider.getMethod("usesChunkSection").invoke(null);
        } catch (Exception e) {
            throw new RuntimeException(e);
        }

        this.folderName = name;
        this.updateQueue = new PriorityQueue<>(11, new Comparator<PriorityObject>() {
            @Override
            public int compare(PriorityObject o1, PriorityObject o2) {
                return o1.priority < o2.priority ? 1 : (o1.priority == o2.priority ? 0 : -1);
            }
        });
        this.time = this.provider.getTime();

        this.chunkTickRadius = Math.min(this.server.getViewDistance(), Math.max(1, (Integer) this.server.getConfig("chunk-ticking.tick-radius", 4)));
        this.chunksPerTicks = (int) this.server.getConfig("chunk-ticking.per-tick", 40);
        this.chunkGenerationQueueSize = (int) this.server.getConfig("chunk-generation.queue-size", 8);
        this.chunkPopulationQueueSize = (int) this.server.getConfig("chunk-generation.population-queue-size", 2);
        this.chunkTickList.clear();
        this.clearChunksOnTick = (boolean) this.server.getConfig("chunk-ticking.clear-tick-list", true);
        this.cacheChunks = (boolean) this.server.getConfig("chunk-sending.cache-chunks", false);

        this.temporalPosition = new Position(0, 0, 0, this);
        this.temporalVector = new Vector3(0, 0, 0);
        this.tickRate = 1;
    }

    public static String chunkHash(int x, int z) {
        return x + ":" + z;
    }

    public static String blockHash(int x, int y, int z) {
        return x + ":" + y + ":" + z;
    }

    public static int chunkBlockHash(int x, int y, int z) {
        return (x << 11) | (z << 7) | y;
    }

    public static Vector3 getBlockXYZ(String hash) {
        String[] h = hash.split(":");
        return new Vector3(Integer.valueOf(h[0]), Integer.valueOf(h[1]), Integer.valueOf(h[2]));
    }

    public static Chunk.Entry getChunkXZ(String hash) {
        String[] h = hash.split(":");
        return new Chunk.Entry(Integer.valueOf(h[0]), Integer.valueOf(h[1]));
    }

    public static int generateChunkLoaderId(ChunkLoader loader) {
        if (loader.getLoaderId() == null || loader.getLoaderId() == 0) {
            return chunkLoaderCounter++;
        } else {
            throw new IllegalStateException("ChunkLoader has a loader id already assigned: " + loader.getLoaderId());
        }
    }

    public int getTickRate() {
        return tickRate;
    }

    public int getTickRateTime() {
        return tickRateTime;
    }

    public void setTickRate(int tickRate) {
        this.tickRate = tickRate;
    }

    public void initLevel() {
        try {
            this.generatorInstance = this.generator.getConstructor(Map.class).newInstance(this.provider.getGeneratorOptions());
        } catch (Exception e) {
            throw new RuntimeException(e);
        }
        this.generatorInstance.init(this, new Random(this.getSeed()));

        this.registerGenerator();
    }

    public void registerGenerator() {
        int size = this.server.getScheduler().getAsyncTaskPoolSize();
        for (int i = 0; i < size; ++i) {
            this.server.getScheduler().scheduleAsyncTaskToWorker(new GeneratorRegisterTask(this, this.generatorInstance), i);
        }
    }

    public void unregisterGenerator() {
        int size = this.server.getScheduler().getAsyncTaskPoolSize();
        for (int i = 0; i < size; ++i) {
            this.server.getScheduler().scheduleAsyncTaskToWorker(new GeneratorUnregisterTask(this), i);
        }
    }

    public BlockMetadataStore getBlockMetadata() {
        return this.blockMetadata;
    }

    public Server getServer() {
        return server;
    }

    final public LevelProvider getProvider() {
        return this.provider;
    }

    final public int getId() {
        return this.levelId;
    }

    public void close() {
        if (this.getAutoSave()) {
            this.save();
        }

        for (BaseFullChunk chunk : new ArrayList<>(this.chunks.values())) {
            this.unloadChunk(chunk.getX(), chunk.getZ(), false);
        }

        this.unregisterGenerator();

        this.provider.close();
        this.provider = null;
        this.blockMetadata = null;
        this.blockCache.clear();
        this.temporalPosition = null;
    }

    public void addSound(Sound sound) {
        this.addSound(sound, (Player[]) null);
    }

    public void addSound(Sound sound, Player[] players) {
        DataPacket[] packets = sound.encode();

        if (players == null) {
            if (packets != null) {
                for (DataPacket packet : packets) {
                    this.addChunkPacket((int) sound.x >> 4, (int) sound.z >> 4, packet);
                }
            }
        } else {
            if (packets != null) {
                if (packets.length == 1) {
                    Server.broadcastPacket(players, packets[0]);
                } else {
                    this.server.batchPackets(players, packets, false);
                }
            }
        }
    }

    public void addSound(Sound sound, Collection<Player> players) {
        this.addSound(sound, players.stream().toArray(Player[]::new));
    }

    public void addParticle() {
        //todo
    }

    public boolean getAutoSave() {
        return this.autoSave;
    }

    public void setAutoSave(boolean autoSave) {
        this.autoSave = autoSave;
    }

    public boolean unload() {
        return this.unload(false);
    }

    public boolean unload(boolean force) {
        LevelUnloadEvent ev = new LevelUnloadEvent(this);

        if (this.equals(this.server.getDefaultLevel()) && !force) {
            ev.setCancelled();
        }

        this.server.getPluginManager().callEvent(ev);

        if (!force && ev.isCancelled()) {
            return false;
        }

        this.server.getLogger().info(this.server.getLanguage().translateString("nukkit.level.unloading", TextFormat.GREEN + this.getName() + TextFormat.WHITE));
        Level defaultLevel = this.server.getDefaultLevel();

        for (Player player : this.getPlayers().values()) {
            if (this.equals(defaultLevel) || defaultLevel == null) {
                player.close(player.getLeaveMessage(), "Forced default level unload");
            } else {
                player.teleport(this.server.getDefaultLevel().getSafeSpawn());
            }
        }

        if (this.equals(defaultLevel)) {
            this.server.setDefaultLevel(null);
        }

        this.close();

        return true;
    }

    public Map<Integer, Player> getChunkPlayers(int chunkX, int chunkZ) {
        String index = Level.chunkHash(chunkX, chunkZ);
        if (this.playerLoaders.containsKey(index)) {
            return this.playerLoaders.get(index);
        } else {
            return new HashMap<>();
        }
    }

    public ChunkLoader[] getChunkLoaders(int chunkX, int chunkZ) {
        String index = Level.chunkHash(chunkX, chunkZ);
        if (this.chunkLoaders.containsKey(index)) {
            return this.chunkLoaders.get(index).values().stream().toArray(ChunkLoader[]::new);
        } else {
            return new ChunkLoader[0];
        }
    }

    public void addChunkPacket(int chunkX, int chunkZ, DataPacket packet) {
        String index = Level.chunkHash(chunkX, chunkZ);
        if (!this.chunkPackets.containsKey(index)) {
            this.chunkPackets.put(index, new ArrayList<>());
        }
        this.chunkPackets.get(index).add(packet);
    }

    public void registerChunkLoader(ChunkLoader loader, int chunkX, int chunkZ) {
        this.registerChunkLoader(loader, chunkX, chunkZ, true);
    }

    public void registerChunkLoader(ChunkLoader loader, int chunkX, int chunkZ, boolean autoLoad) {
        int hash = loader.getLoaderId();
        String index = Level.chunkHash(chunkX, chunkZ);
        if (!this.chunkLoaders.containsKey(index)) {
            this.chunkLoaders.put(index, new HashMap<>());
            this.playerLoaders.put(index, new HashMap<>());
        } else if (this.chunkLoaders.get(index).containsKey(hash)) {
            return;
        }

        this.chunkLoaders.get(index).put(hash, loader);
        if (loader instanceof Player) {
            this.playerLoaders.get(index).put(hash, (Player) loader);
        }

        if (!this.loaders.containsKey(hash)) {
            this.loaderCounter.put(hash, 1);
            this.loaders.put(hash, loader);
        } else {
            this.loaderCounter.put(hash, this.loaderCounter.get(hash) + 1);
        }

        this.cancelUnloadChunkRequest(chunkX, chunkZ);

        if (autoLoad) {
            this.loadChunk(chunkX, chunkZ);
        }
    }

    public void unregisterChunkLoader(ChunkLoader loader, int chunkX, int chunkZ) {
        int hash = loader.getLoaderId();
        String index = Level.chunkHash(chunkX, chunkZ);
        if (this.chunkLoaders.containsKey(index) && this.chunkLoaders.get(index).containsKey(hash)) {
            this.chunkLoaders.get(index).remove(hash);
            this.playerLoaders.get(index).remove(hash);
            if (this.chunkLoaders.get(index).isEmpty()) {
                this.chunkLoaders.remove(index);
                this.playerLoaders.remove(index);
                this.unloadChunkRequest(chunkX, chunkZ, true);
            }

            int count = this.loaderCounter.get(hash);
            if (--count == 0) {
                this.loaderCounter.remove(hash);
                this.loaders.remove(hash);
            } else {
                this.loaderCounter.put(hash, count);
            }
        }
    }

    public void checkTime() {
        if (!this.stopTime) {
            this.time += 1.25;
        }
    }

    public void sendTime() {
        SetTimePacket pk = new SetTimePacket();
        pk.time = (int) this.time;
        pk.started = !this.stopTime;

        Server.broadcastPacket(this.players.values().stream().toArray(Player[]::new), pk);
    }

    public void doTick(int currentTick) {
        this.checkTime();

        if (++this.sendTimeTicker == 200) {
            this.sendTime();
            this.sendTimeTicker = 0;
        }

        //Tick Weather
        this.weatherDuration--;
        if (this.weatherDuration <= 0) {
            this.setStorm(!this.hasStorm());
        }
        this.thunderDuration--;
        if (this.thunderDuration <= 0) {
            this.setThundering(!this.isThundering());
        }

        this.unloadChunks();

        while (this.updateQueue.peek() != null && this.updateQueue.peek().priority <= currentTick) {
            Block block = this.getBlock((Vector3) this.updateQueue.poll().data);
            this.updateQueueIndex.remove(Level.blockHash((int) block.x, (int) block.y, (int) block.z));
            block.onUpdate(BLOCK_UPDATE_SCHEDULED);
        }

        for (long id : new ArrayList<>(this.updateEntities.keySet())) {
            Entity entity = this.updateEntities.get(id);
            if (entity.closed || !entity.onUpdate(currentTick)) {
                this.updateEntities.remove(id);
            }
        }

        if (!this.updateTiles.isEmpty()) {
            for (long id : new ArrayList<>(this.updateTiles.keySet())) {
                if (!this.updateTiles.get(id).onUpdate()) {
                    this.updateTiles.remove(id);
                }
            }
        }

        this.tickChunks();

        if (!this.changedBlocks.isEmpty()) {
            if (!this.players.isEmpty()) {
                for (String index : new ArrayList<>(this.changedBlocks.keySet())) {
                    Map<String, Vector3> blocks = this.changedBlocks.get(index);
                    this.chunkCache.remove(index);
                    Chunk.Entry chunkEntry = Level.getChunkXZ(index);
                    int chunkX = chunkEntry.chunkX;
                    int chunkZ = chunkEntry.chunkZ;
                    if (blocks.size() > 512) {
                        FullChunk chunk = this.getChunk(chunkX, chunkZ);
                        for (Player p : this.getChunkPlayers(chunkX, chunkZ).values()) {
                            p.onChunkChanged(chunk);
                        }
                    } else {
                        this.sendBlocks(this.getChunkPlayers(chunkX, chunkZ).values().stream().toArray(Player[]::new), blocks.values().stream().toArray(Block[]::new), UpdateBlockPacket.FLAG_ALL);
                    }
                }
            } else {
                this.chunkCache = new HashMap<>();
            }

            this.changedBlocks = new HashMap<>();
        }

        this.processChunkRequest();

        if (this.sleepTicks > 0 && --this.sleepTicks <= 0) {
            this.checkSleep();
        }

        for (String key : this.moveToSend.keySet()) {
            Chunk.Entry chunkEntry = Level.getChunkXZ(key);
            int chunkX = chunkEntry.chunkX;
            int chunkZ = chunkEntry.chunkZ;
            MoveEntityPacket pk = new MoveEntityPacket();
            pk.entities = this.moveToSend.get(key).values().stream().toArray(MoveEntityPacket.Entry[]::new);
            this.addChunkPacket(chunkX, chunkZ, pk);
        }
        this.moveToSend = new HashMap<>();

        for (String key : this.motionToSend.keySet()) {
            Chunk.Entry chunkEntry = Level.getChunkXZ(key);
            int chunkX = chunkEntry.chunkX;
            int chunkZ = chunkEntry.chunkZ;
            SetEntityMotionPacket pk = new SetEntityMotionPacket();
            pk.entities = this.motionToSend.get(key).values().stream().toArray(SetEntityMotionPacket.Entry[]::new);
            this.addChunkPacket(chunkX, chunkZ, pk);
        }
        this.motionToSend = new HashMap<>();

        for (String key : this.chunkPackets.keySet()) {
            Chunk.Entry chunkEntry = Level.getChunkXZ(key);
            int chunkX = chunkEntry.chunkX;
            int chunkZ = chunkEntry.chunkZ;
            Player[] chunkPlayers = this.getChunkPlayers(chunkX, chunkZ).values().stream().toArray(Player[]::new);
            if (chunkPlayers.length > 0) {
                for (DataPacket pk : this.chunkPackets.get(key)) {
                    Server.broadcastPacket(chunkPlayers, pk);
                }
            }
        }

        this.chunkPackets = new HashMap<>();
    }

    public void checkSleep() {
        if (this.players.isEmpty()) {
            return;
        }

        boolean resetTime = true;
        for (Player p : this.getPlayers().values()) {
            if (!p.isSleeping()) {
                resetTime = false;
                break;
            }
        }

        if (resetTime) {
            int time = this.getTime() % Level.TIME_FULL;

            if (time >= Level.TIME_NIGHT && time < Level.TIME_SUNRISE) {
                this.setTime(this.getTime() + Level.TIME_FULL - time);

                for (Player p : this.getPlayers().values()) {
                    p.stopSleep();
                }
            }
        }
    }

    public void sendBlockExtraData(int x, int y, int z, int id, int data) {
        this.sendBlockExtraData(x, y, z, id, data, this.getChunkPlayers(x >> 4, z >> 4).values());
    }

    public void sendBlockExtraData(int x, int y, int z, int id, int data, Player[] players) {
        LevelEventPacket pk = new LevelEventPacket();
        pk.evid = LevelEventPacket.EVENT_SET_DATA;
        pk.x = x + 0.5f;
        pk.y = y + 0.5f;
        pk.z = z + 0.5f;
        pk.data = (data << 8) | id;

        Server.broadcastPacket(players, pk);
    }

    public void sendBlockExtraData(int x, int y, int z, int id, int data, Collection<Player> players) {
        LevelEventPacket pk = new LevelEventPacket();
        pk.evid = LevelEventPacket.EVENT_SET_DATA;
        pk.x = x + 0.5f;
        pk.y = y + 0.5f;
        pk.z = z + 0.5f;
        pk.data = (data << 8) | id;

        Server.broadcastPacket(players, pk);
    }

    public void sendBlocks(Player[] target, Block[] blocks) {
        this.sendBlocks(target, blocks, UpdateBlockPacket.FLAG_NONE);
    }

    public void sendBlocks(Player[] target, Block[] blocks, int flags) {
        this.sendBlocks(target, blocks, flags, false);
    }

    public void sendBlocks(Player[] target, Block[] blocks, int flags, boolean optimizeRebuilds) {
        UpdateBlockPacket pk = new UpdateBlockPacket();

        if (optimizeRebuilds) {
            Map<String, Boolean> chunks = new HashMap<>();
            for (Block b : blocks) {
                if (b == null) {
                    continue;
                }

                boolean first = false;

                String index = Level.chunkHash((int) b.x >> 4, (int) b.z >> 4);
                if (!chunks.containsKey(index)) {
                    chunks.put(index, true);
                    first = true;
                }

                List<int[]> list = new ArrayList<>();
                Collections.addAll(list, pk.records);
                list.add(new int[]{(int) b.x, (int) b.z, (int) b.y, b.getId(), b.getDamage(), first ? flags : UpdateBlockPacket.FLAG_NONE});
                pk.records = list.stream().toArray(int[][]::new);
            }
        } else {
            for (Block b : blocks) {
                if (b == null) {
                    continue;
                }

                List<int[]> list = new ArrayList<>();
                Collections.addAll(list, pk.records);
                list.add(new int[]{(int) b.x, (int) b.z, (int) b.y, b.getId(), b.getDamage(), flags});
                pk.records = list.stream().toArray(int[][]::new);
            }
        }

        Server.broadcastPacket(target, pk);
    }

    public void clearCache() {
        this.clearCache(false);
    }

    public void clearCache(boolean full) {
        if (full) {
            this.chunkCache = new HashMap<>();
            this.blockCache = new HashMap<>();
        } else {
            if (this.chunkCache.size() > 768) {
                this.chunkCache = new HashMap<>();
            }

            if (this.blockCache.size() > 2048) {
                this.blockCache = new HashMap<>();
            }
        }
    }

    public void clearChunkCache(int chunkX, int chunkZ) {
        this.chunkCache.remove(Level.chunkHash(chunkX, chunkZ));
    }

    private void tickChunks() {
        if (this.chunksPerTicks <= 0 || this.loaders.isEmpty()) {
            this.chunkTickList = new HashMap<>();
            return;
        }

        int chunksPerLoader = Math.min(200, Math.max(1, (int) (((double) (this.chunksPerTicks - this.loaders.size()) / this.loaders.size() + 0.5))));
        int randRange = 3 + chunksPerLoader / 30;
        randRange = randRange > this.chunkTickRadius ? this.chunkTickRadius : randRange;

        for (ChunkLoader loader : this.loaders.values()) {
            int chunkX = (int) loader.getX() >> 4;
            int chunkZ = (int) loader.getZ() >> 4;

            String index = Level.chunkHash(chunkX, chunkZ);
            int existingLoaders = Math.max(0, this.chunkTickList.containsKey(index) ? this.chunkTickList.get(index) : 0);
            this.chunkTickList.put(index, existingLoaders + 1);
            for (int chunk = 0; chunk < chunksPerLoader; ++chunk) {
                int dx = new Random().nextInt(2 * randRange) - randRange;
                int dz = new Random().nextInt(2 * randRange) - randRange;
                String hash = Level.chunkHash(dx + chunkX, dz + chunkZ);
                if (!this.chunkTickList.containsKey(hash) && this.chunks.containsKey(hash)) {
                    this.chunkTickList.put(hash, -1);
                }
            }
        }

        int blockTest = 0;

        for (String index : new ArrayList<>(this.chunkTickList.keySet())) {
            int loaders = this.chunkTickList.get(index);

            Chunk.Entry chunkEntry = Level.getChunkXZ(index);
            int chunkX = chunkEntry.chunkX;
            int chunkZ = chunkEntry.chunkZ;

            FullChunk chunk;
            if (!this.chunks.containsKey(index) || (chunk = this.getChunk(chunkX, chunkZ, false)) == null) {
                this.chunkTickList.remove(index);
                continue;
            } else if (loaders <= 0) {
                this.chunkTickList.remove(index);
            }

            for (Entity entity : chunk.getEntities().values()) {
                entity.scheduleUpdate();
            }

            int blockId;
            if (this.useSections) {
                for (ChunkSection section : ((Chunk) chunk).getSections()) {
                    if (!(section instanceof EmptyChunkSection)) {
                        int Y = section.getY();
                        int k = new Random().nextInt(0x7fffffff);
                        for (int i = 0; i < 3; ++i, k >>= 10) {
                            int x = k & 0x0f;
                            int y = (k >> 8) & 0x0f;
                            int z = (k >> 16) & 0x0f;

                            blockId = section.getBlockId(x, y, z);
                            if (this.randomTickBlocks.containsKey(blockId)) {
                                Class<? extends Block> clazz = this.randomTickBlocks.get(blockId);
                                try {
                                    Block block = clazz.getConstructor(int.class).newInstance(section.getBlockData(x, y, z));
                                    block.x = chunkX * 16 + x;
                                    block.y = (Y << 4) + y;
                                    block.z = chunkZ * 16 + z;
                                    block.level = this;
                                    block.onUpdate(BLOCK_UPDATE_RANDOM);
                                } catch (Exception e) {
                                    throw new RuntimeException(e);
                                }
                            }
                        }
                    }
                }
            } else {
                for (int Y = 0; Y < 8 && (Y < 3 || blockTest != 0); ++Y) {
                    blockTest = 0;
                    int k = new Random().nextInt();
                    for (int i = 0; i < 3; ++i, k >>= 10) {
                        int x = k & 0x0f;
                        int y = (k >> 8) & 0x0f;
                        int z = (k >> 16) & 0x0f;

                        blockTest |= blockId = chunk.getBlockId(x, y + (Y << 4), z);
                        if (this.randomTickBlocks.containsKey(blockId)) {
                            Class<? extends Block> clazz = this.randomTickBlocks.get(blockId);

                            Block block;
                            try {
                                block = clazz.getConstructor(int.class).newInstance(chunk.getBlockData(x, y + (Y << 4), z));
                            } catch (Exception e) {
                                throw new RuntimeException(e);
                            }
                            block.x = chunkX * 16 + x;
                            block.y = (Y << 4) + y;
                            block.z = chunkZ * 16 + z;
                            block.level = this;
                            block.onUpdate(BLOCK_UPDATE_RANDOM);
                        }
                    }
                }
            }
        }

        if (this.clearChunksOnTick) {
            this.chunkTickList = new HashMap<>();
        }
    }

    public boolean save() {
        return this.save(false);
    }

    public boolean save(boolean force) {
        if (!this.getAutoSave() && !force) {
            return false;
        }

        this.server.getPluginManager().callEvent(new LevelSaveEvent(this));

        this.provider.setTime((int) this.time);
        this.saveChunks();
        if (this.provider instanceof BaseLevelProvider) {
            ((BaseLevelProvider) this.provider).saveLevelData();
        }

        return true;
    }

    public void saveChunks() {
        for (FullChunk chunk : this.chunks.values()) {
            if (chunk.hasChanged()) {
                try {
                    this.provider.setChunk(chunk.getX(), chunk.getZ(), chunk);
                    this.provider.saveChunk(chunk.getX(), chunk.getZ());

                    chunk.setChanged(false);
                } catch (Exception e) {
                    throw new RuntimeException(e);
                }
            }
        }
    }

    public void updateAround(Vector3 pos) {
        BlockUpdateEvent ev;
        this.server.getPluginManager().callEvent(ev = new BlockUpdateEvent(this.getBlock(this.temporalVector.setComponents(pos.x, pos.y - 1, pos.z))));
        if (!ev.isCancelled()) {
            ev.getBlock().onUpdate(BLOCK_UPDATE_NORMAL);
        }

        this.server.getPluginManager().callEvent(ev = new BlockUpdateEvent(this.getBlock(this.temporalVector.setComponents(pos.x, pos.y + 1, pos.z))));
        if (!ev.isCancelled()) {
            ev.getBlock().onUpdate(BLOCK_UPDATE_NORMAL);
        }

        this.server.getPluginManager().callEvent(ev = new BlockUpdateEvent(this.getBlock(this.temporalVector.setComponents(pos.x - 1, pos.y, pos.z))));
        if (!ev.isCancelled()) {
            ev.getBlock().onUpdate(BLOCK_UPDATE_NORMAL);
        }

        this.server.getPluginManager().callEvent(ev = new BlockUpdateEvent(this.getBlock(this.temporalVector.setComponents(pos.x + 1, pos.y, pos.z))));
        if (!ev.isCancelled()) {
            ev.getBlock().onUpdate(BLOCK_UPDATE_NORMAL);
        }

        this.server.getPluginManager().callEvent(ev = new BlockUpdateEvent(this.getBlock(this.temporalVector.setComponents(pos.x, pos.y, pos.z - 1))));
        if (!ev.isCancelled()) {
            ev.getBlock().onUpdate(BLOCK_UPDATE_NORMAL);
        }

        this.server.getPluginManager().callEvent(ev = new BlockUpdateEvent(this.getBlock(this.temporalVector.setComponents(pos.x, pos.y, pos.z + 1))));
        if (!ev.isCancelled()) {
            ev.getBlock().onUpdate(BLOCK_UPDATE_NORMAL);
        }
    }

    public void scheduleUpdate(Vector3 pos, int delay) {
        String index = Level.blockHash((int) pos.x, (int) pos.y, (int) pos.z);
        if (this.updateQueueIndex.containsKey(index) && this.updateQueueIndex.get(index) <= delay) {
            return;
        }
        this.updateQueueIndex.put(index, delay);
        this.updateQueue.add(new PriorityObject(new Vector3((int) pos.x, (int) pos.y, (int) pos.z), delay + this.server.getTick()));
    }

    public Block[] getCollisionBlocks(AxisAlignedBB bb) {
        return this.getCollisionBlocks(bb, false);
    }

    public Block[] getCollisionBlocks(AxisAlignedBB bb, boolean targetFirst) {
        int minX = NukkitMath.floorDouble(bb.minX);
        int minY = NukkitMath.floorDouble(bb.minY);
        int minZ = NukkitMath.floorDouble(bb.minZ);
        int maxX = NukkitMath.ceilDouble(bb.maxX);
        int maxY = NukkitMath.ceilDouble(bb.maxY);
        int maxZ = NukkitMath.ceilDouble(bb.maxZ);

        List<Block> collides = new ArrayList<>();

        if (targetFirst) {
            for (int z = minZ; z <= maxZ; ++z) {
                for (int x = minX; x <= maxX; ++x) {
                    for (int y = minY; y <= maxY; ++y) {
                        Block block = this.getBlock(this.temporalVector.setComponents(x, y, z));
                        if (block.getId() != 0 && block.collidesWithBB(bb)) {
                            return new Block[]{block};
                        }
                    }
                }
            }
        } else {
            for (int z = minZ; z <= maxZ; ++z) {
                for (int x = minX; x <= maxX; ++x) {
                    for (int y = minY; y <= maxY; ++y) {
                        Block block = this.getBlock(this.temporalVector.setComponents(x, y, z));
                        if (block.getId() != 0 && block.collidesWithBB(bb)) {
                            collides.add(block);
                        }
                    }
                }
            }
        }

        return collides.stream().toArray(Block[]::new);
    }

    public boolean isFullBlock(Block block) {
        if (block.isSolid()) {
            return true;
        }
        AxisAlignedBB bb = block.getBoundingBox();
        return bb != null && bb.getAverageEdgeLength() >= 1;
    }

    public boolean isFullBlock(Vector3 pos) {
        return this.isFullBlock(this.getBlock(pos));
    }

    public AxisAlignedBB[] getCollisionCubes(Entity entity, AxisAlignedBB bb) {
        return this.getCollisionCubes(entity, bb, true);
    }

    public AxisAlignedBB[] getCollisionCubes(Entity entity, AxisAlignedBB bb, boolean entities) {
        int minX = NukkitMath.floorDouble(bb.minX);
        int minY = NukkitMath.floorDouble(bb.minY);
        int minZ = NukkitMath.floorDouble(bb.minZ);
        int maxX = NukkitMath.ceilDouble(bb.maxX);
        int maxY = NukkitMath.ceilDouble(bb.maxY);
        int maxZ = NukkitMath.ceilDouble(bb.maxZ);

        List<AxisAlignedBB> collides = new ArrayList<>();

        for (int z = minZ; z <= maxZ; ++z) {
            for (int x = minX; x <= maxX; ++x) {
                for (int y = minY; y <= maxY; ++y) {
                    Block block = this.getBlock(this.temporalVector.setComponents(x, y, z));
                    if (!block.canPassThrough() && block.collidesWithBB(bb)) {
                        collides.add(block.getBoundingBox());
                    }
                }
            }
        }

        if (entities) {
            for (Entity ent : this.getCollidingEntities(bb.grow(0.25f, 0.25f, 0.25f), entity)) {
                collides.add(ent.boundingBox.clone());
            }
        }

        return collides.stream().toArray(AxisAlignedBB[]::new);
    }

    public int getFullLight(Vector3 pos) {
        FullChunk chunk = this.getChunk((int) pos.x >> 4, (int) pos.z >> 4, false);
        int level = 0;
        if (chunk != null) {
            level = chunk.getBlockSkyLight((int) pos.x & 0x0f, (int) pos.y & 0x7f, (int) pos.z & 0x0f);
            //TODO: decrease light level by time of day
            if (level < 15) {
                level = Math.max(chunk.getBlockLight((int) pos.x & 0x0f, (int) pos.y & 0x7f, (int) pos.z & 0x0f), level);
                //todo: check this
            }
        }

        return level;
    }

    public int getFullBlock(int x, int y, int z) {
        return this.getChunk(x >> 4, z >> 4, false).getFullBlock(x & 0x0f, y & 0x7f, z & 0x0f);
    }

    public Block getBlock(Vector3 pos) {
        return this.getBlock(pos, true);
    }

    public Block getBlock(Vector3 pos, boolean cached) {
        String chunkIndex = Level.chunkHash((int) pos.x >> 4, (int) pos.z >> 4);
        String index = Level.blockHash((int) pos.x, (int) pos.y, (int) pos.z);
        int fullState = 0;
        if (cached && this.blockCache.containsKey(index)) {
            return this.blockCache.get(index);
        } else if (pos.y >= 0 && pos.y < 128 && this.chunks.containsKey(chunkIndex)) {
            fullState = this.chunks.get(chunkIndex).getFullBlock((int) pos.x & 0x0f, (int) pos.y & 0x7f, (int) pos.z & 0x0f);
        }

        Block block = this.blockStates[fullState & 0xfff].clone();

        block.x = pos.x;
        block.y = pos.y;
        block.z = pos.z;
        block.level = this;

        this.blockCache.put(index, block);

        return block;
    }

    public void updateAllLight(Vector3 pos) {
        this.updateBlockSkyLight((int) pos.x, (int) pos.y, (int) pos.z);
        this.updateBlockLight((int) pos.x, (int) pos.y, (int) pos.z);
    }

    public void updateBlockSkyLight(int x, int y, int z) {
        //todo
    }

    public void updateBlockLight(int x, int y, int z) {
        Queue<Vector3> lightPropagationQueue = new ConcurrentLinkedQueue<>();
        Queue<Object[]> lightRemovalQueue = new ConcurrentLinkedQueue<>();
        Map<String, Boolean> visited = new HashMap<>();
        Map<String, Boolean> removalVisited = new HashMap<>();

        int oldLevel = this.getBlockLightAt(x, y, z);
        int newLevel = Block.light[this.getBlockIdAt(x, y, z)];

        if (oldLevel != newLevel) {
            this.setBlockLightAt(x, y, z, newLevel);

            if (newLevel < oldLevel) {
                removalVisited.put(Level.blockHash(x, y, z), true);
                lightRemovalQueue.add(new Object[]{new Vector3(x, y, z), oldLevel});
            } else {
                visited.put(Level.blockHash(x, y, z), true);
                lightPropagationQueue.add(new Vector3(x, y, z));
            }
        }

        while (!lightRemovalQueue.isEmpty()) {
            Object[] val = lightRemovalQueue.poll();
            Vector3 node = (Vector3) val[0];
            int lightLevel = (int) val[1];

            this.computeRemoveBlockLight((int) node.x - 1, (int) node.y, (int) node.z, lightLevel, lightRemovalQueue, lightPropagationQueue, removalVisited, visited);
            this.computeRemoveBlockLight((int) node.x + 1, (int) node.y, (int) node.z, lightLevel, lightRemovalQueue, lightPropagationQueue, removalVisited, visited);
            this.computeRemoveBlockLight((int) node.x, (int) node.y - 1, (int) node.z, lightLevel, lightRemovalQueue, lightPropagationQueue, removalVisited, visited);
            this.computeRemoveBlockLight((int) node.x, (int) node.y + 1, (int) node.z, lightLevel, lightRemovalQueue, lightPropagationQueue, removalVisited, visited);
            this.computeRemoveBlockLight((int) node.x, (int) node.y, (int) node.z - 1, lightLevel, lightRemovalQueue, lightPropagationQueue, removalVisited, visited);
            this.computeRemoveBlockLight((int) node.x, (int) node.y, (int) node.z + 1, lightLevel, lightRemovalQueue, lightPropagationQueue, removalVisited, visited);
        }

        while (!lightPropagationQueue.isEmpty()) {
            Vector3 node = lightPropagationQueue.poll();
            int lightLevel = this.getBlockLightAt((int) node.x, (int) node.y, (int) node.z) - Block.lightFilter[this.getBlockIdAt((int) node.x, (int) node.y, (int) node.z)];

            if (lightLevel >= 1) {
                this.computeSpreadBlockLight((int) node.x - 1, (int) node.y, (int) node.z, lightLevel, lightPropagationQueue, visited);
                this.computeSpreadBlockLight((int) node.x + 1, (int) node.y, (int) node.z, lightLevel, lightPropagationQueue, visited);
                this.computeSpreadBlockLight((int) node.x, (int) node.y - 1, (int) node.z, lightLevel, lightPropagationQueue, visited);
                this.computeSpreadBlockLight((int) node.x, (int) node.y + 1, (int) node.z, lightLevel, lightPropagationQueue, visited);
                this.computeSpreadBlockLight((int) node.x, (int) node.y, (int) node.z - 1, lightLevel, lightPropagationQueue, visited);
                this.computeSpreadBlockLight((int) node.x, (int) node.y, (int) node.z + 1, lightLevel, lightPropagationQueue, visited);
            }
        }
    }

    private void computeRemoveBlockLight(int x, int y, int z, int currentLight, Queue<Object[]> queue, Queue<Vector3> spreadQueue, Map<String, Boolean> visited, Map<String, Boolean> spreadVisited) {
        int current = this.getBlockLightAt(x, y, z);
        String index = Level.blockHash(x, y, z);
        if (current != 0 && current < currentLight) {
            this.setBlockLightAt(x, y, z, 0);

            if (!visited.containsKey(index)) {
                visited.put(index, true);
                if (current > 1) {
                    queue.add(new Object[]{new Vector3(x, y, z), current});
                }
            }
        } else if (current >= currentLight) {
            if (!spreadVisited.containsKey(index)) {
                spreadVisited.put(index, true);
                spreadQueue.add(new Vector3(x, y, z));
            }
        }
    }

    private void computeSpreadBlockLight(int x, int y, int z, int currentLight, Queue<Vector3> queue, Map<String, Boolean> visited) {
        int current = this.getBlockLightAt(x, y, z);
        String index = Level.blockHash(x, y, z);

        if (current < currentLight) {
            this.setBlockLightAt(x, y, z, currentLight);

            if (!visited.containsKey(index)) {
                visited.put(index, true);
                if (currentLight > 1) {
                    queue.add(new Vector3(x, y, z));
                }
            }
        }
    }

    public boolean setBlock(Vector3 pos, Block block) {
        return this.setBlock(pos, block, false, true);
    }

    public boolean setBlock(Vector3 pos, Block block, boolean direct) {
        return this.setBlock(pos, block, direct, true);
    }

    public boolean setBlock(Vector3 pos, Block block, boolean direct, boolean update) {
        if (pos.y < 0 || pos.y >= 128) {
            return false;
        }

        if (this.getChunk((int) pos.x >> 4, (int) pos.z >> 4, true).setBlock((int) pos.x & 0x0f, (int) pos.y & 0x7f, (int) pos.z & 0x0f, block.getId(), block.getDamage())) {
            Position position;
            if (!(pos instanceof Position)) {
                position = this.temporalPosition.setComponents(pos.x, pos.y, pos.z);
            } else {
                position = (Position) pos;
            }

            block.position(position);
            this.blockCache.remove(Level.blockHash((int) pos.x, (int) pos.y, (int) pos.z));

            String index = Level.chunkHash((int) pos.x >> 4, (int) pos.z >> 4);

            if (direct) {
                this.sendBlocks(this.getChunkPlayers((int) pos.x >> 4, (int) pos.z >> 4).values().stream().toArray(Player[]::new), new Block[]{block}, UpdateBlockPacket.FLAG_PRIORITY);
                this.chunkCache.remove(index);
            } else {
                if (!this.changedBlocks.containsKey(index)) {
                    this.changedBlocks.put(index, new HashMap<>());
                }

                this.changedBlocks.get(index).put(Level.blockHash((int) block.x, (int) block.y, (int) block.z), block.clone());
            }

            for (ChunkLoader loader : this.getChunkLoaders((int) pos.x >> 4, (int) pos.z >> 4)) {
                loader.onBlockChanged(block);
            }

            if (update) {
                this.updateAllLight(block);

                BlockUpdateEvent ev = new BlockUpdateEvent(block);
                this.server.getPluginManager().callEvent(ev);
                if (!ev.isCancelled()) {
                    for (Entity entity : this.getNearbyEntities(new AxisAlignedBB(block.x - 1, block.y - 1, block.z - 1, block.x + 1, block.y + 1, block.z + 1))) {
                        entity.scheduleUpdate();
                    }
                    ev.getBlock().onUpdate(BLOCK_UPDATE_NORMAL);
                }

                this.updateAround(pos);
            }

            return true;
        }

        return false;
    }

    public void dropItem(Vector3 source, Item item) {
        this.dropItem(source, item, null);
    }

    public void dropItem(Vector3 source, Item item, Vector3 motion) {
        this.dropItem(source, item, motion, 10);
    }

    public void dropItem(Vector3 source, Item item, Vector3 motion, int delay) {
        motion = motion == null ? new Vector3(new Random().nextDouble() * 0.2 - 0.1, 0.2, new Random().nextDouble() * 0.2 - 0.1) : motion;

        CompoundTag itemTag = NBTIO.putItemHelper(item);
        itemTag.setName("Item");

        if (item.getId() > 0 && item.getCount() > 0) {
            Entity itemEntity = Entity.createEntity("Item", this.getChunk((int) source.getX() >> 4, (int) source.getZ() >> 4, true), new CompoundTag()
                            .putList(new ListTag<DoubleTag>("Pos")
                                    .add(new DoubleTag("", source.getX()))
                                    .add(new DoubleTag("", source.getY()))
                                    .add(new DoubleTag("", source.getZ())))

                            .putList(new ListTag<DoubleTag>("Motion")
                                    .add(new DoubleTag("", motion.x))
                                    .add(new DoubleTag("", motion.y))
                                    .add(new DoubleTag("", motion.z)))

                            .putList(new ListTag<FloatTag>("Rotation")
                                    .add(new FloatTag("", new Random().nextFloat() * 360))
                                    .add(new FloatTag("", 0)))

                            .putShort("Health", 5)
                            .putCompound("Item", itemTag)
                            .putShort("PickupDelay", delay)
            );

            if (itemEntity != null) {
                itemEntity.spawnToAll();
            }
        }
    }

    public Item useBreakOn(Vector3 vector) {
        return this.useBreakOn(vector, null);
    }

    public Item useBreakOn(Vector3 vector, Item item) {
        return this.useBreakOn(vector, item, null);
    }

    public Item useBreakOn(Vector3 vector, Item item, Player player) {
        return this.useBreakOn(vector, item, player, false);
    }

    public Item useBreakOn(Vector3 vector, Item item, Player player, boolean createParticles) {
        Block target = this.getBlock(vector);
        Item[] drops;
        if (item == null) {
            item = Item.get(Item.AIR, 0, 0);
        }

        if (player != null) {
            BlockBreakEvent ev = new BlockBreakEvent(player, target, item, player.isCreative());
            double distance;
            if (player.isSurvival() && item != null && !target.isBreakable(item)) {
                ev.setCancelled();
            } else if (!player.isOp() && (distance = this.server.getSpawnRadius()) > -1) {
                Vector2 t = new Vector2(target.x, target.z);
                Vector2 s = new Vector2(this.getSpawnLocation().x, this.getSpawnLocation().z);
                if (!this.server.getOps().getAll().isEmpty() && t.distance(s) <= distance) {
                    ev.setCancelled();
                }
            }
            this.server.getPluginManager().callEvent(ev);
            if (ev.isCancelled()) {
                return null;
            }

            double breakTime = target.getBreakTime(item);

            if (player.isCreative() && breakTime > 0.15) {
                breakTime = 0.15;
            }

            if (player.hasEffect(Effect.SWIFTNESS)) {
                breakTime *= 1 - (0.2 * (player.getEffect(Effect.SWIFTNESS).getAmplifier() + 1));
            }

            if (player.hasEffect(Effect.MINING_FATIGUE)) {
                breakTime *= 1 - (0.3 * (player.getEffect(Effect.MINING_FATIGUE).getAmplifier() + 1));
            }

            breakTime -= 0.05;

            if (!ev.getInstaBreak() && (player.lastBreak + breakTime) > System.currentTimeMillis()) {
                return null;
            }

            player.lastBreak = System.currentTimeMillis();

            drops = ev.getDrops();
        } else if (item != null && !target.isBreakable(item)) {
            return null;
        } else {
            int[][] d = target.getDrops(item);
            drops = new Item[d.length];
            for (int i = 0; i < d.length; i++) {
                drops[i] = Item.get(d[i][0], d[i][1], d[i][2]);
            }
        }

        Block above = this.getBlock(new Vector3(target.x, target.y + 1, target.z));
        if (above != null) {
            if (above.getId() == Item.FIRE) {
                this.setBlock(above, new Air(), true);
            }
        }

        if (item != null) {
            Tag tag = item.getNamedTagEntry("CanDestroy");
            if (tag instanceof ListTag) {
                boolean canBreak = false;
                for (Tag v : ((ListTag<Tag>) tag).list) {
                    if (v instanceof StringTag) {
                        Item entry = Item.fromString(((StringTag) v).data);
                        if (entry.getId() > 0 && entry.getBlock() != null && entry.getBlock().getId() == target.getId()) {
                            canBreak = true;
                            break;
                        }
                    }
                }
            }
        }


        if (createParticles) {
            Map<Integer, Player> players = this.getChunkPlayers((int) target.x >> 4, (int) target.z >> 4);

            if (player != null) {
                players.remove(player.getLoaderId());
            }

            //todo particle
            this.addParticle();
        }

        target.onBreak(item);

        Tile tile = this.getTile(target);
        if (tile != null) {
            if (tile instanceof InventoryHolder) {
                if (tile instanceof Chest) {
                    ((Chest) tile).unpair();
                }

                for (Item chestItem : ((InventoryHolder) tile).getInventory().getContents().values()) {
                    this.dropItem(target, chestItem);
                }
            }

            tile.close();
        }

        if (item != null) {
            item.useOn(target);
            if (item.isTool() && item.getDamage() >= item.getMaxDurability()) {
                item = Item.get(Item.AIR, 0, 0);
            }
        }

        if (player == null || player.isSurvival()) {
            for (Item drop : drops) {
                if (drop.getCount() > 0) {
                    this.dropItem(vector.add(0.5, 0.5, 0.5), drop);
                }
            }
        }

        return item;
    }

    public Item useItemOn(Vector3 vector, Item item, int face, float fx, float fy, float fz) {
        return this.useItemOn(vector, item, face, fx, fy, fz, null);
    }

    public Item useItemOn(Vector3 vector, Item item, int face, float fx, float fy, float fz, Player player) {
        Block target = this.getBlock(vector);
        Block block = target.getSide(face);

        if (block.y > 127 || block.y < 0) {
            return null;
        }

        if (target.getId() == Item.AIR) {
            return null;
        }

        if (player != null) {
            PlayerInteractEvent ev = new PlayerInteractEvent(player, item, target, face, PlayerInteractEvent.RIGHT_CLICK_BLOCK);
            int distance = this.server.getSpawnRadius();
            if (!player.isOp() && distance > -1) {
                Vector2 t = new Vector2(target.x, target.z);
                Vector2 s = new Vector2(this.getSpawnLocation().x, this.getSpawnLocation().z);
                if (!this.server.getOps().getAll().isEmpty() && t.distance(s) <= distance) {
                    ev.setCancelled();
                }
            }

            this.server.getPluginManager().callEvent(ev);
            if (!ev.isCancelled()) {
                target.onUpdate(BLOCK_UPDATE_TOUCH);
                if (!player.isSneaking() && target.canBeActivated() && target.onActivate(item, player)) {
                    return item;
                }

                if (!player.isSneaking() && item.canBeActivated() && item.onActivate(this, player, block, target, face, fx, fy, fz)) {
                    if (item.getCount() <= 0) {
                        item = Item.get(Item.AIR, 0, 0);
                        return item;
                    }
                }
            } else {
                return null;
            }
        } else if (target.canBeActivated() && target.onActivate(item, player)) {
            return item;
        }
        Block hand;
        if (item.canBePlaced()) {
            hand = item.getBlock();
            hand.position(block);
        } else if (block.getId() == Item.FIRE) {
            this.setBlock(block, new Air(), true);

            return null;
        } else {
            return null;
        }

        if (!(block.canBePlaced() || (hand.getId() == Item.SLAB))) {
            target = block;
            hand.position(block);
        }

        if (hand.isSolid() && hand.getBoundingBox() != null) {
            Entity[] entities = this.getCollidingEntities(hand.getBoundingBox());
            int realCount = 0;
            for (Entity e : entities) {
                if (e instanceof Arrow || e instanceof cn.nukkit.entity.Item) {
                    continue;
                }
                ++realCount;
            }

            if (player != null) {
                Vector3 diff = player.getNextPosition().subtract(player.getPosition());
                if (diff.lengthSquared() > 0.00001) {
                    AxisAlignedBB bb = player.getBoundingBox().getOffsetBoundingBox(diff.x, diff.y, diff.z);
                    if (hand.getBoundingBox().intersectsWith(bb)) {
                        ++realCount;
                    }
                }
            }

            if (realCount > 0) {
                return null; //Entity in block
            }
        }

        Tag tag = item.getNamedTagEntry("CanPlaceOn");
        if (tag instanceof ListTag) {
            boolean canBreak = false;
            for (Tag v : ((ListTag<Tag>) tag).list) {
                if (v instanceof StringTag) {
                    Item entry = Item.fromString(((StringTag) v).data);
                    if (entry.getId() > 0 && entry.getBlock() != null && entry.getBlock().getId() == target.getId()) {
                        canBreak = true;
                        break;
                    }
                }
            }
        }

        if (player != null) {
            BlockPlaceEvent event = new BlockPlaceEvent(player, hand, block, target, item);
            int distance = this.server.getSpawnRadius();
            if (!player.isOp() && distance > -1) {
                Vector2 t = new Vector2(target.x, target.z);
                Vector2 s = new Vector2(this.getSpawnLocation().x, this.getSpawnLocation().z);
                if (!this.server.getOps().getAll().isEmpty() && t.distance(s) <= distance) {
                    event.setCancelled();
                }
            }

            this.server.getPluginManager().callEvent(event);
            if (event.isCancelled()) {
                return null;
            }
        }

        if (!hand.place(item, block, target, face, fx, fy, fz, player)) {
            return null;
        }

        if (hand.getId() == Item.SIGN_POST || hand.getId() == Item.WALL_SIGN) {
            CompoundTag nbt = new CompoundTag()
                    .putString("id", Tile.SIGN)
                    .putInt("x", (int) block.x)
                    .putInt("y", (int) block.y)
                    .putInt("z", (int) block.z)
                    .putString("Text1", "")
                    .putString("Text2", "")
                    .putString("Text3", "")
                    .putString("Text4", "");

            if (player != null) {
                nbt.putString("Creator", player.getRawUniqueId().toString());
            }

            if (item.hasCustomBlockData()) {
                for (Tag atag : item.getCustomBlockData().getAllTags()) {
                    nbt.put(atag.getName(), atag);
                }
            }

            Tile.createTile("Sign", this.getChunk((int) block.x >> 4, (int) block.z >> 4), nbt);
        }

        item.setCount(item.getCount() - 1);
        if (item.getCount() <= 0) {
            item = Item.get(Item.AIR, 0, 0);
        }
        return item;
    }

    public Entity getEntity(long entityId) {
        return this.entities.containsKey(entityId) ? this.entities.get(entityId) : null;
    }

    public Entity[] getEntities() {
        return entities.values().stream().toArray(Entity[]::new);
    }

    public Entity[] getCollidingEntities(AxisAlignedBB bb) {
        return this.getCollidingEntities(bb, null);
    }

    public Entity[] getCollidingEntities(AxisAlignedBB bb, Entity entity) {
        List<Entity> nearby = new ArrayList<>();

        if (entity == null || entity.canCollide) {
            int minX = NukkitMath.floorDouble((bb.minX - 2) / 16);
            int maxX = NukkitMath.ceilDouble((bb.maxX + 2) / 16);
            int minZ = NukkitMath.floorDouble((bb.minZ - 2) / 16);
            int maxZ = NukkitMath.ceilDouble((bb.maxZ + 2) / 16);

            for (int x = minX; x <= maxX; ++x) {
                for (int z = minZ; z <= maxZ; ++z) {
                    for (Entity ent : this.getChunkEntities(x, z).values()) {
                        if ((entity == null || (!ent.equals(entity) && entity.canCollideWith(ent))) && ent.boundingBox.intersectsWith(bb)) {
                            nearby.add(ent);
                        }
                    }
                }
            }
        }

        return nearby.stream().toArray(Entity[]::new);
    }

    public Entity[] getNearbyEntities(AxisAlignedBB bb) {
        return this.getNearbyEntities(bb, null);
    }

    public Entity[] getNearbyEntities(AxisAlignedBB bb, Entity entity) {
        List<Entity> nearby = new ArrayList<>();

        if (entity == null || entity.canCollide) {
            int minX = NukkitMath.floorDouble((bb.minX - 2) / 16);
            int maxX = NukkitMath.ceilDouble((bb.maxX + 2) / 16);
            int minZ = NukkitMath.floorDouble((bb.minZ - 2) / 16);
            int maxZ = NukkitMath.ceilDouble((bb.maxZ + 2) / 16);

            for (int x = minX; x <= maxX; ++x) {
                for (int z = minZ; z <= maxZ; ++z) {
                    for (Entity ent : this.getChunkEntities(x, z).values()) {
<<<<<<< HEAD
                        if (entity != null && !ent.equals(entity) && ent.boundingBox.intersectsWith(bb)) {
=======
                        if (!Objects.equals(ent, entity) && ent.boundingBox.intersectsWith(bb)) {
>>>>>>> 565214ff
                            nearby.add(ent);
                        }
                    }
                }
            }
        }

        return nearby.stream().toArray(Entity[]::new);
    }

    public Map<Long, Tile> getTiles() {
        return tiles;
    }

    public Tile getTileById(long tileId) {
        return this.tiles.containsKey(tileId) ? this.tiles.get(tileId) : null;
    }

    public Map<Long, Player> getPlayers() {
        return players;
    }

    public Map<Integer, ChunkLoader> getLoaders() {
        return loaders;
    }

    public Tile getTile(Vector3 pos) {
        FullChunk chunk = this.getChunk((int) pos.x >> 4, (int) pos.z >> 4, false);

        if (chunk != null) {
            return chunk.getTile((int) pos.x & 0x0f, (int) pos.y & 0xff, (int) pos.z & 0x0f);
        }

        return null;
    }

    public Map<Long, Entity> getChunkEntities(int X, int Z) {
        FullChunk chunk;
        return (chunk = this.getChunk(X, Z)) != null ? chunk.getEntities() : new HashMap<>();
    }

    public Map<Long, Tile> getChunkTiles(int X, int Z) {
        FullChunk chunk;
        return (chunk = this.getChunk(X, Z)) != null ? chunk.getTiles() : new HashMap<>();
    }

    @Override
    public int getBlockIdAt(int x, int y, int z) {
        return this.getChunk(x >> 4, z >> 4, true).getBlockId(x & 0x0f, y & 0x7f, z & 0x0f);
    }

    @Override
    public void setBlockIdAt(int x, int y, int z, int id) {
        this.blockCache.remove(Level.blockHash(x, y, z));
        this.getChunk(x >> 4, z >> 4, true).setBlockId(x & 0x0f, y & 0x7f, z & 0x0f, id & 0xff);

        String index = Level.chunkHash(x >> 4, z >> 4);
        if (!this.changedBlocks.containsKey(index)) {
            this.changedBlocks.put(index, new HashMap<>());
        }
        Vector3 v;
        this.changedBlocks.get(index).put(Level.blockHash(x, y, z), v = new Vector3(x, y, z));
        for (ChunkLoader loader : this.getChunkLoaders(x >> 4, z >> 4)) {
            loader.onBlockChanged(v);
        }
    }

    public int getBlockExtraDataAt(int x, int y, int z) {
        return this.getChunk(x >> 4, z >> 4, true).getBlockExtraData(x & 0x0f, y & 0x7f, z & 0x0f);
    }

    public void setBlockExtraDataat(int x, int y, int z, int id, int data) {
        this.getChunk(x >> 4, z >> 4, true).setBlockExtraData(x & 0x0f, y & 0x7f, z & 0x0f, (data << 8) | id);

        this.sendBlockExtraData(x, y, z, id, data);
    }

    @Override
    public int getBlockDataAt(int x, int y, int z) {
        return this.getChunk(x >> 4, z >> 4, true).getBlockId(x & 0x0f, y & 0x7f, z & 0x0f);
    }

    @Override
    public void setBlockDataAt(int x, int y, int z, int data) {
        this.blockCache.remove(Level.blockHash(x, y, z));
        this.getChunk(x >> 4, z >> 4, true).setBlockData(x & 0x0f, y & 0x7f, z & 0x0f, data & 0x0f);

        String index = Level.chunkHash(x >> 4, z >> 4);
        if (!this.changedBlocks.containsKey(index)) {
            this.changedBlocks.put(index, new HashMap<>());
        }
        Vector3 v;
        this.changedBlocks.get(index).put(Level.blockHash(x, y, z), v = new Vector3(x, y, z));
        for (ChunkLoader loader : this.getChunkLoaders(x >> 4, z >> 4)) {
            loader.onBlockChanged(v);
        }
    }

    public int getBlockSkyLightAt(int x, int y, int z) {
        return this.getChunk(x >> 4, z >> 4, true).getBlockSkyLight(x & 0x0f, y & 0x7f, z & 0x0f);
    }

    public void setBlockSkyLightAt(int x, int y, int z, int level) {
        this.getChunk(x >> 4, z >> 4, true).setBlockSkyLight(x & 0x0f, y & 0x7f, z & 0x0f, level & 0x0f);
    }

    public int getBlockLightAt(int x, int y, int z) {
        return this.getChunk(x >> 4, z >> 4, true).getBlockLight(x & 0x0f, y & 0x7f, z & 0x0f);
    }

    public void setBlockLightAt(int x, int y, int z, int level) {
        this.getChunk(x >> 4, z >> 4, true).setBlockLight(x & 0x0f, y & 0x7f, z & 0x0f, level & 0x0f);
    }

    public int getBiomeId(int x, int z) {
        return this.getChunk(x >> 4, z >> 4, true).getBiomeId(x & 0x0f, z & 0x0f);
    }

    public void setBiomeId(int x, int z, int biomeId) {
        this.getChunk(x >> 4, z >> 4, true).setBiomeId(x & 0x0f, z & 0x0f, biomeId & 0x0f);
    }

    public int getHeightMap(int x, int z) {
        return this.getChunk(x >> 4, z >> 4, true).getHeightMap(x & 0x0f, z & 0x0f);
    }

    public void setHeightMap(int x, int z, int value) {
        this.getChunk(x >> 4, z >> 4, true).setHeightMap(x & 0x0f, z & 0x0f, value & 0x0f);
    }

    public int[] getBiomeColor(int x, int z) {
        return this.getChunk(x >> 4, z >> 4, true).getBiomeColor(x & 0x0f, z & 0x0f);
    }

    public void setBiomeColor(int x, int z, int R, int G, int B) {
        this.getChunk(x >> 4, z >> 4, true).setBiomeColor(x & 0x0f, z & 0x0f, R, G, B);
    }

    public Map<String, BaseFullChunk> getChunks() {
        return chunks;
    }

    @Override
    public BaseFullChunk getChunk(int chunkX, int chunkZ) {
        return this.getChunk(chunkX, chunkZ, false);
    }

    public BaseFullChunk getChunk(int chunkX, int chunkZ, boolean create) {
        String index = Level.chunkHash(chunkX, chunkZ);
        if (this.chunks.containsKey(index)) {
            return this.chunks.get(index);
        } else if (this.loadChunk(chunkX, chunkZ, create)) {
            return this.chunks.get(index);
        }

        return null;
    }

    public void generateChunkCallback(int x, int z, BaseFullChunk chunk) {
        String index = Level.chunkHash(x, z);
        if (this.chunkPopulationQueue.containsKey(index)) {
            FullChunk oldChunk = this.getChunk(x, z, false);
            for (int xx = -1; xx <= 1; ++xx) {
                for (int zz = -1; zz <= 1; ++zz) {
                    this.chunkPopulationLock.remove(Level.chunkHash(x + xx, z + zz));
                }
            }
            this.chunkPopulationQueue.remove(index);
            chunk.setProvider(this.provider);
            this.setChunk(x, z, chunk, false);
            chunk = this.getChunk(x, z, false);
            if (chunk != null && (oldChunk == null || !oldChunk.isPopulated()) && chunk.isPopulated() && chunk.getProvider() != null) {
                this.server.getPluginManager().callEvent(new ChunkPopulateEvent(chunk));

                for (ChunkLoader loader : this.getChunkLoaders(x, z)) {
                    loader.onChunkPopulated(chunk);
                }
            }
        } else if (this.chunkGenerationQueue.containsKey(index) || this.chunkPopulationLock.containsKey(index)) {
            this.chunkGenerationQueue.remove(index);
            this.chunkPopulationLock.remove(index);
            chunk.setProvider(this.provider);
            this.setChunk(x, z, chunk, false);
        } else {
            chunk.setProvider(this.provider);
            this.setChunk(x, z, chunk, false);
        }
    }

    @Override
    public void setChunk(int chunkX, int chunkZ) {
        this.setChunk(chunkX, chunkZ, null);
    }

    @Override
    public void setChunk(int chunkX, int chunkZ, BaseFullChunk chunk) {
        this.setChunk(chunkX, chunkZ, chunk, true);
    }

    public void setChunk(int chunkX, int chunkZ, BaseFullChunk chunk, boolean unload) {
        if (chunk == null) {
            return;
        }
        String index = Level.chunkHash(chunkX, chunkZ);
        FullChunk oldChunk = this.getChunk(chunkX, chunkZ, false);
        if (unload && oldChunk != null) {
            this.unloadChunk(chunkX, chunkZ, false, false);

            this.provider.setChunk(chunkX, chunkZ, chunk);
            this.chunks.put(index, chunk);
        } else {
            Map<Long, Entity> oldEntities = oldChunk != null ? oldChunk.getEntities() : new HashMap<>();

            Map<Long, Tile> oldTiles = oldChunk != null ? oldChunk.getTiles() : new HashMap<>();

            this.provider.setChunk(chunkX, chunkZ, chunk);
            this.chunks.put(index, chunk);

            for (Entity entity : oldEntities.values()) {
                chunk.addEntity(entity);
                entity.chunk = chunk;
            }

            for (Tile tile : oldTiles.values()) {
                chunk.addTile(tile);
                tile.chunk = chunk;
            }
        }

        this.chunkCache.remove(index);
        chunk.setChanged();

        if (!this.isChunkInUse(chunkX, chunkZ)) {
            this.unloadChunkRequest(chunkX, chunkZ);
        } else {
            for (ChunkLoader loader : this.getChunkLoaders(chunkX, chunkZ)) {
                loader.onChunkChanged(chunk);
            }
        }
    }

    public int getHighestBlockAt(int x, int z) {
        return this.getChunk(x >> 4, z >> 4, true).getHighestBlockAt(x & 0x0f, z & 0x0f);
    }

    public boolean isChunkLoaded(int x, int z) {
        return this.chunks.containsKey(Level.chunkHash(x, z)) || this.provider.isChunkLoaded(x, z);
    }

    public boolean isChunkGenerated(int x, int z) {
        FullChunk chunk = this.getChunk(x, z);
        return chunk != null && chunk.isGenerated();
    }

    public boolean isChunkPopulated(int x, int z) {
        FullChunk chunk = this.getChunk(x, z);
        return chunk != null && chunk.isPopulated();
    }

    public Position getSpawnLocation() {
        return Position.fromObject(this.provider.getSpawn(), this);
    }

    public void setSpawnLocation(Vector3 pos) {
        Position previousSpawn = this.getSpawnLocation();
        this.provider.setSpawn(pos);
        this.server.getPluginManager().callEvent(new SpawnChangeEvent(this, previousSpawn));
    }

    public void requestChunk(int x, int z, Player player) {
        String index = Level.chunkHash(x, z);
        if (!this.chunkSendQueue.containsKey(index)) {
            this.chunkSendQueue.put(index, new HashMap<>());
        }

        this.chunkSendQueue.get(index).put(player.getLoaderId(), player);
    }

    private void sendChunkFromCache(int x, int z) {
        String index = Level.chunkHash(x, z);
        if (this.chunkSendTasks.containsKey(index)) {
            for (Player player : this.chunkSendQueue.get(index).values()) {
                if (player.isConnected() && player.usedChunks.containsKey(index)) {
                    player.sendChunk(x, z, this.chunkCache.get(index));
                }
            }

            this.chunkSendQueue.remove(index);
            this.chunkSendTasks.remove(index);
        }
    }

    private void processChunkRequest() {
        if (!this.chunkSendQueue.isEmpty()) {
            for (String index : new ArrayList<>(this.chunkSendQueue.keySet())) {
                if (this.chunkSendTasks.containsKey(index)) {
                    continue;
                }
                Chunk.Entry chunkEntry = Level.getChunkXZ(index);
                int x = chunkEntry.chunkX;
                int z = chunkEntry.chunkZ;
                this.chunkSendTasks.put(index, true);
                if (this.chunkCache.containsKey(index)) {
                    this.sendChunkFromCache(x, z);
                    continue;
                }

                AsyncTask task = this.provider.requestChunkTask(x, z);
                if (task != null) {
                    this.server.getScheduler().scheduleAsyncTask(task);
                }
            }
        }
    }

    public void chunkRequestCallback(int x, int z, byte[] payload) {
        this.chunkRequestCallback(x, z, payload, FullChunkDataPacket.ORDER_COLUMNS);
    }

    public void chunkRequestCallback(int x, int z, byte[] payload, byte ordering) {
        String index = Level.chunkHash(x, z);

        if (this.chunkCache.containsKey(index) && this.cacheChunks) {
            this.chunkCache.put(index, Player.getChunkCacheFromData(x, z, payload, ordering));
            this.sendChunkFromCache(x, z);
            return;
        }

        if (this.chunkSendTasks.containsKey(index)) {
            for (Player player : this.chunkSendQueue.get(index).values()) {
                if (player.isConnected() && player.usedChunks.containsKey(index)) {
                    player.sendChunk(x, z, payload, ordering);
                }
            }

            this.chunkSendQueue.remove(index);
            this.chunkSendTasks.remove(index);
        }
    }

    public void removeEntity(Entity entity) throws LevelException {
        if (!entity.getLevel().equals(this)) {
            throw new LevelException("Invalid Entity level");
        }

        if (entity instanceof Player) {
            this.players.remove(entity.getId());
            this.checkSleep();
        } else {
            entity.kill();
        }

        this.entities.remove(entity.getId());
        this.updateEntities.remove(entity.getId());
    }

    public void addEntity(Entity entity) throws LevelException {
        if (!entity.getLevel().equals(this)) {
            throw new LevelException("Invalid Entity level");
        }

        if (entity instanceof Player) {
            this.players.put(entity.getId(), (Player) entity);
        }
        this.entities.put(entity.getId(), entity);
    }

    public void addTile(Tile tile) throws LevelException {
        if (!tile.getLevel().equals(this)) {
            throw new LevelException("Invalid Tile level");
        }
        tiles.put(tile.getId(), tile);
        this.clearChunkCache((int) tile.getX() >> 4, (int) tile.getZ() >> 4);
    }

    public void removeTile(Tile tile) throws LevelException {
        if (!tile.getLevel().equals(this)) {
            throw new LevelException("Invalid Tile level");
        }
        tiles.remove(tile.getId());
        updateTiles.remove(tile.getId());
        this.clearChunkCache((int) tile.getX() >> 4, (int) tile.getZ() >> 4);
    }

    public boolean isChunkInUse(int x, int z) {
        String index = Level.chunkHash(x, z);
        return this.chunkLoaders.containsKey(index) && !this.chunkLoaders.get(index).isEmpty();
    }

    public boolean loadChunk(int x, int z) {
        return this.loadChunk(x, z, true);
    }

    public boolean loadChunk(int x, int z, boolean generate) {
        String index = Level.chunkHash(x, z);
        if (this.chunks.containsKey(index)) {
            return true;
        }

        this.cancelUnloadChunkRequest(x, z);

        BaseFullChunk chunk = this.provider.getChunk(x, z, generate);

        if (chunk == null) {
            if (generate) {
                throw new IllegalStateException("Could not create new Chunk");
            }
            return false;
        }

        this.chunks.put(index, chunk);
        chunk.initChunk();

        if (chunk.getProvider() != null) {
            this.server.getPluginManager().callEvent(new ChunkLoadEvent(chunk, !chunk.isGenerated()));
        } else {
            this.unloadChunk(x, z, false);
            return false;
        }

        if (!chunk.isLightPopulated() && chunk.isPopulated() && (boolean) this.getServer().getConfig("chunk-ticking.light-updates", false)) {
            this.getServer().getScheduler().scheduleAsyncTask(new LightPopulationTask(this, chunk));
        }

        if (this.isChunkInUse(x, z)) {
            for (ChunkLoader loader : this.getChunkLoaders(x, z)) {
                loader.onChunkLoaded(chunk);
            }
        } else {
            this.unloadChunkRequest(x, z);
        }

        return true;
    }

    private void queueUnloadChunk(int x, int z) {
        String index = Level.chunkHash(x, z);
        this.unloadQueue.put(index, System.currentTimeMillis());
        this.chunkTickList.remove(index);
    }

    public boolean unloadChunkRequest(int x, int z) {
        return this.unloadChunkRequest(x, z, true);
    }

    public boolean unloadChunkRequest(int x, int z, boolean safe) {
        if ((safe && this.isChunkInUse(x, z)) || this.isSpawnChunk(x, z)) {
            return false;
        }

        this.queueUnloadChunk(x, z);

        return true;
    }

    public void cancelUnloadChunkRequest(int x, int z) {
        this.unloadQueue.remove(Level.chunkHash(x, z));
    }

    public boolean unloadChunk(int x, int z) {
        return this.unloadChunk(x, z, true);
    }

    public boolean unloadChunk(int x, int z, boolean safe) {
        return this.unloadChunk(x, z, safe, true);
    }

    public boolean unloadChunk(int x, int z, boolean safe, boolean trySave) {
        if (safe && this.isChunkInUse(x, z)) {
            return false;
        }

        if (!this.isChunkLoaded(x, z)) {
            return true;
        }
        String index = Level.chunkHash(x, z);

        BaseFullChunk chunk = this.getChunk(x, z);

        if (chunk != null && chunk.getProvider() != null) {
            ChunkUnloadEvent ev = new ChunkUnloadEvent(chunk);
            this.server.getPluginManager().callEvent(ev);
            if (ev.isCancelled()) {
                return false;
            }
        }

        try {
            if (chunk != null) {
                if (trySave && this.getAutoSave()) {
                    int entities = 0;
                    for (Entity e : chunk.getEntities().values()) {
                        if (e instanceof Player) {
                            continue;
                        }
                        ++entities;
                    }

                    if (chunk.hasChanged() || !chunk.getTiles().isEmpty() || entities > 0) {
                        this.provider.setChunk(x, z, chunk);
                        this.provider.saveChunk(x, z);
                    }
                }
                for (ChunkLoader loader : this.getChunkLoaders(x, z)) {
                    loader.onChunkUnloaded(chunk);
                }
            }
            this.provider.unloadChunk(x, z, safe);
        } catch (Exception e) {
            MainLogger logger = this.server.getLogger();
            logger.error(this.server.getLanguage().translateString("nukkit.level.chunkUnloadError", e.getMessage()));
            logger.logException(e);
        }

        this.chunks.remove(index);
        this.chunkTickList.remove(index);
        this.chunkCache.remove(index);

        return true;
    }

    public boolean isSpawnChunk(int X, int Z) {
        int spawnX = (int) this.provider.getSpawn().getX() >> 4;
        int spawnZ = (int) this.provider.getSpawn().getZ() >> 4;

        return Math.abs(X - spawnX) <= 1 && Math.abs(Z - spawnZ) <= 1;
    }

    public Position getSafeSpawn() {
        return this.getSafeSpawn(null);
    }

    public Position getSafeSpawn(Vector3 spawn) {
        if (spawn == null || spawn.y <= 0) {
            spawn = this.getSpawnLocation();
        }

        if (spawn != null) {
            Vector3 v = spawn.floor();
            FullChunk chunk = this.getChunk((int) v.x >> 4, (int) v.z >> 4, false);
            int x = (int) v.x & 0x0f;
            int z = (int) v.z & 0x0f;
            if (chunk != null) {
                int y = (int) Math.min(126, v.y);
                boolean wasAir = chunk.getBlockId(x, y - 1, z) == 0;
                for (; y > 0; --y) {
                    int b = chunk.getFullBlock(x, y, z);
                    Block block = Block.get(b >> 4, b & 0x0f);
                    if (this.isFullBlock(block)) {
                        if (wasAir) {
                            y++;
                            break;
                        }
                    } else {
                        wasAir = true;
                    }
                }

                for (; y >= 0 && y < 128; ++y) {
                    int b = chunk.getFullBlock(x, y + 1, z);
                    Block block = Block.get(b >> 4, b & 0x0f);
                    if (!this.isFullBlock(block)) {
                        b = chunk.getFullBlock(x, y, z);
                        block = Block.get(b >> 4, b & 0x0f);
                        if (!this.isFullBlock(block)) {
                            return new Position(spawn.x, y == (int) spawn.y ? spawn.y : y, spawn.z, this);
                        }
                    } else {
                        ++y;
                    }
                }

                v.y = y;
            }

            return new Position(spawn.x, v.y, spawn.z, this);
        }

        return null;
    }

    public int getTime() {
        return (int) time;
    }

    public String getName() {
        return this.provider.getName();
    }

    public String getFolderName() {
        return this.folderName;
    }

    public void setTime(int time) {
        this.time = time;
        this.sendTime();
    }

    public void stopTime() {
        this.stopTime = true;
        this.sendTime();
    }

    public void startTime() {
        this.stopTime = false;
        this.sendTime();
    }

    @Override
    public long getSeed() {
        return this.provider.getSeed();
    }

    public void setSeed(int seed) {
        this.provider.setSeed(seed);
    }

    public boolean populateChunk(int x, int z) {
        return this.populateChunk(x, z, false);
    }

    public boolean populateChunk(int x, int z, boolean force) {
        String index = Level.chunkHash(x, z);
        if (this.chunkPopulationQueue.containsKey(index) || this.chunkPopulationQueue.size() >= this.chunkPopulationQueueSize && !force) {
            return false;
        }

        BaseFullChunk chunk = this.getChunk(x, z, true);
        boolean populate;
        if (!chunk.isPopulated()) {
            populate = true;
            for (int xx = -1; xx <= 1; ++xx) {
                for (int zz = -1; zz <= 1; ++zz) {
                    if (this.chunkPopulationLock.containsKey(Level.chunkHash(x + xx, z + zz))) {

                        populate = false;
                        break;
                    }
                }
            }

            if (populate) {
                if (!this.chunkPopulationQueue.containsKey(index)) {
                    this.chunkPopulationQueue.put(index, true);
                    for (int xx = -1; xx <= 1; ++xx) {
                        for (int zz = -1; zz <= 1; ++zz) {
                            this.chunkPopulationLock.put(Level.chunkHash(x + xx, z + zz), true);
                        }
                    }

                    PopulationTask task = new PopulationTask(this, chunk);
                    this.server.getScheduler().scheduleAsyncTask(task);
                }
            }

            return false;
        }

        return true;
    }

    public void generateChunk(int x, int z) {
        this.generateChunk(x, z, false);
    }

    public void generateChunk(int x, int z, boolean force) {
        if (this.chunkGenerationQueue.size() >= this.chunkGenerationQueueSize && !force) {
            return;
        }

        String index = Level.chunkHash(x, z);
        if (!this.chunkGenerationQueue.containsKey(index)) {
            this.chunkGenerationQueue.put(index, true);
            GenerationTask task = new GenerationTask(this, this.getChunk(x, z, true));
            this.server.getScheduler().scheduleAsyncTask(task);
        }
    }

    public void regenerateChunk(int x, int z) {
        this.unloadChunk(x, z, false);

        this.cancelUnloadChunkRequest(x, z);

        this.generateChunk(x, z);
    }

    public void doChunkGarbageCollection() {

        for (String index : this.chunks.keySet()) {

            if (!this.unloadQueue.containsKey(index)) {
                Chunk.Entry chunkEntry = Level.getChunkXZ(index);
                int X = chunkEntry.chunkX;
                int Z = chunkEntry.chunkZ;
                if (!this.isSpawnChunk(X, Z)) {
                    this.unloadChunkRequest(X, Z, true);
                }
            }
        }

        for (FullChunk chunk : this.provider.getLoadedChunks().values()) {
            if (!this.chunks.containsKey(Level.chunkHash(chunk.getX(), chunk.getZ()))) {
                this.provider.unloadChunk(chunk.getX(), chunk.getZ(), false);
            }
        }

        this.provider.doGarbageCollection();
    }

    public void unloadChunks() {
        this.unloadChunks(false);
    }

    public void unloadChunks(boolean force) {
        if (!this.unloadQueue.isEmpty()) {
            int maxUnload = 96;
            long now = System.currentTimeMillis();

            for (String index : new ArrayList<>(this.unloadQueue.keySet())) {
                long time = this.unloadQueue.get(index);

                Chunk.Entry chunkEntry = Level.getChunkXZ(index);
                int X = chunkEntry.chunkX;
                int Z = chunkEntry.chunkZ;

                if (!force) {
                    if (maxUnload <= 0) {
                        break;
                    } else if (time > (now - 30000)) {
                        continue;
                    }
                }

                if (this.unloadChunk(X, Z, true)) {
                    this.unloadQueue.remove(index);
                    --maxUnload;
                }
            }
        }
    }

    @Override
    public void setMetadata(String metadataKey, MetadataValue newMetadataValue) throws Exception {
        this.server.getLevelMetadata().setMetadata(this, metadataKey, newMetadataValue);
    }

    @Override
    public List<MetadataValue> getMetadata(String metadataKey) throws Exception {
        return this.server.getLevelMetadata().getMetadata(this, metadataKey);
    }

    @Override
    public boolean hasMetadata(String metadataKey) throws Exception {
        return this.server.getLevelMetadata().hasMetadata(this, metadataKey);
    }

    @Override
    public void removeMetadata(String metadataKey, Plugin owningPlugin) throws Exception {
        this.server.getLevelMetadata().removeMetadata(this, metadataKey, owningPlugin);
    }

    public void addEntityMotion(int chunkX, int chunkZ, long entityId, double x, double y, double z) {
        String index = Level.chunkHash(chunkX, chunkZ);
        if (!this.motionToSend.containsKey(index)) {
            this.motionToSend.put(index, new HashMap<>());
        }

        this.motionToSend.get(index).put(entityId, new SetEntityMotionPacket.Entry(entityId, x, y, z));
    }

    public void addEntityMovement(int chunkX, int chunkZ, long entityId, double x, double y, double z, double yaw, double pitch) {
        this.addEntityMovement(chunkX, chunkZ, entityId, x, y, z, yaw, pitch, yaw);
    }

    public void addEntityMovement(int chunkX, int chunkZ, long entityId, double x, double y, double z, double yaw, double pitch, double headYaw) {
        String index = Level.chunkHash(chunkX, chunkZ);
        if (!this.moveToSend.containsKey(index)) {
            this.moveToSend.put(index, new HashMap<>());
        }

        this.moveToSend.get(index).put(entityId, new MoveEntityPacket.Entry(entityId, x, y, z, yaw, headYaw, pitch));
    }

    public boolean hasStorm() {
        return this.hasStrom;
    }

    public void setStorm(boolean hasStorm) {
        Server server = this.getServer();
        WeatherChangeEvent weather = new WeatherChangeEvent(this, hasStorm);
        server.getPluginManager().callEvent(weather);
        if (!weather.isCancelled()) {
            this.hasStrom = hasStorm;
            this.enableWeather();
            // These numbers are from Minecraft
            if (hasStorm) {
                setWeatherDuration(rand.nextInt(12000) + 12000);
            } else {
                setWeatherDuration(rand.nextInt(168000) + 12000);
            }
        }
    }

    public int getWeatherDuration() {
        return this.weatherDuration;
    }

    public void setWeatherDuration(int duration) {
        this.weatherDuration = duration;
        this.enableWeather();
    }

    public boolean isThundering() {
        return hasStorm() && this.isThundering;
    }

    public void setThundering(boolean thundering) {
        if (thundering && !hasStorm()) {
            setStorm(true);
        }
        Server server = this.getServer();
        ThunderChangeEvent thunder = new ThunderChangeEvent(this, thundering);
        server.getPluginManager().callEvent(thunder);
        if (!thunder.isCancelled()) {
            this.isThundering = thundering;
            this.enableThunder();
            // These numbers are from Minecraft
            if (thundering) {
                setThunderDuration(rand.nextInt(12000) + 3600);
            } else {
                setThunderDuration(rand.nextInt(168000) + 12000);
            }
        }
    }

    public int getThunderDuration() {
        return this.thunderDuration;
    }

    public void setThunderDuration(int duration) {
        this.thunderDuration = duration;
        this.enableThunder();
    }

    public void enableWeather() {
        boolean hasStorm = this.hasStrom;
        LevelEventPacket pk = new LevelEventPacket();
        pk.x = 0;
        pk.y = 0;
        pk.z = 0;
        if (hasStorm) {
            pk.evid = LevelEventPacket.EVENT_START_RAIN;
            pk.data = rand.nextInt(50000) + 10000;
        } else {
            pk.evid = LevelEventPacket.EVENT_STOP_RAIN;
            pk.data = 0;
        }
        for (Player p : this.getPlayers().values()) {
            p.dataPacket(pk);
        }
    }

    public void enableWeather(Player player) {
        boolean hasStorm = this.hasStrom;
        LevelEventPacket pk = new LevelEventPacket();
        pk.x = 0;
        pk.y = 0;
        pk.z = 0;
        if (hasStorm) {
            pk.evid = LevelEventPacket.EVENT_START_RAIN;
            pk.data = rand.nextInt(50000) + 10000;
        } else {
            pk.evid = LevelEventPacket.EVENT_STOP_RAIN;
            pk.data = 0;
        }
        player.dataPacket(pk);
    }

    public void enableThunder() {
        boolean hasStorm = this.hasStrom;
        LevelEventPacket pk = new LevelEventPacket();
        pk.x = 0;
        pk.y = 0;
        pk.z = 0;
        if (hasStorm) {
            pk.evid = LevelEventPacket.EVENT_START_THUNDER;
            pk.data = rand.nextInt(50000) + 10000;
        } else {
            pk.evid = LevelEventPacket.EVENT_STOP_THUNDER;
            ;
            pk.data = 0;
        }
        for (Player p : this.getPlayers().values()) {
            p.dataPacket(pk);
        }
    }

    public void enableThunder(Player player) {
        boolean hasStorm = this.hasStrom;
        LevelEventPacket pk = new LevelEventPacket();
        pk.x = 0;
        pk.y = 0;
        pk.z = 0;
        if (hasStorm) {
            pk.evid = LevelEventPacket.EVENT_START_THUNDER;
            pk.data = rand.nextInt(50000) + 10000;
        } else {
            pk.evid = LevelEventPacket.EVENT_STOP_THUNDER;
            ;
            pk.data = 0;
        }
        player.dataPacket(pk);
    }

}<|MERGE_RESOLUTION|>--- conflicted
+++ resolved
@@ -1575,11 +1575,7 @@
             for (int x = minX; x <= maxX; ++x) {
                 for (int z = minZ; z <= maxZ; ++z) {
                     for (Entity ent : this.getChunkEntities(x, z).values()) {
-<<<<<<< HEAD
-                        if (entity != null && !ent.equals(entity) && ent.boundingBox.intersectsWith(bb)) {
-=======
                         if (!Objects.equals(ent, entity) && ent.boundingBox.intersectsWith(bb)) {
->>>>>>> 565214ff
                             nearby.add(ent);
                         }
                     }
