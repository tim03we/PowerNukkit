package cn.nukkit.level;

import cn.nukkit.Player;
import cn.nukkit.Server;
import cn.nukkit.block.*;
import cn.nukkit.blockentity.BlockEntity;
import cn.nukkit.entity.Entity;
import cn.nukkit.entity.item.EntityItem;
import cn.nukkit.entity.item.EntityXPOrb;
import cn.nukkit.entity.projectile.EntityArrow;
import cn.nukkit.entity.weather.EntityLightning;
import cn.nukkit.event.block.BlockBreakEvent;
import cn.nukkit.event.block.BlockPlaceEvent;
import cn.nukkit.event.block.BlockUpdateEvent;
import cn.nukkit.event.level.*;
import cn.nukkit.event.player.PlayerInteractEvent;
import cn.nukkit.event.player.PlayerInteractEvent.Action;
import cn.nukkit.event.weather.LightningStrikeEvent;
import cn.nukkit.item.Item;
import cn.nukkit.item.ItemBlock;
import cn.nukkit.item.ItemBucket;
import cn.nukkit.item.ItemID;
import cn.nukkit.item.enchantment.Enchantment;
import cn.nukkit.level.format.Chunk;
import cn.nukkit.level.format.ChunkSection;
import cn.nukkit.level.format.FullChunk;
import cn.nukkit.level.format.LevelProvider;
import cn.nukkit.level.format.anvil.Anvil;
import cn.nukkit.level.format.generic.BaseFullChunk;
import cn.nukkit.level.format.generic.BaseLevelProvider;
import cn.nukkit.level.format.generic.EmptyChunkSection;
import cn.nukkit.level.format.leveldb.LevelDB;
import cn.nukkit.level.format.mcregion.McRegion;
import cn.nukkit.level.generator.Generator;
import cn.nukkit.level.generator.PopChunkManager;
import cn.nukkit.level.generator.task.GenerationTask;
import cn.nukkit.level.generator.task.LightPopulationTask;
import cn.nukkit.level.generator.task.PopulationTask;
import cn.nukkit.level.particle.DestroyBlockParticle;
import cn.nukkit.level.particle.Particle;
import cn.nukkit.math.*;
import cn.nukkit.math.BlockFace.Plane;
import cn.nukkit.metadata.BlockMetadataStore;
import cn.nukkit.metadata.MetadataValue;
import cn.nukkit.metadata.Metadatable;
import cn.nukkit.nbt.NBTIO;
import cn.nukkit.nbt.tag.*;
import cn.nukkit.network.protocol.*;
import cn.nukkit.plugin.Plugin;
import cn.nukkit.potion.Effect;
import cn.nukkit.scheduler.AsyncTask;
import cn.nukkit.scheduler.BlockUpdateScheduler;
import cn.nukkit.timings.LevelTimings;
import cn.nukkit.utils.*;
import co.aikar.timings.Timings;
import co.aikar.timings.TimingsHistory;
import com.google.common.base.Preconditions;
import it.unimi.dsi.fastutil.ints.Int2IntMap;
import it.unimi.dsi.fastutil.ints.Int2IntOpenHashMap;
import it.unimi.dsi.fastutil.ints.Int2ObjectMap;
import it.unimi.dsi.fastutil.ints.Int2ObjectOpenHashMap;
import it.unimi.dsi.fastutil.longs.*;
import it.unimi.dsi.fastutil.objects.ObjectIterator;

import java.io.File;
import java.io.IOException;
import java.lang.ref.SoftReference;
import java.util.*;
import java.util.concurrent.*;

/**
 * author: MagicDroidX Nukkit Project
 */
public class Level implements ChunkManager, Metadatable {

    private static int levelIdCounter = 1;
    private static int chunkLoaderCounter = 1;
    public static int COMPRESSION_LEVEL = 8;

    public static final int BLOCK_UPDATE_NORMAL = 1;
    public static final int BLOCK_UPDATE_RANDOM = 2;
    public static final int BLOCK_UPDATE_SCHEDULED = 3;
    public static final int BLOCK_UPDATE_WEAK = 4;
    public static final int BLOCK_UPDATE_TOUCH = 5;
    public static final int BLOCK_UPDATE_REDSTONE = 6;
    public static final int BLOCK_UPDATE_TICK = 7;

    public static final int TIME_DAY = 0;
    public static final int TIME_NOON = 6000;
    public static final int TIME_SUNSET = 12000;
    public static final int TIME_NIGHT = 14000;
    public static final int TIME_MIDNIGHT = 18000;
    public static final int TIME_SUNRISE = 23000;

    public static final int TIME_FULL = 24000;

    public static final int DIMENSION_OVERWORLD = 0;
    public static final int DIMENSION_NETHER = 1;
    public static final int DIMENSION_THE_END = 2;

    // Lower values use less memory
    public static final int MAX_BLOCK_CACHE = 512;

    // The blocks that can randomly tick
    private static final boolean[] randomTickBlocks = new boolean[256];

    static {
        randomTickBlocks[Block.GRASS] = true;
        randomTickBlocks[Block.FARMLAND] = true;
        randomTickBlocks[Block.MYCELIUM] = true;
        randomTickBlocks[Block.SAPLING] = true;
        randomTickBlocks[Block.LEAVES] = true;
        randomTickBlocks[Block.LEAVES2] = true;
        randomTickBlocks[Block.SNOW_LAYER] = true;
        randomTickBlocks[Block.ICE] = true;
        randomTickBlocks[Block.LAVA] = true;
        randomTickBlocks[Block.STILL_LAVA] = true;
        randomTickBlocks[Block.CACTUS] = true;
        randomTickBlocks[Block.BEETROOT_BLOCK] = true;
        randomTickBlocks[Block.CARROT_BLOCK] = true;
        randomTickBlocks[Block.POTATO_BLOCK] = true;
        randomTickBlocks[Block.MELON_STEM] = true;
        randomTickBlocks[Block.PUMPKIN_STEM] = true;
        randomTickBlocks[Block.WHEAT_BLOCK] = true;
        randomTickBlocks[Block.SUGARCANE_BLOCK] = true;
        randomTickBlocks[Block.RED_MUSHROOM] = true;
        randomTickBlocks[Block.BROWN_MUSHROOM] = true;
        randomTickBlocks[Block.NETHER_WART_BLOCK] = true;
        randomTickBlocks[Block.FIRE] = true;
        randomTickBlocks[Block.GLOWING_REDSTONE_ORE] = true;
        randomTickBlocks[Block.COCOA_BLOCK] = true;
    }

    private final Long2ObjectOpenHashMap<BlockEntity> blockEntities = new Long2ObjectOpenHashMap<>();

    private final Long2ObjectOpenHashMap<Player> players = new Long2ObjectOpenHashMap<>();

    private final Long2ObjectOpenHashMap<Entity> entities = new Long2ObjectOpenHashMap<>();

    public final Long2ObjectOpenHashMap<Entity> updateEntities = new Long2ObjectOpenHashMap<>();

    private final ConcurrentLinkedQueue<BlockEntity> updateBlockEntities = new ConcurrentLinkedQueue<>();

    private boolean cacheChunks = false;

    private final Server server;

    private final int levelId;

    private LevelProvider provider;

    private final Int2ObjectOpenHashMap<ChunkLoader> loaders = new Int2ObjectOpenHashMap<>();

    private final Int2IntMap loaderCounter = new Int2IntOpenHashMap();

    private final Long2ObjectOpenHashMap<Map<Integer, ChunkLoader>> chunkLoaders = new Long2ObjectOpenHashMap<>();

    private final Long2ObjectOpenHashMap<Map<Integer, Player>> playerLoaders = new Long2ObjectOpenHashMap<>();

    private final Long2ObjectOpenHashMap<Deque<DataPacket>> chunkPackets = new Long2ObjectOpenHashMap<>();

    private final Long2LongMap unloadQueue = Long2LongMaps.synchronize(new Long2LongOpenHashMap());

    private float time;
    public boolean stopTime;

    public float skyLightSubtracted;

    private String folderName;

    private Vector3 mutableBlock;

    // Avoid OOM, gc'd references result in whole chunk being sent (possibly higher cpu)
    private final Long2ObjectOpenHashMap<SoftReference<Map<Character, Object>>> changedBlocks = new Long2ObjectOpenHashMap<>();
    // Storing the vector is redundant
    private final Object changeBlocksPresent = new Object();
    // Storing extra blocks past 512 is redundant
    private final Map<Character, Object> changeBlocksFullMap = new HashMap<Character, Object>() {
        @Override
        public int size() {
            return Character.MAX_VALUE;
        }
    };


    private final BlockUpdateScheduler updateQueue;
    private final Queue<Block> normalUpdateQueue = new ConcurrentLinkedDeque<>();
//    private final TreeSet<BlockUpdateEntry> updateQueue = new TreeSet<>();
//    private final List<BlockUpdateEntry> nextTickUpdates = Lists.newArrayList();
    //private final Map<BlockVector3, Integer> updateQueueIndex = new HashMap<>();

    private final ConcurrentMap<Long, Int2ObjectMap<Player>> chunkSendQueue = new ConcurrentHashMap<>();
    private final LongSet chunkSendTasks = new LongOpenHashSet();

    private final Long2ObjectOpenHashMap<Boolean> chunkPopulationQueue = new Long2ObjectOpenHashMap<>();
    private final Long2ObjectOpenHashMap<Boolean> chunkPopulationLock = new Long2ObjectOpenHashMap<>();
    private final Long2ObjectOpenHashMap<Boolean> chunkGenerationQueue = new Long2ObjectOpenHashMap<>();
    private int chunkGenerationQueueSize = 8;
    private int chunkPopulationQueueSize = 2;

    private boolean autoSave;

    private BlockMetadataStore blockMetadata;

    private boolean useSections;

    private Position temporalPosition;
    private Vector3 temporalVector;

    public int sleepTicks = 0;

    private int chunkTickRadius;
    private final Long2IntMap chunkTickList = new Long2IntOpenHashMap();
    private int chunksPerTicks;
    private boolean clearChunksOnTick;

    private int updateLCG = ThreadLocalRandom.current().nextInt();

    private static final int LCG_CONSTANT = 1013904223;

    public LevelTimings timings;

    private int tickRate;
    public int tickRateTime = 0;
    public int tickRateCounter = 0;

    private Class<? extends Generator> generatorClass;
    private IterableThreadLocal<Generator> generators = new IterableThreadLocal<Generator>() {
        @Override
        public Generator init() {
            try {
                Generator generator = generatorClass.getConstructor(Map.class).newInstance(provider.getGeneratorOptions());
                NukkitRandom rand = new NukkitRandom(getSeed());
                ChunkManager manager;
                if (Server.getInstance().isPrimaryThread()) {
                    generator.init(Level.this, rand);
                }
                generator.init(new PopChunkManager(getSeed()), rand);
                return generator;
            } catch (Throwable e) {
                e.printStackTrace();
                return null;
            }
        }
    };

    private boolean raining = false;
    private int rainTime = 0;
    private boolean thundering = false;
    private int thunderTime = 0;

    private long levelCurrentTick = 0;

    private int dimension;

    public GameRules gameRules;

    public Level(Server server, String name, String path, Class<? extends LevelProvider> provider) {
        this.levelId = levelIdCounter++;
        this.blockMetadata = new BlockMetadataStore(this);
        this.server = server;
        this.autoSave = server.getAutoSave();

        boolean convert = provider == McRegion.class || provider == LevelDB.class;
        try {
            if (convert) {
                String newPath = new File(path).getParent() + "/" + name + ".old/";
                new File(path).renameTo(new File(newPath));
                this.provider = provider.getConstructor(Level.class, String.class).newInstance(this, newPath);
            } else {
                this.provider = provider.getConstructor(Level.class, String.class).newInstance(this, path);
            }
        } catch (Exception e) {
            throw new LevelException("Caused by " + Utils.getExceptionMessage(e));
        }

        this.timings = new LevelTimings(this);

        if (convert) {
            this.server.getLogger().info(this.server.getLanguage().translateString("nukkit.level.updating",
                    TextFormat.GREEN + this.provider.getName() + TextFormat.WHITE));
            LevelProvider old = this.provider;
            try {
                this.provider = new LevelProviderConverter(this, path)
                        .from(old)
                        .to(Anvil.class)
                        .perform();
            } catch (IOException e) {
                throw new RuntimeException(e);
            }
            old.close();
        }

        this.provider.updateLevelName(name);

        this.server.getLogger().info(this.server.getLanguage().translateString("nukkit.level.preparing",
                TextFormat.GREEN + this.provider.getName() + TextFormat.WHITE));

        this.generatorClass = Generator.getGenerator(this.provider.getGenerator());

        try {
            this.useSections = (boolean) provider.getMethod("usesChunkSection").invoke(null);
        } catch (Exception e) {
            throw new RuntimeException(e);
        }

        this.folderName = name;
        this.time = this.provider.getTime();

        this.raining = this.provider.isRaining();
        this.rainTime = this.provider.getRainTime();
        if (this.rainTime <= 0) {
            setRainTime(ThreadLocalRandom.current().nextInt(168000) + 12000);
        }

        this.thundering = this.provider.isThundering();
        this.thunderTime = this.provider.getThunderTime();
        if (this.thunderTime <= 0) {
            setThunderTime(ThreadLocalRandom.current().nextInt(168000) + 12000);
        }

        this.levelCurrentTick = this.provider.getCurrentTick();
        this.updateQueue = new BlockUpdateScheduler(this, levelCurrentTick);

        this.chunkTickRadius = Math.min(this.server.getViewDistance(),
                Math.max(1, this.server.getConfig("chunk-ticking.tick-radius", 4)));
        this.chunksPerTicks = this.server.getConfig("chunk-ticking.per-tick", 40);
        this.chunkGenerationQueueSize = this.server.getConfig("chunk-generation.queue-size", 8);
        this.chunkPopulationQueueSize = this.server.getConfig("chunk-generation.population-queue-size", 2);
        this.chunkTickList.clear();
        this.clearChunksOnTick = this.server.getConfig("chunk-ticking.clear-tick-list", true);
        this.cacheChunks = this.server.getConfig("chunk-sending.cache-chunks", false);
        this.temporalPosition = new Position(0, 0, 0, this);
        this.temporalVector = new Vector3(0, 0, 0);
        this.tickRate = 1;

        this.skyLightSubtracted = this.calculateSkylightSubtracted(1);
    }

    public static long chunkHash(int x, int z) {
        return (((long) x) << 32) | (z & 0xffffffffL);
    }

    public static long blockHash(int x, int y, int z) {
        if (y < 0 || y >= 256) {
            throw new IllegalArgumentException("Y coordinate y is out of range!");
        }
        return (((long) x & (long) 0xFFFFFFF) << 36) | (((long) y & (long) 0xFF) << 28) | ((long) z & (long) 0xFFFFFFF);
    }

    public static char localBlockHash(double x, double y, double z) {
        byte hi = (byte) (((int) x & 15) + (((int) z & 15) << 4));
        byte lo = (byte) y;
        return (char) (((hi & 0xFF) << 8) | (lo & 0xFF));
    }

    public static Vector3 getBlockXYZ(long chunkHash, char blockHash) {
        int hi = (byte) (blockHash >>> 8);
        int lo = (byte) blockHash;
        int y = lo & 0xFF;
        int x = (hi & 0xF) + (getHashX(chunkHash) << 4);
        int z = ((hi >> 4) & 0xF) + (getHashZ(chunkHash) << 4);
        return new Vector3(x, y, z);
    }

    public static int chunkBlockHash(int x, int y, int z) {
        return (x << 12) | (z << 8) | y;
    }

    public static int getHashX(long hash) {
        return (int) (hash >> 32);
    }

    public static int getHashZ(long hash) {
        return (int) hash;
    }

    public static Vector3 getBlockXYZ(BlockVector3 hash) {
        return new Vector3(hash.x, hash.y, hash.z);
    }

    public static Chunk.Entry getChunkXZ(long hash) {
        return new Chunk.Entry(getHashX(hash), getHashZ(hash));
    }

    public static int generateChunkLoaderId(ChunkLoader loader) {
        if (loader.getLoaderId() == 0) {
            return chunkLoaderCounter++;
        } else {
            throw new IllegalStateException("ChunkLoader has a loader id already assigned: " + loader.getLoaderId());
        }
    }

    public int getTickRate() {
        return tickRate;
    }

    public int getTickRateTime() {
        return tickRateTime;
    }

    public void setTickRate(int tickRate) {
        this.tickRate = tickRate;
    }

    public void initLevel() {
        Generator generator = generators.get();
        this.dimension = generator.getDimension();
        this.gameRules = this.provider.getGamerules();
    }

    public Generator getGenerator() {
        return generators.get();
    }

    public BlockMetadataStore getBlockMetadata() {
        return this.blockMetadata;
    }

    public Server getServer() {
        return server;
    }

    final public LevelProvider getProvider() {
        return this.provider;
    }

    final public int getId() {
        return this.levelId;
    }

    public void close() {
        if (this.getAutoSave()) {
            this.save(true);
        }

        this.provider.close();
        this.provider = null;
        this.blockMetadata = null;
        this.temporalPosition = null;
        this.server.getLevels().remove(this.levelId);
        this.generators.clean();
    }

    public void addSound(Vector3 pos, Sound sound) {
        this.addSound(pos, sound, 1, 1, (Player[]) null);
    }

    public void addSound(Vector3 pos, Sound sound, float volume, float pitch) {
        this.addSound(pos, sound, volume, pitch, (Player[]) null);
    }

    public void addSound(Vector3 pos, Sound sound, float volume, float pitch, Collection<Player> players) {
        this.addSound(pos, sound, volume, pitch, players.toArray(new Player[0]));
    }

    public void addSound(Vector3 pos, Sound sound, float volume, float pitch, Player... players) {
        Preconditions.checkArgument(volume >= 0 && volume <= 1, "Sound volume must be between 0 and 1");
        Preconditions.checkArgument(pitch >= 0, "Sound pitch must be higher than 0");

        PlaySoundPacket packet = new PlaySoundPacket();
        packet.name = sound.getSound();
        packet.volume = volume;
        packet.pitch = pitch;
        packet.x = pos.getFloorX();
        packet.y = pos.getFloorY();
        packet.z = pos.getFloorZ();

        if (players == null || players.length == 0) {
            addChunkPacket(pos.getFloorX() >> 4, pos.getFloorZ() >> 4, packet);
        } else {
            Server.broadcastPacket(players, packet);
        }
    }

    public void addLevelSoundEvent(Vector3 pos, int type, int data, int entityType) {
        addLevelSoundEvent(pos, type, data, entityType, false, false);
    }

    public void addLevelSoundEvent(Vector3 pos, int type, int data, int entityType, boolean isBaby, boolean isGlobal) {
        String identifier = AddEntityPacket.LEGACY_IDS.getOrDefault(entityType, ":");
        addLevelSoundEvent(pos, type, data, identifier, isBaby, isGlobal);
    }

    public void addLevelSoundEvent(Vector3 pos, int type) {
        this.addLevelSoundEvent(pos, type, -1);
    }

    /**
     * Broadcasts sound to players
     *
     * @param pos  position where sound should be played
     * @param type ID of the sound from {@link cn.nukkit.network.protocol.LevelSoundEventPacket}
     * @param data generic data that can affect sound
     */
    public void addLevelSoundEvent(Vector3 pos, int type, int data) {
        this.addLevelSoundEvent(pos, type, data, ":", false, false);
    }

    public void addLevelSoundEvent(Vector3 pos, int type, int data, String identifier, boolean isBaby, boolean isGlobal) {
        LevelSoundEventPacket pk = new LevelSoundEventPacket();
        pk.sound = type;
        pk.extraData = data;
        pk.entityIdentifier = identifier;
        pk.x = (float) pos.x;
        pk.y = (float) pos.y;
        pk.z = (float) pos.z;
        pk.isGlobal = isGlobal;
        pk.isBabyMob = isBaby;

        this.addChunkPacket(pos.getFloorX() >> 4, pos.getFloorZ() >> 4, pk);
    }

    public void addParticle(Particle particle) {
        this.addParticle(particle, (Player[]) null);
    }

    public void addParticle(Particle particle, Player player) {
        this.addParticle(particle, new Player[]{player});
    }

    public void addParticle(Particle particle, Player[] players) {
        DataPacket[] packets = particle.encode();

        if (players == null) {
            if (packets != null) {
                for (DataPacket packet : packets) {
                    this.addChunkPacket((int) particle.x >> 4, (int) particle.z >> 4, packet);
                }
            }
        } else {
            if (packets != null) {
                if (packets.length == 1) {
                    Server.broadcastPacket(players, packets[0]);
                } else {
                    this.server.batchPackets(players, packets, false);
                }
            }
        }
    }

    public void addParticle(Particle particle, Collection<Player> players) {
        this.addParticle(particle, players.toArray(new Player[0]));
    }

    public boolean getAutoSave() {
        return this.autoSave;
    }

    public void setAutoSave(boolean autoSave) {
        this.autoSave = autoSave;
    }

    public boolean unload() {
        return this.unload(false);
    }

    public boolean unload(boolean force) {
        LevelUnloadEvent ev = new LevelUnloadEvent(this);

        if (this == this.server.getDefaultLevel() && !force) {
            ev.setCancelled();
        }

        this.server.getPluginManager().callEvent(ev);

        if (!force && ev.isCancelled()) {
            return false;
        }

        this.server.getLogger().info(this.server.getLanguage().translateString("nukkit.level.unloading",
                TextFormat.GREEN + this.getName() + TextFormat.WHITE));
        Level defaultLevel = this.server.getDefaultLevel();

        for (Player player : new ArrayList<>(this.getPlayers().values())) {
            if (this == defaultLevel || defaultLevel == null) {
                player.close(player.getLeaveMessage(), "Forced default level unload");
            } else {
                player.teleport(this.server.getDefaultLevel().getSafeSpawn());
            }
        }

        if (this == defaultLevel) {
            this.server.setDefaultLevel(null);
        }

        this.close();

        return true;
    }

    public Map<Integer, Player> getChunkPlayers(int chunkX, int chunkZ) {
        long index = Level.chunkHash(chunkX, chunkZ);
        if (this.playerLoaders.containsKey(index)) {
            return new HashMap<>(this.playerLoaders.get(index));
        } else {
            return new HashMap<>();
        }
    }

    public ChunkLoader[] getChunkLoaders(int chunkX, int chunkZ) {
        long index = Level.chunkHash(chunkX, chunkZ);
        if (this.chunkLoaders.containsKey(index)) {
            return this.chunkLoaders.get(index).values().toArray(new ChunkLoader[0]);
        } else {
            return new ChunkLoader[0];
        }
    }

    public void addChunkPacket(int chunkX, int chunkZ, DataPacket packet) {
        long index = Level.chunkHash(chunkX, chunkZ);
        synchronized (chunkPackets) {
            Deque<DataPacket> packets = chunkPackets.computeIfAbsent(index, i -> new ArrayDeque<>());
            packets.add(packet);
        }
    }

    public void registerChunkLoader(ChunkLoader loader, int chunkX, int chunkZ) {
        this.registerChunkLoader(loader, chunkX, chunkZ, true);
    }

    public void registerChunkLoader(ChunkLoader loader, int chunkX, int chunkZ, boolean autoLoad) {
        int hash = loader.getLoaderId();
        long index = Level.chunkHash(chunkX, chunkZ);
        if (!this.chunkLoaders.containsKey(index)) {
            this.chunkLoaders.put(index, new HashMap<>());
            this.playerLoaders.put(index, new HashMap<>());
        } else if (this.chunkLoaders.get(index).containsKey(hash)) {
            return;
        }

        this.chunkLoaders.get(index).put(hash, loader);
        if (loader instanceof Player) {
            this.playerLoaders.get(index).put(hash, (Player) loader);
        }

        if (!this.loaders.containsKey(hash)) {
            this.loaderCounter.put(hash, 1);
            this.loaders.put(hash, loader);
        } else {
            this.loaderCounter.put(hash, this.loaderCounter.get(hash) + 1);
        }

        this.cancelUnloadChunkRequest(hash);

        if (autoLoad) {
            this.loadChunk(chunkX, chunkZ);
        }
    }

    public void unregisterChunkLoader(ChunkLoader loader, int chunkX, int chunkZ) {
        int hash = loader.getLoaderId();
        long index = Level.chunkHash(chunkX, chunkZ);
        Map<Integer, ChunkLoader> chunkLoadersIndex = this.chunkLoaders.get(index);
        if (chunkLoadersIndex != null) {
            ChunkLoader oldLoader = chunkLoadersIndex.remove(hash);
            if (oldLoader != null) {
                if (chunkLoadersIndex.isEmpty()) {
                    this.chunkLoaders.remove(index);
                    this.playerLoaders.remove(index);
                    this.unloadChunkRequest(chunkX, chunkZ, true);
                } else {
                    Map<Integer, Player> playerLoadersIndex = this.playerLoaders.get(index);
                    playerLoadersIndex.remove(hash);
                }

                int count = this.loaderCounter.get(hash);
                if (--count == 0) {
                    this.loaderCounter.remove(hash);
                    this.loaders.remove(hash);
                } else {
                    this.loaderCounter.put(hash, count);
                }
            }
        }
    }

    public void checkTime() {
        if (!this.stopTime) {
            this.time += tickRate;
        }
    }

    public void sendTime(Player... players) {
        /*if (this.stopTime) { //TODO
            SetTimePacket pk0 = new SetTimePacket();
            pk0.time = (int) this.time;
            player.dataPacket(pk0);
        }*/

        SetTimePacket pk = new SetTimePacket();
        pk.time = (int) this.time;

        Server.broadcastPacket(players, pk);
    }

    public void sendTime() {
        sendTime(this.players.values().toArray(new Player[0]));
    }

    public GameRules getGameRules() {
        return gameRules;
    }

    public void doTick(int currentTick) {
        this.timings.doTick.startTiming();

        updateBlockLight(lightQueue);
        this.checkTime();

        if (stopTime) {
            this.sendTime();
        }

        // Tick Weather
        if (gameRules.getBoolean(GameRule.DO_WEATHER_CYCLE)) {
            this.rainTime--;
            if (this.rainTime <= 0) {
                if (!this.setRaining(!this.raining)) {
                    if (this.raining) {
                        setRainTime(ThreadLocalRandom.current().nextInt(12000) + 12000);
                    } else {
                        setRainTime(ThreadLocalRandom.current().nextInt(168000) + 12000);
                    }
                }
            }

            this.thunderTime--;
            if (this.thunderTime <= 0) {
                if (!this.setThundering(!this.thundering)) {
                    if (this.thundering) {
                        setThunderTime(ThreadLocalRandom.current().nextInt(12000) + 3600);
                    } else {
                        setThunderTime(ThreadLocalRandom.current().nextInt(168000) + 12000);
                    }
                }
            }

            if (this.isThundering()) {
                Map<Long, ? extends FullChunk> chunks = getChunks();
                if (chunks instanceof Long2ObjectOpenHashMap) {
                    Long2ObjectOpenHashMap<? extends FullChunk> fastChunks = (Long2ObjectOpenHashMap) chunks;
                    ObjectIterator<? extends Long2ObjectMap.Entry<? extends FullChunk>> iter = fastChunks.long2ObjectEntrySet().fastIterator();
                    while (iter.hasNext()) {
                        Long2ObjectMap.Entry<? extends FullChunk> entry = iter.next();
                        performThunder(entry.getLongKey(), entry.getValue());
                    }
                } else {
                    for (Map.Entry<Long, ? extends FullChunk> entry : getChunks().entrySet()) {
                        performThunder(entry.getKey(), entry.getValue());
                    }
                }
            }
        }

        this.skyLightSubtracted = this.calculateSkylightSubtracted(1);

        this.levelCurrentTick++;

        this.unloadChunks();
        this.timings.doTickPending.startTiming();

        int polled = 0;

        this.updateQueue.tick(this.getCurrentTick());
        this.timings.doTickPending.stopTiming();

        Block block;
        while ((block = this.normalUpdateQueue.poll()) != null) {
            block.onUpdate(BLOCK_UPDATE_NORMAL);
        }

        TimingsHistory.entityTicks += this.updateEntities.size();
        this.timings.entityTick.startTiming();

        if (!this.updateEntities.isEmpty()) {
            for (long id : new ArrayList<>(this.updateEntities.keySet())) {
                Entity entity = this.updateEntities.get(id);
                if (entity == null) {
                    this.updateEntities.remove(id);
                    continue;
                }
                if (entity.closed || !entity.onUpdate(currentTick)) {
                    this.updateEntities.remove(id);
                }
            }
        }
        this.timings.entityTick.stopTiming();

        TimingsHistory.tileEntityTicks += this.updateBlockEntities.size();
        this.timings.blockEntityTick.startTiming();
        this.updateBlockEntities.removeIf(blockEntity -> !blockEntity.isValid() || !blockEntity.onUpdate());
        this.timings.blockEntityTick.stopTiming();

        this.timings.tickChunks.startTiming();
        this.tickChunks();
        this.timings.tickChunks.stopTiming();

        synchronized (changedBlocks) {
            if (!this.changedBlocks.isEmpty()) {
                if (!this.players.isEmpty()) {
                    ObjectIterator<Long2ObjectMap.Entry<SoftReference<Map<Character, Object>>>> iter = changedBlocks.long2ObjectEntrySet().fastIterator();
                    while (iter.hasNext()) {
                        Long2ObjectMap.Entry<SoftReference<Map<Character, Object>>> entry = iter.next();
                        long index = entry.getLongKey();
                        Map<Character, Object> blocks = entry.getValue().get();
                        int chunkX = Level.getHashX(index);
                        int chunkZ = Level.getHashZ(index);
                        if (blocks == null || blocks.size() > MAX_BLOCK_CACHE) {
                            FullChunk chunk = this.getChunk(chunkX, chunkZ);
                            for (Player p : this.getChunkPlayers(chunkX, chunkZ).values()) {
                                p.onChunkChanged(chunk);
                            }
                        } else {
                            Collection<Player> toSend = this.getChunkPlayers(chunkX, chunkZ).values();
                            Player[] playerArray = toSend.toArray(new Player[0]);
                            Vector3[] blocksArray = new Vector3[blocks.size()];
                            int i = 0;
                            for (char blockHash : blocks.keySet()) {
                                Vector3 hash = getBlockXYZ(index, blockHash);
                                blocksArray[i++] = hash;
                            }
                            this.sendBlocks(playerArray, blocksArray, UpdateBlockPacket.FLAG_ALL);
                        }
                    }
                }

                this.changedBlocks.clear();
            }
        }

        this.processChunkRequest();

        if (this.sleepTicks > 0 && --this.sleepTicks <= 0) {
            this.checkSleep();
        }

        synchronized (chunkPackets) {
            for (long index : this.chunkPackets.keySet()) {
                int chunkX = Level.getHashX(index);
                int chunkZ = Level.getHashZ(index);
                Player[] chunkPlayers = this.getChunkPlayers(chunkX, chunkZ).values().toArray(new Player[0]);
                if (chunkPlayers.length > 0) {
                    for (DataPacket pk : this.chunkPackets.get(index)) {
                        Server.broadcastPacket(chunkPlayers, pk);
                    }
                }
            }
            this.chunkPackets.clear();
        }

        if (gameRules.isStale()) {
            GameRulesChangedPacket packet = new GameRulesChangedPacket();
            packet.gameRules = gameRules;
            Server.broadcastPacket(players.values().toArray(new Player[0]), packet);
            gameRules.refresh();
        }

        this.timings.doTick.stopTiming();
    }

    private void performThunder(long index, FullChunk chunk) {
        if (areNeighboringChunksLoaded(index)) return;
        if (ThreadLocalRandom.current().nextInt(10000) == 0) {
            int LCG = this.getUpdateLCG() >> 2;

            int chunkX = chunk.getX() * 16;
            int chunkZ = chunk.getZ() * 16;
            Vector3 vector = this.adjustPosToNearbyEntity(new Vector3(chunkX + (LCG & 0xf), 0, chunkZ + (LCG >> 8 & 0xf)));

            int bId = this.getBlockIdAt(vector.getFloorX(), vector.getFloorY(), vector.getFloorZ());
            if (bId != Block.TALL_GRASS && bId != Block.WATER)
                vector.y += 1;
            CompoundTag nbt = new CompoundTag()
                    .putList(new ListTag<DoubleTag>("Pos").add(new DoubleTag("", vector.x))
                            .add(new DoubleTag("", vector.y)).add(new DoubleTag("", vector.z)))
                    .putList(new ListTag<DoubleTag>("Motion").add(new DoubleTag("", 0))
                            .add(new DoubleTag("", 0)).add(new DoubleTag("", 0)))
                    .putList(new ListTag<FloatTag>("Rotation").add(new FloatTag("", 0))
                            .add(new FloatTag("", 0)));

            EntityLightning bolt = new EntityLightning(chunk, nbt);
            LightningStrikeEvent ev = new LightningStrikeEvent(this, bolt);
            getServer().getPluginManager().callEvent(ev);
            if (!ev.isCancelled()) {
                bolt.spawnToAll();
            } else {
                bolt.setEffect(false);
            }

            this.addLevelSoundEvent(vector, LevelSoundEventPacket.SOUND_THUNDER, -1, EntityLightning.NETWORK_ID);
            this.addLevelSoundEvent(vector, LevelSoundEventPacket.SOUND_EXPLODE, -1, EntityLightning.NETWORK_ID);
        }
    }

    public Vector3 adjustPosToNearbyEntity(Vector3 pos) {
        pos.y = this.getHighestBlockAt(pos.getFloorX(), pos.getFloorZ());
        AxisAlignedBB axisalignedbb = new SimpleAxisAlignedBB(pos.x, pos.y, pos.z, pos.getX(), 255, pos.getZ()).expand(3, 3, 3);
        List<Entity> list = new ArrayList<>();

        for (Entity entity : this.getCollidingEntities(axisalignedbb)) {
            if (entity.isAlive() && canBlockSeeSky(entity)) {
                list.add(entity);
            }
        }

        if (!list.isEmpty()) {
            return list.get(ThreadLocalRandom.current().nextInt(list.size())).getPosition();
        } else {
            if (pos.getY() == -1) {
                pos = pos.up(2);
            }

            return pos;
        }
    }

    public void checkSleep() {
        if (this.players.isEmpty()) {
            return;
        }

        boolean resetTime = true;
        for (Player p : this.getPlayers().values()) {
            if (!p.isSleeping()) {
                resetTime = false;
                break;
            }
        }

        if (resetTime) {
            int time = this.getTime() % Level.TIME_FULL;

            if (time >= Level.TIME_NIGHT && time < Level.TIME_SUNRISE) {
                this.setTime(this.getTime() + Level.TIME_FULL - time);

                for (Player p : this.getPlayers().values()) {
                    p.stopSleep();
                }
            }
        }
    }

    public void sendBlockExtraData(int x, int y, int z, int id, int data) {
        this.sendBlockExtraData(x, y, z, id, data, this.getChunkPlayers(x >> 4, z >> 4).values());
    }

    public void sendBlockExtraData(int x, int y, int z, int id, int data, Collection<Player> players) {
        sendBlockExtraData(x, y, z, id, data, players.toArray(new Player[0]));
    }

    public void sendBlockExtraData(int x, int y, int z, int id, int data, Player[] players) {
        LevelEventPacket pk = new LevelEventPacket();
        pk.evid = LevelEventPacket.EVENT_SET_DATA;
        pk.x = x + 0.5f;
        pk.y = y + 0.5f;
        pk.z = z + 0.5f;
        pk.data = (data << 8) | id;

        Server.broadcastPacket(players, pk);
    }

    public void sendBlocks(Player[] target, Vector3[] blocks) {
        this.sendBlocks(target, blocks, UpdateBlockPacket.FLAG_NONE, 0);
        this.sendBlocks(target, blocks, UpdateBlockPacket.FLAG_NONE, 1);
    }

    public void sendBlocks(Player[] target, Vector3[] blocks, int flags) {
        this.sendBlocks(target, blocks, flags, 0);
        this.sendBlocks(target, blocks, flags, 1);
    }

    public void sendBlocks(Player[] target, Vector3[] blocks, int flags, boolean optimizeRebuilds) {
        this.sendBlocks(target, blocks, flags, 0, optimizeRebuilds);
        this.sendBlocks(target, blocks, flags, 1, optimizeRebuilds);
    }

    public void sendBlocks(Player[] target, Vector3[] blocks, int flags, int dataLayer) {
        this.sendBlocks(target, blocks, flags, dataLayer, false);
    }

    public void sendBlocks(Player[] target, Vector3[] blocks, int flags, int dataLayer, boolean optimizeRebuilds) {
        int size = 0;
        for (Vector3 block : blocks) {
            if (block != null) size++;
        }
        int packetIndex = 0;
        UpdateBlockPacket[] packets = new UpdateBlockPacket[size];
        LongSet chunks = null;
        if (optimizeRebuilds) {
            chunks = new LongOpenHashSet();
        }
        for (Vector3 b : blocks) {
            if (b == null) {
                continue;
            }
            boolean first = !optimizeRebuilds;

            if (optimizeRebuilds) {
                long index = Level.chunkHash((int) b.x >> 4, (int) b.z >> 4);
                if (!chunks.contains(index)) {
                    chunks.add(index);
                    first = true;
                }
            }

            UpdateBlockPacket updateBlockPacket = new UpdateBlockPacket();
            updateBlockPacket.x = (int) b.x;
            updateBlockPacket.y = (int) b.y;
            updateBlockPacket.z = (int) b.z;
            updateBlockPacket.flags = first ? flags : UpdateBlockPacket.FLAG_NONE;
            updateBlockPacket.dataLayer = dataLayer;
            int fullId;
            if (b instanceof Block) {
                fullId = ((Block) b).getFullId();
            } else {
                fullId = getFullBlock((int) b.x, (int) b.y, (int) b.z, dataLayer);
            }
            try {
                updateBlockPacket.blockRuntimeId = GlobalBlockPalette.getOrCreateRuntimeId(fullId);
            } catch (NoSuchElementException e) {
                throw new IllegalStateException("Unable to create BlockUpdatePacket at (" +
                        b.x + ", " + b.y + ", " + b.z + ") in " + getName(), e);
            }
            packets[packetIndex++] = updateBlockPacket;
        }
        this.server.batchPackets(target, packets);
    }

    private void tickChunks() {
        if (this.chunksPerTicks <= 0 || this.loaders.isEmpty()) {
            this.chunkTickList.clear();
            return;
        }

        int chunksPerLoader = Math.min(200, Math.max(1, (int) (((double) (this.chunksPerTicks - this.loaders.size()) / this.loaders.size() + 0.5))));
        int randRange = 3 + chunksPerLoader / 30;
        randRange = randRange > this.chunkTickRadius ? this.chunkTickRadius : randRange;

        ThreadLocalRandom random = ThreadLocalRandom.current();
        if (!this.loaders.isEmpty()) {
            for (ChunkLoader loader : this.loaders.values()) {
                int chunkX = (int) loader.getX() >> 4;
                int chunkZ = (int) loader.getZ() >> 4;

                long index = Level.chunkHash(chunkX, chunkZ);
                int existingLoaders = Math.max(0, this.chunkTickList.getOrDefault(index, 0));
                this.chunkTickList.put(index, existingLoaders + 1);
                for (int chunk = 0; chunk < chunksPerLoader; ++chunk) {
                    int dx = random.nextInt(2 * randRange) - randRange;
                    int dz = random.nextInt(2 * randRange) - randRange;
                    long hash = Level.chunkHash(dx + chunkX, dz + chunkZ);
                    if (!this.chunkTickList.containsKey(hash) && provider.isChunkLoaded(hash)) {
                        this.chunkTickList.put(hash, -1);
                    }
                }
            }
        }

        int blockTest = 0;

        if (!chunkTickList.isEmpty()) {
            ObjectIterator<Long2IntMap.Entry> iter = chunkTickList.long2IntEntrySet().iterator();
            while (iter.hasNext()) {
                Long2IntMap.Entry entry = iter.next();
                long index = entry.getLongKey();
                if (!areNeighboringChunksLoaded(index)) {
                    iter.remove();
                    continue;
                }

                int loaders = entry.getIntValue();

                int chunkX = getHashX(index);
                int chunkZ = getHashZ(index);

                FullChunk chunk;
                if ((chunk = this.getChunk(chunkX, chunkZ, false)) == null) {
                    iter.remove();
                    continue;
                } else if (loaders <= 0) {
                    iter.remove();
                }

                for (Entity entity : chunk.getEntities().values()) {
                    entity.scheduleUpdate();
                }
                int tickSpeed = gameRules.getInteger(GameRule.RANDOM_TICK_SPEED);

                if (tickSpeed > 0) {
                    if (this.useSections) {
                        for (ChunkSection section : ((Chunk) chunk).getSections()) {
                            if (!(section instanceof EmptyChunkSection)) {
                                int Y = section.getY();
                                for (int i = 0; i < tickSpeed; ++i) {
                                    int lcg = this.getUpdateLCG();
                                    int x = lcg & 0x0f;
                                    int y = lcg >>> 8 & 0x0f;
                                    int z = lcg >>> 16 & 0x0f;

                                    int fullId = section.getFullBlock(x, y, z);
                                    int blockId = fullId >> 4;
                                    if (randomTickBlocks[blockId]) {
                                        Block block = Block.get(fullId, this, chunkX * 16 + x, (Y << 4) + y, chunkZ * 16 + z);
                                        block.onUpdate(BLOCK_UPDATE_RANDOM);
                                    }
                                }
                            }
                        }
                    } else {
                        for (int Y = 0; Y < 8 && (Y < 3 || blockTest != 0); ++Y) {
                            blockTest = 0;
                            for (int i = 0; i < tickSpeed; ++i) {
                                int lcg = this.getUpdateLCG();
                                int x = lcg & 0x0f;
                                int y = lcg >>> 8 & 0x0f;
                                int z = lcg >>> 16 & 0x0f;

                                int fullId = chunk.getFullBlock(x, y + (Y << 4), z);
                                int blockId = fullId >> 4;
                                blockTest |= fullId;
                                if (Level.randomTickBlocks[blockId]) {
                                    Block block = Block.get(fullId, this, x, y + (Y << 4), z);
                                    block.onUpdate(BLOCK_UPDATE_RANDOM);
                                }
                            }
                        }
                    }
                }
            }
        }

        if (this.clearChunksOnTick) {
            this.chunkTickList.clear();
        }
    }

    public boolean save() {
        return this.save(false);
    }

    public boolean save(boolean force) {
        if (!this.getAutoSave() && !force) {
            return false;
        }

        this.server.getPluginManager().callEvent(new LevelSaveEvent(this));

        this.provider.setTime((int) this.time);
        this.provider.setRaining(this.raining);
        this.provider.setRainTime(this.rainTime);
        this.provider.setThundering(this.thundering);
        this.provider.setThunderTime(this.thunderTime);
        this.provider.setCurrentTick(this.levelCurrentTick);
        this.provider.setGameRules(this.gameRules);
        this.saveChunks();
        if (this.provider instanceof BaseLevelProvider) {
            this.provider.saveLevelData();
        }

        return true;
    }

    public void saveChunks() {
        provider.saveChunks();
    }

    public void updateAroundRedstone(Vector3 pos, BlockFace face) {
        for (BlockFace side : BlockFace.values()) {
            if (face != null && side == face) {
                continue;
            }

            this.getBlock(pos.getSide(side)).onUpdate(BLOCK_UPDATE_REDSTONE);
        }
    }

    public void updateComparatorOutputLevel(Vector3 v) {
        for (BlockFace face : Plane.HORIZONTAL) {
            Vector3 pos = v.getSide(face);

            if (this.isChunkLoaded((int) pos.x >> 4, (int) pos.z >> 4)) {
                Block block1 = this.getBlock(pos);

                if (BlockRedstoneDiode.isDiode(block1)) {
                    block1.onUpdate(BLOCK_UPDATE_REDSTONE);
                } else if (block1.isNormalBlock()) {
                    pos = pos.getSide(face);
                    block1 = this.getBlock(pos);

                    if (BlockRedstoneDiode.isDiode(block1)) {
                        block1.onUpdate(BLOCK_UPDATE_REDSTONE);
                    }
                }
            }
        }
    }

    public void updateAround(Vector3 pos) {
        updateAround((int) pos.x, (int) pos.y, (int) pos.z);
    }

    public void updateAround(int x, int y, int z) {
        updateAround(x, y, z, 0);
        updateAround(x, y, z, 1);
    }

    public void updateAround(int x, int y, int z, int layer) {
        BlockUpdateEvent ev;
        this.server.getPluginManager().callEvent(
                ev = new BlockUpdateEvent(this.getBlock(x, y - 1, z, layer)));
        if (!ev.isCancelled()) {
            normalUpdateQueue.add(ev.getBlock());
        }

        this.server.getPluginManager().callEvent(
                ev = new BlockUpdateEvent(this.getBlock(x, y + 1, z, layer)));
        if (!ev.isCancelled()) {
            normalUpdateQueue.add(ev.getBlock());
        }

        this.server.getPluginManager().callEvent(
                ev = new BlockUpdateEvent(this.getBlock(x - 1, y, z, layer)));
        if (!ev.isCancelled()) {
            normalUpdateQueue.add(ev.getBlock());
        }

        this.server.getPluginManager().callEvent(
                ev = new BlockUpdateEvent(this.getBlock(x + 1, y, z, layer)));
        if (!ev.isCancelled()) {
            normalUpdateQueue.add(ev.getBlock());
        }

        this.server.getPluginManager().callEvent(
                ev = new BlockUpdateEvent(this.getBlock(x, y, z - 1, layer)));
        if (!ev.isCancelled()) {
            normalUpdateQueue.add(ev.getBlock());
        }

        this.server.getPluginManager().callEvent(
                ev = new BlockUpdateEvent(this.getBlock(x, y, z + 1, layer)));
        if (!ev.isCancelled()) {
            normalUpdateQueue.add(ev.getBlock());
        }
    }

    public void scheduleUpdate(Block pos, int delay) {
        this.scheduleUpdate(pos, pos, delay, 0, true);
    }

    public void scheduleUpdate(Block block, Vector3 pos, int delay) {
        this.scheduleUpdate(block, pos, delay, 0, true);
    }

    public void scheduleUpdate(Block block, Vector3 pos, int delay, int priority) {
        this.scheduleUpdate(block, pos, delay, priority, true);
    }

    public void scheduleUpdate(Block block, Vector3 pos, int delay, int priority, boolean checkArea) {
        if (block.getId() == 0 || (checkArea && !this.isChunkLoaded(block.getFloorX() >> 4, block.getFloorZ() >> 4))) {
            return;
        }

        BlockUpdateEntry entry = new BlockUpdateEntry(pos.floor(), block, ((long) delay) + getCurrentTick(), priority);

        if (!this.updateQueue.contains(entry)) {
            this.updateQueue.add(entry);
        }
    }

    public boolean cancelSheduledUpdate(Vector3 pos, Block block) {
        return this.updateQueue.remove(new BlockUpdateEntry(pos, block));
    }

    public boolean isUpdateScheduled(Vector3 pos, Block block) {
        return this.updateQueue.contains(new BlockUpdateEntry(pos, block));
    }

    public boolean isBlockTickPending(Vector3 pos, Block block) {
        return this.updateQueue.isBlockTickPending(pos, block);
    }

    public Set<BlockUpdateEntry> getPendingBlockUpdates(FullChunk chunk) {
        int minX = (chunk.getX() << 4) - 2;
        int maxX = minX + 16 + 2;
        int minZ = (chunk.getZ() << 4) - 2;
        int maxZ = minZ + 16 + 2;

        return this.getPendingBlockUpdates(new SimpleAxisAlignedBB(minX, 0, minZ, maxX, 256, maxZ));
    }

    public Set<BlockUpdateEntry> getPendingBlockUpdates(AxisAlignedBB boundingBox) {
        return updateQueue.getPendingBlockUpdates(boundingBox);
    }

    public Block[] getCollisionBlocks(AxisAlignedBB bb) {
        return this.getCollisionBlocks(bb, false);
    }

    public Block[] getCollisionBlocks(AxisAlignedBB bb, boolean targetFirst) {
        int minX = NukkitMath.floorDouble(bb.getMinX());
        int minY = NukkitMath.floorDouble(bb.getMinY());
        int minZ = NukkitMath.floorDouble(bb.getMinZ());
        int maxX = NukkitMath.ceilDouble(bb.getMaxX());
        int maxY = NukkitMath.ceilDouble(bb.getMaxY());
        int maxZ = NukkitMath.ceilDouble(bb.getMaxZ());

        List<Block> collides = new ArrayList<>();

        if (targetFirst) {
            for (int z = minZ; z <= maxZ; ++z) {
                for (int x = minX; x <= maxX; ++x) {
                    for (int y = minY; y <= maxY; ++y) {
                        Block block = this.getBlock(this.temporalVector.setComponents(x, y, z), false);
                        if (block != null && block.getId() != 0 && block.collidesWithBB(bb)) {
                            return new Block[]{block};
                        }
                    }
                }
            }
        } else {
            for (int z = minZ; z <= maxZ; ++z) {
                for (int x = minX; x <= maxX; ++x) {
                    for (int y = minY; y <= maxY; ++y) {
                        Block block = this.getBlock(this.temporalVector.setComponents(x, y, z), false);
                        if (block != null && block.getId() != 0 && block.collidesWithBB(bb)) {
                            collides.add(block);
                        }
                    }
                }
            }
        }

        return collides.toArray(new Block[0]);
    }

    public boolean isFullBlock(Vector3 pos) {
        AxisAlignedBB bb;
        if (pos instanceof Block) {
            if (((Block) pos).isSolid()) {
                return true;
            }
            bb = ((Block) pos).getBoundingBox();
        } else {
            bb = this.getBlock(pos).getBoundingBox();
        }

        return bb != null && bb.getAverageEdgeLength() >= 1;
    }

    public AxisAlignedBB[] getCollisionCubes(Entity entity, AxisAlignedBB bb) {
        return this.getCollisionCubes(entity, bb, true);
    }

    public AxisAlignedBB[] getCollisionCubes(Entity entity, AxisAlignedBB bb, boolean entities) {
        return getCollisionCubes(entity, bb, entities, false);
    }

    public AxisAlignedBB[] getCollisionCubes(Entity entity, AxisAlignedBB bb, boolean entities, boolean solidEntities) {
        int minX = NukkitMath.floorDouble(bb.getMinX());
        int minY = NukkitMath.floorDouble(bb.getMinY());
        int minZ = NukkitMath.floorDouble(bb.getMinZ());
        int maxX = NukkitMath.ceilDouble(bb.getMaxX());
        int maxY = NukkitMath.ceilDouble(bb.getMaxY());
        int maxZ = NukkitMath.ceilDouble(bb.getMaxZ());

        List<AxisAlignedBB> collides = new ArrayList<>();

        for (int z = minZ; z <= maxZ; ++z) {
            for (int x = minX; x <= maxX; ++x) {
                for (int y = minY; y <= maxY; ++y) {
                    Block block = this.getBlock(this.temporalVector.setComponents(x, y, z), false);
                    if (!block.canPassThrough() && block.collidesWithBB(bb)) {
                        collides.add(block.getBoundingBox());
                    }
                }
            }
        }

        if (entities || solidEntities) {
            for (Entity ent : this.getCollidingEntities(bb.grow(0.25f, 0.25f, 0.25f), entity)) {
                if (solidEntities && !ent.canPassThrough()) {
                    collides.add(ent.boundingBox.clone());
                }
            }
        }

        return collides.toArray(new AxisAlignedBB[0]);
    }

    public boolean hasCollision(Entity entity, AxisAlignedBB bb, boolean entities) {
        int minX = NukkitMath.floorDouble(bb.getMinX());
        int minY = NukkitMath.floorDouble(bb.getMinY());
        int minZ = NukkitMath.floorDouble(bb.getMinZ());
        int maxX = NukkitMath.ceilDouble(bb.getMaxX());
        int maxY = NukkitMath.ceilDouble(bb.getMaxY());
        int maxZ = NukkitMath.ceilDouble(bb.getMaxZ());

        for (int z = minZ; z <= maxZ; ++z) {
            for (int x = minX; x <= maxX; ++x) {
                for (int y = minY; y <= maxY; ++y) {
                    Block block = this.getBlock(this.temporalVector.setComponents(x, y, z));
                    if (!block.canPassThrough() && block.collidesWithBB(bb)) {
                        return true;
                    }
                }
            }
        }

        if (entities) {
            return this.getCollidingEntities(bb.grow(0.25f, 0.25f, 0.25f), entity).length > 0;
        }
        return false;
    }

    public int getFullLight(Vector3 pos) {
        FullChunk chunk = this.getChunk((int) pos.x >> 4, (int) pos.z >> 4, false);
        int level = 0;
        if (chunk != null) {
            level = chunk.getBlockSkyLight((int) pos.x & 0x0f, (int) pos.y & 0xff, (int) pos.z & 0x0f);
            level -= this.skyLightSubtracted;

            if (level < 15) {
                level = Math.max(chunk.getBlockLight((int) pos.x & 0x0f, (int) pos.y & 0xff, (int) pos.z & 0x0f),
                        level);
            }
        }

        return level;
    }

    public int calculateSkylightSubtracted(float tickDiff) {
        float angle = this.calculateCelestialAngle(getTime(), tickDiff);
        float light = 1 - (MathHelper.cos(angle * ((float) Math.PI * 2F)) * 2 + 0.5f);
        light = light < 0 ? 0 : light > 1 ? 1 : light;
        light = 1 - light;
        light = (float) ((double) light * ((isRaining() ? 1 : 0) - (double) 5f / 16d));
        light = (float) ((double) light * ((isThundering() ? 1 : 0) - (double) 5f / 16d));
        light = 1 - light;
        return (int) (light * 11f);
    }

    public float calculateCelestialAngle(int time, float tickDiff) {
        float angle = ((float) time + tickDiff) / 24000f - 0.25f;

        if (angle < 0) {
            ++angle;
        }

        if (angle > 1) {
            --angle;
        }

        float i = 1 - (float) ((Math.cos((double) angle * Math.PI) + 1) / 2d);
        angle = angle + (i - angle) / 3;
        return angle;
    }

    public int getMoonPhase(long worldTime) {
        return (int) (worldTime / 24000 % 8 + 8) % 8;
    }

    public int getFullBlock(int x, int y, int z) {
        return getFullBlock(x, y, z, 0);
    }

    public int getFullBlock(int x, int y, int z, int layer) {
        return this.getChunk(x >> 4, z >> 4, false).getFullBlock(x & 0x0f, y & 0xff, z & 0x0f, layer);
    }

    public synchronized Block getBlock(Vector3 pos) {
        return getBlock(pos, 0);
    }

    public synchronized Block getBlock(Vector3 pos, int layer) {
        return this.getBlock(pos.getFloorX(), pos.getFloorY(), pos.getFloorZ(), layer);
    }

    public synchronized Block getBlock(Vector3 pos, boolean load) {
        return getBlock(pos, 0, load);
    }

    public synchronized Block getBlock(Vector3 pos, int layer, boolean load) {
        return this.getBlock(pos.getFloorX(), pos.getFloorY(), pos.getFloorZ(), layer, load);
    }

    public synchronized Block getBlock(int x, int y, int z) {
        return getBlock(x, y, z, 0);
    }

    public synchronized Block getBlock(int x, int y, int z, int layer) {
        return getBlock(x, y, z, layer, true);
    }

    public synchronized Block getBlock(int x, int y, int z, boolean load) {
        return getBlock(x, y, z, 0, load);
    }

    public synchronized Block getBlock(int x, int y, int z, int layer, boolean load) {
        int fullState;
        if (y >= 0 && y < 256) {
            int cx = x >> 4;
            int cz = z >> 4;
            BaseFullChunk chunk;
            if (load) {
                chunk = getChunk(cx, cz);
            } else {
                chunk = getChunkIfLoaded(cx, cz);
            }
            if (chunk != null) {
                fullState = chunk.getFullBlock(x & 0xF, y, z & 0xF, layer);
            } else {
                fullState = 0;
            }
        } else {
            fullState = 0;
        }
        Block block = Block.fullList[fullState & 0xFFF].clone();
        block.x = x;
        block.y = y;
        block.z = z;
        block.level = this;
        block.layer = layer;
        return block;
    }

    public void updateAllLight(Vector3 pos) {
        this.updateBlockSkyLight((int) pos.x, (int) pos.y, (int) pos.z);
        this.addLightUpdate((int) pos.x, (int) pos.y, (int) pos.z);
    }

    public void updateBlockSkyLight(int x, int y, int z) {
        // todo
    }

    public void updateBlockLight(Map<Long, Map<Character, Object>> map) {
        int size = map.size();
        if (size == 0) {
            return;
        }
        Queue<Long> lightPropagationQueue = new ConcurrentLinkedQueue<>();
        Queue<Object[]> lightRemovalQueue = new ConcurrentLinkedQueue<>();
        Long2ObjectOpenHashMap<Object> visited = new Long2ObjectOpenHashMap<>();
        Long2ObjectOpenHashMap<Object> removalVisited = new Long2ObjectOpenHashMap<>();

        Iterator<Map.Entry<Long, Map<Character, Object>>> iter = map.entrySet().iterator();
        while (iter.hasNext() && size-- > 0) {
            Map.Entry<Long, Map<Character, Object>> entry = iter.next();
            iter.remove();
            long index = entry.getKey();
            Map<Character, Object> blocks = entry.getValue();
            int chunkX = Level.getHashX(index);
            int chunkZ = Level.getHashZ(index);
            int bx = chunkX << 4;
            int bz = chunkZ << 4;
            for (char blockHash : blocks.keySet()) {
                int hi = (byte) (blockHash >>> 8);
                int lo = (byte) blockHash;
                int y = lo & 0xFF;
                int x = (hi & 0xF) + bx;
                int z = ((hi >> 4) & 0xF) + bz;
                BaseFullChunk chunk = getChunk(x >> 4, z >> 4, false);
                if (chunk != null) {
                    int lcx = x & 0xF;
                    int lcz = z & 0xF;
                    int oldLevel = chunk.getBlockLight(lcx, y, lcz);
                    int newLevel = Block.light[chunk.getBlockId(lcx, y, lcz)];
                    if (oldLevel != newLevel) {
                        this.setBlockLightAt(x, y, z, newLevel);
                        if (newLevel < oldLevel) {
                            removalVisited.put(Hash.hashBlock(x, y, z), changeBlocksPresent);
                            lightRemovalQueue.add(new Object[]{Hash.hashBlock(x, y, z), oldLevel});
                        } else {
                            visited.put(Hash.hashBlock(x, y, z), changeBlocksPresent);
                            lightPropagationQueue.add(Hash.hashBlock(x, y, z));
                        }
                    }
                }
            }
        }

        while (!lightRemovalQueue.isEmpty()) {
            Object[] val = lightRemovalQueue.poll();
            long node = (long) val[0];
            int x = Hash.hashBlockX(node);
            int y = Hash.hashBlockY(node);
            int z = Hash.hashBlockZ(node);

            int lightLevel = (int) val[1];

            this.computeRemoveBlockLight(x - 1, y, z, lightLevel, lightRemovalQueue, lightPropagationQueue,
                    removalVisited, visited);
            this.computeRemoveBlockLight(x + 1, y, z, lightLevel, lightRemovalQueue, lightPropagationQueue,
                    removalVisited, visited);
            this.computeRemoveBlockLight(x, y - 1, z, lightLevel, lightRemovalQueue, lightPropagationQueue,
                    removalVisited, visited);
            this.computeRemoveBlockLight(x, y + 1, z, lightLevel, lightRemovalQueue, lightPropagationQueue,
                    removalVisited, visited);
            this.computeRemoveBlockLight(x, y, z - 1, lightLevel, lightRemovalQueue, lightPropagationQueue,
                    removalVisited, visited);
            this.computeRemoveBlockLight(x, y, z + 1, lightLevel, lightRemovalQueue, lightPropagationQueue,
                    removalVisited, visited);
        }

        while (!lightPropagationQueue.isEmpty()) {
            long node = lightPropagationQueue.poll();

            int x = Hash.hashBlockX(node);
            int y = Hash.hashBlockY(node);
            int z = Hash.hashBlockZ(node);

            int lightLevel = this.getBlockLightAt(x, y, z)
                    - Block.lightFilter[this.getBlockIdAt(x, y, z)];

            if (lightLevel >= 1) {
                this.computeSpreadBlockLight(x - 1, y, z, lightLevel, lightPropagationQueue, visited);
                this.computeSpreadBlockLight(x + 1, y, z, lightLevel, lightPropagationQueue, visited);
                this.computeSpreadBlockLight(x, y - 1, z, lightLevel, lightPropagationQueue, visited);
                this.computeSpreadBlockLight(x, y + 1, z, lightLevel, lightPropagationQueue, visited);
                this.computeSpreadBlockLight(x, y, z - 1, lightLevel, lightPropagationQueue, visited);
                this.computeSpreadBlockLight(x, y, z + 1, lightLevel, lightPropagationQueue, visited);
            }
        }
    }

    private void computeRemoveBlockLight(int x, int y, int z, int currentLight, Queue<Object[]> queue,
                                         Queue<Long> spreadQueue, Map<Long, Object> visited, Map<Long, Object> spreadVisited) {
        int current = this.getBlockLightAt(x, y, z);
        long index = Hash.hashBlock(x, y, z);
        if (current != 0 && current < currentLight) {
            this.setBlockLightAt(x, y, z, 0);
            if (current > 1) {
                if (!visited.containsKey(index)) {
                    visited.put(index, changeBlocksPresent);
                    queue.add(new Object[]{Hash.hashBlock(x, y, z), current});
                }
            }
        } else if (current >= currentLight) {
            if (!spreadVisited.containsKey(index)) {
                spreadVisited.put(index, changeBlocksPresent);
                spreadQueue.add(Hash.hashBlock(x, y, z));
            }
        }
    }

    private void computeSpreadBlockLight(int x, int y, int z, int currentLight, Queue<Long> queue,
                                         Map<Long, Object> visited) {
        int current = this.getBlockLightAt(x, y, z);
        long index = Hash.hashBlock(x, y, z);

        if (current < currentLight - 1) {
            this.setBlockLightAt(x, y, z, currentLight);

            if (!visited.containsKey(index)) {
                visited.put(index, changeBlocksPresent);
                if (currentLight > 1) {
                    queue.add(Hash.hashBlock(x, y, z));
                }
            }
        }
    }

    private Map<Long, Map<Character, Object>> lightQueue = new ConcurrentHashMap<>(8, 0.9f, 1);

    public void addLightUpdate(int x, int y, int z) {
        long index = chunkHash(x >> 4, z >> 4);
        Map<Character, Object> currentMap = lightQueue.get(index);
        if (currentMap == null) {
            currentMap = new ConcurrentHashMap<>(8, 0.9f, 1);
            this.lightQueue.put(index, currentMap);
        }
        currentMap.put(Level.localBlockHash(x, y, z), changeBlocksPresent);
    }

    @Override
    public synchronized void setBlockFullIdAt(int x, int y, int z, int fullId) {
        setBlockFullIdAt(x, y, z, 0, fullId);
    }

    @Override
    public synchronized void setBlockFullIdAt(int x, int y, int z, int layer, int fullId) {
        setBlock(x, y, z, layer, Block.fullList[fullId], false, false);
    }

    public synchronized boolean setBlock(Vector3 pos, Block block) {
        return setBlock(pos, 0, block);
    }

    public synchronized boolean setBlock(Vector3 pos, int layer, Block block) {
        return this.setBlock(pos, layer, block, false);
    }

    public synchronized boolean setBlock(Vector3 pos, Block block, boolean direct) {
        return this.setBlock(pos, 0, block, direct);
    }

    public synchronized boolean setBlock(Vector3 pos, int layer, Block block, boolean direct) {
        return this.setBlock(pos, layer, block, direct, true);
    }

    public synchronized boolean setBlock(Vector3 pos, Block block, boolean direct, boolean update) {
        return setBlock(pos, 0, block, direct, update);
    }

    public synchronized boolean setBlock(Vector3 pos, int layer, Block block, boolean direct, boolean update) {
        return setBlock(pos.getFloorX(), pos.getFloorY(), pos.getFloorZ(), layer, block, direct, update);
    }

    public synchronized boolean setBlock(int x, int y, int z, Block block, boolean direct, boolean update) {
        return setBlock(x, y, z, 0, block, direct, update);
    }

    public synchronized boolean setBlock(int x, int y, int z, int layer, Block block, boolean direct, boolean update) {
        if (y < 0 || y >= 256) {
            return false;
        }
        BaseFullChunk chunk = this.getChunk(x >> 4, z >> 4, true);
        Block blockPrevious;
//        synchronized (chunk) {
        blockPrevious = chunk.getAndSetBlock(x & 0xF, y, z & 0xF, layer, block);
        if (blockPrevious.getFullId() == block.getFullId()) {
            return false;
        }
//        }
        block.x = x;
        block.y = y;
        block.z = z;
        block.level = this;
        block.layer = layer;
        int cx = x >> 4;
        int cz = z >> 4;
        long index = Level.chunkHash(cx, cz);
        if (direct) {
            this.sendBlocks(this.getChunkPlayers(cx, cz).values().toArray(new Player[0]), new Block[]{block}, UpdateBlockPacket.FLAG_ALL_PRIORITY, block.layer);
            //this.sendBlocks(this.getChunkPlayers(cx, cz).values().toArray(new Player[0]), new Block[]{block.getLevelBlockAtLayer(0)}, UpdateBlockPacket.FLAG_ALL_PRIORITY, 0);
            //this.sendBlocks(this.getChunkPlayers(cx, cz).values().toArray(new Player[0]), new Block[]{block.getLevelBlockAtLayer(1)}, UpdateBlockPacket.FLAG_ALL_PRIORITY, 1);
        } else {
            addBlockChange(index, x, y, z);
        }

        for (ChunkLoader loader : this.getChunkLoaders(cx, cz)) {
            loader.onBlockChanged(block);
        }
        if (update) {
            if (blockPrevious.isTransparent() != block.isTransparent() || blockPrevious.getLightLevel() != block.getLightLevel()) {
                addLightUpdate(x, y, z);
            }
            BlockUpdateEvent ev = new BlockUpdateEvent(block);
            this.server.getPluginManager().callEvent(ev);
            if (!ev.isCancelled()) {
                for (Entity entity : this.getNearbyEntities(new SimpleAxisAlignedBB(x - 1, y - 1, z - 1, x + 1, y + 1, z + 1))) {
                    entity.scheduleUpdate();
                }
                block = ev.getBlock();
                block.onUpdate(BLOCK_UPDATE_NORMAL);
                block.getLevelBlockAtLayer(layer == 0? 1 : 0).onUpdate(BLOCK_UPDATE_NORMAL);
                this.updateAround(x, y, z);
            }
        }
        return true;
    }

    private void addBlockChange(int x, int y, int z) {
        long index = Level.chunkHash(x >> 4, z >> 4);
        addBlockChange(index, x, y, z);
    }

    private void addBlockChange(long index, int x, int y, int z) {
        synchronized (changedBlocks) {
            SoftReference<Map<Character, Object>> current = changedBlocks.computeIfAbsent(index, k -> new SoftReference<>(new HashMap<>()));
            Map<Character, Object> currentMap = current.get();
            if (currentMap != changeBlocksFullMap && currentMap != null) {
                if (currentMap.size() > MAX_BLOCK_CACHE) {
                    this.changedBlocks.put(index, new SoftReference<>(changeBlocksFullMap));
                } else {
                    currentMap.put(Level.localBlockHash(x, y, z), changeBlocksPresent);
                }
            }
        }
    }

    public void dropItem(Vector3 source, Item item) {
        this.dropItem(source, item, null);
    }

    public void dropItem(Vector3 source, Item item, Vector3 motion) {
        this.dropItem(source, item, motion, 10);
    }

    public void dropItem(Vector3 source, Item item, Vector3 motion, int delay) {
        this.dropItem(source, item, motion, false, delay);
    }

    public void dropItem(Vector3 source, Item item, Vector3 motion, boolean dropAround, int delay) {
        if (motion == null) {
            if (dropAround) {
                float f = ThreadLocalRandom.current().nextFloat() * 0.5f;
                float f1 = ThreadLocalRandom.current().nextFloat() * ((float) Math.PI * 2);

                motion = new Vector3(-MathHelper.sin(f1) * f, 0.20000000298023224, MathHelper.cos(f1) * f);
            } else {
                motion = new Vector3(new java.util.Random().nextDouble() * 0.2 - 0.1, 0.2,
                        new java.util.Random().nextDouble() * 0.2 - 0.1);
            }
        }

        CompoundTag itemTag = NBTIO.putItemHelper(item);
        itemTag.setName("Item");

        if (item.getId() > 0 && item.getCount() > 0) {
            EntityItem itemEntity = new EntityItem(
                    this.getChunk((int) source.getX() >> 4, (int) source.getZ() >> 4, true),
                    new CompoundTag().putList(new ListTag<DoubleTag>("Pos").add(new DoubleTag("", source.getX()))
                            .add(new DoubleTag("", source.getY())).add(new DoubleTag("", source.getZ())))

                            .putList(new ListTag<DoubleTag>("Motion").add(new DoubleTag("", motion.x))
                                    .add(new DoubleTag("", motion.y)).add(new DoubleTag("", motion.z)))

                            .putList(new ListTag<FloatTag>("Rotation")
                                    .add(new FloatTag("", new java.util.Random().nextFloat() * 360))
                                    .add(new FloatTag("", 0)))

                            .putShort("Health", 5).putCompound("Item", itemTag).putShort("PickupDelay", delay));

            itemEntity.spawnToAll();
        }
    }

    public Item useBreakOn(Vector3 vector) {
        return this.useBreakOn(vector, null);
    }

    public Item useBreakOn(Vector3 vector, Item item) {
        return this.useBreakOn(vector, item, null);
    }

    public Item useBreakOn(Vector3 vector, Item item, Player player) {
        return this.useBreakOn(vector, item, player, false);
    }

    public Item useBreakOn(Vector3 vector, Item item, Player player, boolean createParticles) {
        return useBreakOn(vector, null, item, player, createParticles);
    }

    public Item useBreakOn(Vector3 vector, BlockFace face, Item item, Player player, boolean createParticles) {
        if (player != null && player.getGamemode() > 2) {
            return null;
        }
        Block target = this.getBlock(vector);
        Item[] drops;
        if (item == null) {
            item = new ItemBlock(new BlockAir(), 0, 0);
        }

        boolean isSilkTouch = item.getEnchantment(Enchantment.ID_SILK_TOUCH) != null;

        if (player != null) {
            if (player.getGamemode() == 2) {
                Tag tag = item.getNamedTagEntry("CanDestroy");
                boolean canBreak = false;
                if (tag instanceof ListTag) {
                    for (Tag v : ((ListTag<Tag>) tag).getAll()) {
                        if (v instanceof StringTag) {
                            Item entry = Item.fromString(((StringTag) v).data);
                            if (entry.getId() > 0 && entry.getBlock() != null && entry.getBlock().getId() == target.getId()) {
                                canBreak = true;
                                break;
                            }
                        }
                    }
                }
                if (!canBreak) {
                    return null;
                }
            }

            double breakTime = target.getBreakTime(item, player);
            // this in
            // block
            // class

            if (player.isCreative() && breakTime > 0.15) {
                breakTime = 0.15;
            }

            if (player.hasEffect(Effect.SWIFTNESS)) {
                breakTime *= 1 - (0.2 * (player.getEffect(Effect.SWIFTNESS).getAmplifier() + 1));
            }

            if (player.hasEffect(Effect.MINING_FATIGUE)) {
                breakTime *= 1 - (0.3 * (player.getEffect(Effect.MINING_FATIGUE).getAmplifier() + 1));
            }

            Enchantment eff = item.getEnchantment(Enchantment.ID_EFFICIENCY);

            if (eff != null && eff.getLevel() > 0) {
                breakTime *= 1 - (0.3 * eff.getLevel());
            }

            breakTime -= 0.15;

            Item[] eventDrops;
            if (!player.isSurvival()) {
                eventDrops = new Item[0];
            } else if (isSilkTouch && target.canSilkTouch()) {
                eventDrops = new Item[]{target.toItem()};
            } else {
                eventDrops = target.getDrops(item);
            }

            BlockBreakEvent ev = new BlockBreakEvent(player, target, face, item, eventDrops, player.isCreative(),
                    (player.lastBreak + breakTime * 1000) > System.currentTimeMillis());

            if (player.isSurvival() && !target.isBreakable(item)) {
                ev.setCancelled();
            } else if(!player.isOp() && isInSpawnRadius(target)) {
                ev.setCancelled();
            }

            this.server.getPluginManager().callEvent(ev);
            if (ev.isCancelled()) {
                return null;
            }

            if (!ev.getInstaBreak() && ev.isFastBreak()) {
                return null;
            }

            player.lastBreak = System.currentTimeMillis();

            drops = ev.getDrops();
        } else if (!target.isBreakable(item)) {
            return null;
        } else if (item.getEnchantment(Enchantment.ID_SILK_TOUCH) != null) {
            drops = new Item[]{target.toItem()};
        } else {
            drops = target.getDrops(item);
        }

        Block above = this.getBlock(new Vector3(target.x, target.y + 1, target.z));
        if (above != null) {
            if (above.getId() == Item.FIRE) {
                this.setBlock(above, new BlockAir(), true);
            }
        }

        if (createParticles) {
            Map<Integer, Player> players = this.getChunkPlayers((int) target.x >> 4, (int) target.z >> 4);

            this.addParticle(new DestroyBlockParticle(target.add(0.5), target), players.values());

            if (player != null) {
                players.remove(player.getLoaderId());
            }
        }

        // Close BlockEntity before we check onBreak
        BlockEntity blockEntity = this.getBlockEntity(target);
        if (blockEntity != null) {
            blockEntity.onBreak();
            blockEntity.close();

            this.updateComparatorOutputLevel(target);
        }

        target.onBreak(item);

        item.useOn(target);
        if (item.isTool() && item.getDamage() >= item.getMaxDurability()) {
            item = new ItemBlock(new BlockAir(), 0, 0);
        }

        if (this.gameRules.getBoolean(GameRule.DO_TILE_DROPS)) {
            int dropExp = target.getDropExp();
            if (!isSilkTouch && player != null && player.isSurvival() && dropExp > 0 && drops.length != 0) {
                this.dropExpOrb(vector.add(0.5, 0.5, 0.5), dropExp);
            }

            if (player == null || player.isSurvival()) {
                for (Item drop : drops) {
                    if (drop.getCount() > 0) {
                        this.dropItem(vector.add(0.5, 0.5, 0.5), drop);
                    }
                }
            }
        }

        return item;
    }

    public void dropExpOrb(Vector3 source, int exp) {
        dropExpOrb(source, exp, null);
    }

    public void dropExpOrb(Vector3 source, int exp, Vector3 motion) {
        dropExpOrb(source, exp, motion, 10);
    }

    public void dropExpOrb(Vector3 source, int exp, Vector3 motion, int delay) {
        Random rand = ThreadLocalRandom.current();
        for (int split : EntityXPOrb.splitIntoOrbSizes(exp)) {
            CompoundTag nbt = Entity.getDefaultNBT(source, motion == null ? new Vector3(
                    (rand.nextDouble() * 0.2 - 0.1) * 2,
                    rand.nextDouble() * 0.4,
                    (rand.nextDouble() * 0.2 - 0.1) * 2) : motion,
                    rand.nextFloat() * 360f, 0);

            nbt.putShort("Value", split);
            nbt.putShort("PickupDelay", delay);

            Entity entity = Entity.createEntity("XpOrb", this.getChunk(source.getChunkX(), source.getChunkZ()), nbt);
            if (entity != null) {
                entity.spawnToAll();
            }
        }
    }

    public Item useItemOn(Vector3 vector, Item item, BlockFace face, float fx, float fy, float fz) {
        return this.useItemOn(vector, item, face, fx, fy, fz, null);
    }

    public Item useItemOn(Vector3 vector, Item item, BlockFace face, float fx, float fy, float fz, Player player) {
        return this.useItemOn(vector, item, face, fx, fy, fz, player, true);
    }


    public Item useItemOn(Vector3 vector, Item item, BlockFace face, float fx, float fy, float fz, Player player, boolean playSound) {
        Block target = this.getBlock(vector);
        Block block = target.getSide(face);

        if (block.y > 255 || block.y < 0) {
            return null;
        }

        if (target.getId() == Item.AIR) {
            return null;
        }

        if (player != null) {
            PlayerInteractEvent ev = new PlayerInteractEvent(player, item, target, face,
                    target.getId() == 0 ? Action.RIGHT_CLICK_AIR : Action.RIGHT_CLICK_BLOCK);

            if (player.getGamemode() > 2) {
                ev.setCancelled();
            }

            if(!player.isOp() && isInSpawnRadius(target)) {
                ev.setCancelled();
            }

            this.server.getPluginManager().callEvent(ev);
            if (!ev.isCancelled()) {
                target.onUpdate(BLOCK_UPDATE_TOUCH);
                if ((!player.isSneaking() || player.getInventory().getItemInHand().isNull()) && target.canBeActivated() && target.onActivate(item, player)) {
                    if (item.isTool() && item.getDamage() >= item.getMaxDurability()) {
                        item = new ItemBlock(new BlockAir(), 0, 0);
                    }
                    return item;
                }

                if (item.canBeActivated() && item.onActivate(this, player, block, target, face, fx, fy, fz)) {
                    if (item.getCount() <= 0) {
                        item = new ItemBlock(new BlockAir(), 0, 0);
                        return item;
                    }
                }
            } else {
<<<<<<< HEAD
                if(item instanceof ItemBucket && ((ItemBucket) item).getDamageByTarget(item.getDamage()) == BlockID.WATER) {
                    player.getLevel().sendBlocks(new Player[]{player}, new Block[]{block.getLevelBlockAtLayer(1)}, UpdateBlockPacket.FLAG_ALL_PRIORITY, 1);
=======
                if(item.getId() == ItemID.BUCKET && ItemBucket.getDamageByTarget(item.getDamage()) == BlockID.WATER) {
                    player.getLevel().sendBlocks(new Player[]{player}, new Block[]{Block.get(Block.AIR, 0, target)}, UpdateBlockPacket.FLAG_ALL_PRIORITY, 1);
>>>>>>> 8088000b
                }
                return null;
            }

<<<<<<< HEAD
            if(item instanceof ItemBucket && ((ItemBucket) item).getDamageByTarget(item.getDamage()) == BlockID.WATER) {
                player.getLevel().sendBlocks(new Player[] {player}, new Block[] {block.getLevelBlockAtLayer(1)}, UpdateBlockPacket.FLAG_ALL_PRIORITY, 1);
=======
            if(item.getId() == ItemID.BUCKET && ItemBucket.getDamageByTarget(item.getDamage()) == BlockID.WATER) {
                player.getLevel().sendBlocks(new Player[] {player}, new Block[] {Block.get(Block.AIR, 0, target)}, UpdateBlockPacket.FLAG_ALL_PRIORITY, 1);
>>>>>>> 8088000b
            }
        } else if (target.canBeActivated() && target.onActivate(item, player)) {
            if (item.isTool() && item.getDamage() >= item.getMaxDurability()) {
                item = new ItemBlock(new BlockAir(), 0, 0);
            }
            return item;
        }
        Block hand;
        if (item.canBePlaced()) {
            hand = item.getBlock();
            hand.position(block);
        } else {
            return null;
        }

        //TODO WOODEN_SLABS? stone_slab2? stone_slab3? stone_slab4?
        if (!(block.canBeReplaced() || (hand.getId() == Item.SLAB && block.getId() == Item.SLAB))) {
            return null;
        }

        if (target.canBeReplaced()) {
            block = target;
            hand.position(block);
        }

        if (!hand.canPassThrough() && hand.getBoundingBox() != null) {
            Entity[] entities = this.getCollidingEntities(hand.getBoundingBox());
            int realCount = 0;
            for (Entity e : entities) {
                if (e instanceof EntityArrow || e instanceof EntityItem || (e instanceof Player && ((Player) e).isSpectator())) {
                    continue;
                }
                ++realCount;
            }

            if (player != null) {
                Vector3 diff = player.getNextPosition().subtract(player.getPosition());
                if (diff.lengthSquared() > 0.00001) {
                    AxisAlignedBB bb = player.getBoundingBox().getOffsetBoundingBox(diff.x, diff.y, diff.z);
                    if (hand.getBoundingBox().intersectsWith(bb)) {
                        ++realCount;
                    }
                }
            }

            if (realCount > 0) {
                return null; // Entity in block
            }
        }

        if (player != null) {
            BlockPlaceEvent event = new BlockPlaceEvent(player, hand, block, target, item);
            if (player.getGamemode() == 2) {
                Tag tag = item.getNamedTagEntry("CanPlaceOn");
                boolean canPlace = false;
                if (tag instanceof ListTag) {
                    for (Tag v : ((ListTag<Tag>) tag).getAll()) {
                        if (v instanceof StringTag) {
                            Item entry = Item.fromString(((StringTag) v).data);
                            if (entry.getId() > 0 && entry.getBlock() != null && entry.getBlock().getId() == target.getId()) {
                                canPlace = true;
                                break;
                            }
                        }
                    }
                }
                if (!canPlace) {
                    event.setCancelled();
                }
            }
            if(!player.isOp() && isInSpawnRadius(target)) {
                event.setCancelled();
            }

            this.server.getPluginManager().callEvent(event);
            if (event.isCancelled()) {
                return null;
            }
        }

        if ((block instanceof BlockLiquid) && ((BlockLiquid) block).usesWaterLogging()) {
            this.setBlock(block, 1, block, false, false);
            this.setBlock(block, 0, Block.get(BlockID.AIR), true, false);
            this.scheduleUpdate(block, 1);
        }

        if (!hand.place(item, block, target, face, fx, fy, fz, player)) {
            return null;
        }

        if (player != null) {
            if (!player.isCreative()) {
                item.setCount(item.getCount() - 1);
            }
        }

        if (playSound) {
            this.addLevelSoundEvent(hand, LevelSoundEventPacket.SOUND_PLACE, GlobalBlockPalette.getOrCreateRuntimeId(hand.getId(), hand.getDamage()));
        }

        if (item.getCount() <= 0) {
            item = new ItemBlock(new BlockAir(), 0, 0);
        }
        return item;
    }

    public boolean isInSpawnRadius(Vector3 vector3) {
        int distance = this.server.getSpawnRadius();
        if (distance > -1) {
            Vector2 t = new Vector2(vector3.x, vector3.z);
            Vector2 s = new Vector2(this.getSpawnLocation().x, this.getSpawnLocation().z);
            return t.distance(s) <= distance;
        }
        return false;
    }

    public Entity getEntity(long entityId) {
        return this.entities.containsKey(entityId) ? this.entities.get(entityId) : null;
    }

    public Entity[] getEntities() {
        return entities.values().toArray(new Entity[0]);
    }

    public Entity[] getCollidingEntities(AxisAlignedBB bb) {
        return this.getCollidingEntities(bb, null);
    }

    public Entity[] getCollidingEntities(AxisAlignedBB bb, Entity entity) {
        List<Entity> nearby = new ArrayList<>();

        if (entity == null || entity.canCollide()) {
            int minX = NukkitMath.floorDouble((bb.getMinX() - 2) / 16);
            int maxX = NukkitMath.ceilDouble((bb.getMaxX() + 2) / 16);
            int minZ = NukkitMath.floorDouble((bb.getMinZ() - 2) / 16);
            int maxZ = NukkitMath.ceilDouble((bb.getMaxZ() + 2) / 16);

            for (int x = minX; x <= maxX; ++x) {
                for (int z = minZ; z <= maxZ; ++z) {
                    for (Entity ent : this.getChunkEntities(x, z, false).values()) {
                        if ((entity == null || (ent != entity && entity.canCollideWith(ent)))
                                && ent.boundingBox.intersectsWith(bb)) {
                            nearby.add(ent);
                        }
                    }
                }
            }
        }

        return nearby.toArray(new Entity[0]);
    }

    public Entity[] getNearbyEntities(AxisAlignedBB bb) {
        return this.getNearbyEntities(bb, null);
    }

    private static Entity[] EMPTY_ENTITY_ARR = new Entity[0];
    private static Entity[] ENTITY_BUFFER = new Entity[512];

    public Entity[] getNearbyEntities(AxisAlignedBB bb, Entity entity) {
        return getNearbyEntities(bb, entity, false);
    }

    public Entity[] getNearbyEntities(AxisAlignedBB bb, Entity entity, boolean loadChunks) {
        int index = 0;

        int minX = NukkitMath.floorDouble((bb.getMinX() - 2) * 0.0625);
        int maxX = NukkitMath.ceilDouble((bb.getMaxX() + 2) * 0.0625);
        int minZ = NukkitMath.floorDouble((bb.getMinZ() - 2) * 0.0625);
        int maxZ = NukkitMath.ceilDouble((bb.getMaxZ() + 2) * 0.0625);

        ArrayList<Entity> overflow = null;

        for (int x = minX; x <= maxX; ++x) {
            for (int z = minZ; z <= maxZ; ++z) {
                for (Entity ent : this.getChunkEntities(x, z, loadChunks).values()) {
                    if (ent != entity && ent.boundingBox.intersectsWith(bb)) {
                        if (index < ENTITY_BUFFER.length) {
                            ENTITY_BUFFER[index] = ent;
                        } else {
                            if (overflow == null) overflow = new ArrayList<>(1024);
                            overflow.add(ent);
                        }
                        index++;
                    }
                }
            }
        }

        if (index == 0) return EMPTY_ENTITY_ARR;
        Entity[] copy;
        if (overflow == null) {
            copy = Arrays.copyOfRange(ENTITY_BUFFER, 0, index);
            Arrays.fill(ENTITY_BUFFER, 0, index, null);
        } else {
            copy = new Entity[ENTITY_BUFFER.length + overflow.size()];
            System.arraycopy(ENTITY_BUFFER, 0, copy, 0, ENTITY_BUFFER.length);
            for (int i = 0; i < overflow.size(); i++) {
                copy[ENTITY_BUFFER.length + i] = overflow.get(i);
            }
        }
        return copy;
    }

    public Map<Long, BlockEntity> getBlockEntities() {
        return blockEntities;
    }

    public BlockEntity getBlockEntityById(long blockEntityId) {
        return this.blockEntities.containsKey(blockEntityId) ? this.blockEntities.get(blockEntityId) : null;
    }

    public Map<Long, Player> getPlayers() {
        return players;
    }

    public Map<Integer, ChunkLoader> getLoaders() {
        return loaders;
    }

    public BlockEntity getBlockEntity(Vector3 pos) {
        FullChunk chunk = this.getChunk((int) pos.x >> 4, (int) pos.z >> 4, false);

        if (chunk != null) {
            return chunk.getTile((int) pos.x & 0x0f, (int) pos.y & 0xff, (int) pos.z & 0x0f);
        }

        return null;
    }

    public BlockEntity getBlockEntityIfLoaded(Vector3 pos) {
        FullChunk chunk = this.getChunkIfLoaded((int) pos.x >> 4, (int) pos.z >> 4);

        if (chunk != null) {
            return chunk.getTile((int) pos.x & 0x0f, (int) pos.y & 0xff, (int) pos.z & 0x0f);
        }

        return null;
    }

    public Map<Long, Entity> getChunkEntities(int X, int Z) {
        return getChunkEntities(X, Z, true);
    }

    public Map<Long, Entity> getChunkEntities(int X, int Z, boolean loadChunks) {
        FullChunk chunk = loadChunks ? this.getChunk(X, Z) : this.getChunkIfLoaded(X, Z);
        return chunk != null ? chunk.getEntities() : Collections.emptyMap();
    }

    public Map<Long, BlockEntity> getChunkBlockEntities(int X, int Z) {
        FullChunk chunk;
        return (chunk = this.getChunk(X, Z)) != null ? chunk.getBlockEntities() : Collections.emptyMap();
    }

    @Override
    public int getBlockIdAt(int x, int y, int z) {
        return getBlockIdAt(x, y, z, 0);
    }

    @Override
    public synchronized int getBlockIdAt(int x, int y, int z,  int layer) {
        return this.getChunk(x >> 4, z >> 4, true).getBlockId(x & 0x0f, y & 0xff, z & 0x0f, layer);
    }

    @Override
    public void setBlockIdAt(int x, int y, int z, int id) {
        setBlockIdAt(x, y, z, 0, id);
    }

    @Override
    public synchronized void setBlockIdAt(int x, int y, int z, int layer, int id) {
        this.getChunk(x >> 4, z >> 4, true).setBlockId(x & 0x0f, y & 0xff, z & 0x0f, layer, id & 0xff);
        addBlockChange(x, y, z);
        temporalVector.setComponents(x, y, z);
        for (ChunkLoader loader : this.getChunkLoaders(x >> 4, z >> 4)) {
            loader.onBlockChanged(temporalVector);
        }
    }

    @Override
    public synchronized void setBlockAt(int x, int y, int z, int id, int data) {
        setBlockAtLayer(x, y, z, 0, id, data);
    }

    @Override
    public synchronized boolean setBlockAtLayer(int x, int y, int z, int layer, int id, int data) {
        BaseFullChunk chunk = this.getChunk(x >> 4, z >> 4, true);
        boolean changed = chunk.setBlockAtLayer(x & 0x0f, y & 0xff, z & 0x0f, layer, id & 0xff, data & 0xf);
        chunk.setBlockId(x & 0x0f, y & 0xff, z & 0x0f, id & 0xff);
        chunk.setBlockData(x & 0x0f, y & 0xff, z & 0x0f, data & 0xf);
        addBlockChange(x, y, z);
        temporalVector.setComponents(x, y, z);
        for (ChunkLoader loader : this.getChunkLoaders(x >> 4, z >> 4)) {
            loader.onBlockChanged(temporalVector);
        }
        return changed;
    }

    @Override
    public int getBlockDataAt(int x, int y, int z) {
        return getBlockDataAt(x, y, z, 0);
    }

    public synchronized int getBlockExtraDataAt(int x, int y, int z) {
        return this.getChunk(x >> 4, z >> 4, true).getBlockExtraData(x & 0x0f, y & 0xff, z & 0x0f);
    }

    public synchronized void setBlockExtraDataAt(int x, int y, int z, int id, int data) {
        this.getChunk(x >> 4, z >> 4, true).setBlockExtraData(x & 0x0f, y & 0xff, z & 0x0f, (data << 8) | id);

        this.sendBlockExtraData(x, y, z, id, data);
    }

    @Override
    public synchronized int getBlockDataAt(int x, int y, int z, int layer) {
        return this.getChunk(x >> 4, z >> 4, true).getBlockData(x & 0x0f, y & 0xff, z & 0x0f, layer);
    }

    @Override
    public void setBlockDataAt(int x, int y, int z, int data) {
        setBlockDataAt(x, y, z, 0, data);
    }

    @Override
    public synchronized void setBlockDataAt(int x, int y, int z, int layer, int data) {
        this.getChunk(x >> 4, z >> 4, true).setBlockData(x & 0x0f, y & 0xff, z & 0x0f, layer, data & 0x0f);
        addBlockChange(x, y, z);
        temporalVector.setComponents(x, y, z);
        for (ChunkLoader loader : this.getChunkLoaders(x >> 4, z >> 4)) {
            loader.onBlockChanged(temporalVector);
        }
    }

    public synchronized int getBlockSkyLightAt(int x, int y, int z) {
        return this.getChunk(x >> 4, z >> 4, true).getBlockSkyLight(x & 0x0f, y & 0xff, z & 0x0f);
    }

    public synchronized void setBlockSkyLightAt(int x, int y, int z, int level) {
        this.getChunk(x >> 4, z >> 4, true).setBlockSkyLight(x & 0x0f, y & 0xff, z & 0x0f, level & 0x0f);
    }

    public synchronized int getBlockLightAt(int x, int y, int z) {
        return this.getChunk(x >> 4, z >> 4, true).getBlockLight(x & 0x0f, y & 0xff, z & 0x0f);
    }

    public synchronized void setBlockLightAt(int x, int y, int z, int level) {
        this.getChunk(x >> 4, z >> 4, true).setBlockLight(x & 0x0f, y & 0xff, z & 0x0f, level & 0x0f);
    }

    public int getBiomeId(int x, int z) {
        return this.getChunk(x >> 4, z >> 4, true).getBiomeId(x & 0x0f, z & 0x0f);
    }

    public void setBiomeId(int x, int z, byte biomeId) {
        this.getChunk(x >> 4, z >> 4, true).setBiomeId(x & 0x0f, z & 0x0f, biomeId);
    }

    public int getHeightMap(int x, int z) {
        return this.getChunk(x >> 4, z >> 4, true).getHeightMap(x & 0x0f, z & 0x0f);
    }

    public void setHeightMap(int x, int z, int value) {
        this.getChunk(x >> 4, z >> 4, true).setHeightMap(x & 0x0f, z & 0x0f, value & 0x0f);
    }

    public Map<Long, ? extends FullChunk> getChunks() {
        return provider.getLoadedChunks();
    }

    @Override
    public BaseFullChunk getChunk(int chunkX, int chunkZ) {
        return this.getChunk(chunkX, chunkZ, false);
    }

    public BaseFullChunk getChunk(int chunkX, int chunkZ, boolean create) {
        long index = Level.chunkHash(chunkX, chunkZ);
        BaseFullChunk chunk = this.provider.getLoadedChunk(index);
        if (chunk == null) {
            chunk = this.forceLoadChunk(index, chunkX, chunkZ, create);
        }
        return chunk;
    }

    public BaseFullChunk getChunkIfLoaded(int chunkX, int chunkZ) {
        long index = Level.chunkHash(chunkX, chunkZ);
        return this.provider.getLoadedChunk(index);
    }

    public void generateChunkCallback(int x, int z, BaseFullChunk chunk) {
        generateChunkCallback(x, z, chunk, true);
    }

    public void generateChunkCallback(int x, int z, BaseFullChunk chunk, boolean isPopulated) {
        Timings.generationCallbackTimer.startTiming();
        long index = Level.chunkHash(x, z);
        if (this.chunkPopulationQueue.containsKey(index)) {
            FullChunk oldChunk = this.getChunk(x, z, false);
            for (int xx = -1; xx <= 1; ++xx) {
                for (int zz = -1; zz <= 1; ++zz) {
                    this.chunkPopulationLock.remove(Level.chunkHash(x + xx, z + zz));
                }
            }
            this.chunkPopulationQueue.remove(index);
            chunk.setProvider(this.provider);
            this.setChunk(x, z, chunk, false);
            chunk = this.getChunk(x, z, false);
            if (chunk != null && (oldChunk == null || !isPopulated) && chunk.isPopulated()
                    && chunk.getProvider() != null) {
                this.server.getPluginManager().callEvent(new ChunkPopulateEvent(chunk));

                for (ChunkLoader loader : this.getChunkLoaders(x, z)) {
                    loader.onChunkPopulated(chunk);
                }
            }
        } else if (this.chunkGenerationQueue.containsKey(index) || this.chunkPopulationLock.containsKey(index)) {
            this.chunkGenerationQueue.remove(index);
            this.chunkPopulationLock.remove(index);
            chunk.setProvider(this.provider);
            this.setChunk(x, z, chunk, false);
        } else {
            chunk.setProvider(this.provider);
            this.setChunk(x, z, chunk, false);
        }
        Timings.generationCallbackTimer.stopTiming();
    }

    @Override
    public void setChunk(int chunkX, int chunkZ) {
        this.setChunk(chunkX, chunkZ, null);
    }

    @Override
    public void setChunk(int chunkX, int chunkZ, BaseFullChunk chunk) {
        this.setChunk(chunkX, chunkZ, chunk, true);
    }

    public void setChunk(int chunkX, int chunkZ, BaseFullChunk chunk, boolean unload) {
        if (chunk == null) {
            return;
        }

        long index = Level.chunkHash(chunkX, chunkZ);
        FullChunk oldChunk = this.getChunk(chunkX, chunkZ, false);

        if (oldChunk != chunk) {
            if (unload && oldChunk != null) {
                this.unloadChunk(chunkX, chunkZ, false, false);

                this.provider.setChunk(chunkX, chunkZ, chunk);
            } else {
                Map<Long, Entity> oldEntities = oldChunk != null ? oldChunk.getEntities() : Collections.emptyMap();

                Map<Long, BlockEntity> oldBlockEntities = oldChunk != null ? oldChunk.getBlockEntities() : Collections.emptyMap();

                if (!oldEntities.isEmpty()) {
                    Iterator<Map.Entry<Long, Entity>> iter = oldEntities.entrySet().iterator();
                    while (iter.hasNext()) {
                        Map.Entry<Long, Entity> entry = iter.next();
                        Entity entity = entry.getValue();
                        chunk.addEntity(entity);
                        if (oldChunk != null) {
                            iter.remove();
                            oldChunk.removeEntity(entity);
                            entity.chunk = chunk;
                        }
                    }
                }

                if (!oldBlockEntities.isEmpty()) {
                    Iterator<Map.Entry<Long, BlockEntity>> iter = oldBlockEntities.entrySet().iterator();
                    while (iter.hasNext()) {
                        Map.Entry<Long, BlockEntity> entry = iter.next();
                        BlockEntity blockEntity = entry.getValue();
                        chunk.addBlockEntity(blockEntity);
                        if (oldChunk != null) {
                            iter.remove();
                            oldChunk.removeBlockEntity(blockEntity);
                            blockEntity.chunk = chunk;
                        }
                    }
                }

                this.provider.setChunk(chunkX, chunkZ, chunk);
            }
        }

        chunk.setChanged();

        if (!this.isChunkInUse(index)) {
            this.unloadChunkRequest(chunkX, chunkZ);
        } else {
            for (ChunkLoader loader : this.getChunkLoaders(chunkX, chunkZ)) {
                loader.onChunkChanged(chunk);
            }
        }
    }

    public int getHighestBlockAt(int x, int z) {
        return this.getChunk(x >> 4, z >> 4, true).getHighestBlockAt(x & 0x0f, z & 0x0f);
    }

    public BlockColor getMapColorAt(int x, int z) {
        int y = getHighestBlockAt(x, z);
        while (y > 1) {
            Block block = getBlock(new Vector3(x, y, z));
            BlockColor blockColor = block.getColor();
            if (blockColor.getAlpha() == 0x00) {
                y--;
            } else {
                return blockColor;
            }
        }
        return BlockColor.VOID_BLOCK_COLOR;
    }

    public boolean isChunkLoaded(int x, int z) {
        return this.provider.isChunkLoaded(x, z);
    }

    private boolean areNeighboringChunksLoaded(long hash) {
        return this.provider.isChunkLoaded(hash + 1) &&
                this.provider.isChunkLoaded(hash - 1) &&
                this.provider.isChunkLoaded(hash + (1L << 32)) &&
                this.provider.isChunkLoaded(hash - (1L << 32));
    }

    public boolean isChunkGenerated(int x, int z) {
        FullChunk chunk = this.getChunk(x, z);
        return chunk != null && chunk.isGenerated();
    }

    public boolean isChunkPopulated(int x, int z) {
        FullChunk chunk = this.getChunk(x, z);
        return chunk != null && chunk.isPopulated();
    }

    public Position getSpawnLocation() {
        return Position.fromObject(this.provider.getSpawn(), this);
    }

    public void setSpawnLocation(Vector3 pos) {
        Position previousSpawn = this.getSpawnLocation();
        this.provider.setSpawn(pos);
        this.server.getPluginManager().callEvent(new SpawnChangeEvent(this, previousSpawn));
        SetSpawnPositionPacket pk = new SetSpawnPositionPacket();
        pk.spawnType = SetSpawnPositionPacket.TYPE_WORLD_SPAWN;
        pk.x = pos.getFloorX();
        pk.y = pos.getFloorY();
        pk.z = pos.getFloorZ();
        for (Player p : getPlayers().values()) p.dataPacket(pk);
    }

    public void requestChunk(int x, int z, Player player) {
        Preconditions.checkState(player.getLoaderId() > 0, player.getName() + " has no chunk loader");
        long index = Level.chunkHash(x, z);

        this.chunkSendQueue.putIfAbsent(index, new Int2ObjectOpenHashMap<>());

        this.chunkSendQueue.get(index).put(player.getLoaderId(), player);
    }

    private void sendChunk(int x, int z, long index, DataPacket packet) {
        if (this.chunkSendTasks.contains(index)) {
            for (Player player : this.chunkSendQueue.get(index).values()) {
                if (player.isConnected() && player.usedChunks.containsKey(index)) {
                    player.sendChunk(x, z, packet);
                }
            }

            this.chunkSendQueue.remove(index);
            this.chunkSendTasks.remove(index);
        }
    }

    private void processChunkRequest() {
        this.timings.syncChunkSendTimer.startTiming();
        for (long index : this.chunkSendQueue.keySet()) {
            if (this.chunkSendTasks.contains(index)) {
                continue;
            }
            int x = getHashX(index);
            int z = getHashZ(index);
            this.chunkSendTasks.add(index);
            BaseFullChunk chunk = getChunk(x, z);
            if (chunk != null) {
                BatchPacket packet = chunk.getChunkPacket();
                if (packet != null) {
                    this.sendChunk(x, z, index, packet);
                    continue;
                }
            }
            this.timings.syncChunkSendPrepareTimer.startTiming();
            AsyncTask task = this.provider.requestChunkTask(x, z);
            if (task != null) {
                this.server.getScheduler().scheduleAsyncTask(task);
            }
            this.timings.syncChunkSendPrepareTimer.stopTiming();
        }
        this.timings.syncChunkSendTimer.stopTiming();
    }

    public void chunkRequestCallback(long timestamp, int x, int z, int subChunkCount, byte[] payload) {
        this.timings.syncChunkSendTimer.startTiming();
        long index = Level.chunkHash(x, z);

        if (this.cacheChunks) {
            BatchPacket data = Player.getChunkCacheFromData(x, z, subChunkCount, payload);
            BaseFullChunk chunk = getChunk(x, z, false);
            if (chunk != null && chunk.getChanges() <= timestamp) {
                chunk.setChunkPacket(data);
            }
            this.sendChunk(x, z, index, data);
            this.timings.syncChunkSendTimer.stopTiming();
            return;
        }

        if (this.chunkSendTasks.contains(index)) {
            for (Player player : this.chunkSendQueue.get(index).values()) {
                if (player.isConnected() && player.usedChunks.containsKey(index)) {
                    player.sendChunk(x, z, subChunkCount, payload);
                }
            }

            this.chunkSendQueue.remove(index);
            this.chunkSendTasks.remove(index);
        }
        this.timings.syncChunkSendTimer.stopTiming();
    }

    public void removeEntity(Entity entity) {
        if (entity.getLevel() != this) {
            throw new LevelException("Invalid Entity level");
        }

        if (entity instanceof Player) {
            this.players.remove(entity.getId());
            this.checkSleep();
        } else {
            entity.close();
        }

        this.entities.remove(entity.getId());
        this.updateEntities.remove(entity.getId());
    }

    public void addEntity(Entity entity) {
        if (entity.getLevel() != this) {
            throw new LevelException("Invalid Entity level");
        }

        if (entity instanceof Player) {
            this.players.put(entity.getId(), (Player) entity);
        }
        this.entities.put(entity.getId(), entity);
    }

    public void addBlockEntity(BlockEntity blockEntity) {
        if (blockEntity.getLevel() != this) {
            throw new LevelException("Invalid Block Entity level");
        }
        blockEntities.put(blockEntity.getId(), blockEntity);
    }

    public void scheduleBlockEntityUpdate(BlockEntity entity) {
        Preconditions.checkNotNull(entity, "entity");
        Preconditions.checkArgument(entity.getLevel() == this, "BlockEntity is not in this level");
        if (!updateBlockEntities.contains(entity)) {
            updateBlockEntities.add(entity);
        }
    }

    public void removeBlockEntity(BlockEntity entity) {
        Preconditions.checkNotNull(entity, "entity");
        Preconditions.checkArgument(entity.getLevel() == this, "BlockEntity is not in this level");
        blockEntities.remove(entity.getId());
        updateBlockEntities.remove(entity);
    }

    public boolean isChunkInUse(int x, int z) {
        return isChunkInUse(Level.chunkHash(x, z));
    }

    public boolean isChunkInUse(long hash) {
        return this.chunkLoaders.containsKey(hash) && !this.chunkLoaders.get(hash).isEmpty();
    }

    public boolean loadChunk(int x, int z) {
        return this.loadChunk(x, z, true);
    }

    public boolean loadChunk(int x, int z, boolean generate) {
        long index = Level.chunkHash(x, z);
        if (this.provider.isChunkLoaded(index)) {
            return true;
        }
        return forceLoadChunk(index, x, z, generate) != null;
    }

    private synchronized BaseFullChunk forceLoadChunk(long index, int x, int z, boolean generate) {
        this.timings.syncChunkLoadTimer.startTiming();
        BaseFullChunk chunk = this.provider.getChunk(x, z, generate);
        if (chunk == null) {
            if (generate) {
                throw new IllegalStateException("Could not create new Chunk");
            }
            this.timings.syncChunkLoadTimer.stopTiming();
            return chunk;
        }

        if (chunk.getProvider() != null) {
            this.server.getPluginManager().callEvent(new ChunkLoadEvent(chunk, !chunk.isGenerated()));
        } else {
            this.unloadChunk(x, z, false);
            this.timings.syncChunkLoadTimer.stopTiming();
            return chunk;
        }

        chunk.initChunk();

        if (!chunk.isLightPopulated() && chunk.isPopulated()
                && this.getServer().getConfig("chunk-ticking.light-updates", false)) {
            this.getServer().getScheduler().scheduleAsyncTask(new LightPopulationTask(this, chunk));
        }

        if (this.isChunkInUse(index)) {
            this.unloadQueue.remove(index);
            for (ChunkLoader loader : this.getChunkLoaders(x, z)) {
                loader.onChunkLoaded(chunk);
            }
        } else {
            this.unloadQueue.put(index, System.currentTimeMillis());
        }
        this.timings.syncChunkLoadTimer.stopTiming();
        return chunk;
    }

    private void queueUnloadChunk(int x, int z) {
        long index = Level.chunkHash(x, z);
        this.unloadQueue.put(index, System.currentTimeMillis());
    }

    public boolean unloadChunkRequest(int x, int z) {
        return this.unloadChunkRequest(x, z, true);
    }

    public boolean unloadChunkRequest(int x, int z, boolean safe) {
        if ((safe && this.isChunkInUse(x, z)) || this.isSpawnChunk(x, z)) {
            return false;
        }

        this.queueUnloadChunk(x, z);

        return true;
    }

    public void cancelUnloadChunkRequest(int x, int z) {
        this.cancelUnloadChunkRequest(Level.chunkHash(x, z));
    }

    public void cancelUnloadChunkRequest(long hash) {
        this.unloadQueue.remove(hash);
    }

    public boolean unloadChunk(int x, int z) {
        return this.unloadChunk(x, z, true);
    }

    public boolean unloadChunk(int x, int z, boolean safe) {
        return this.unloadChunk(x, z, safe, true);
    }

    public synchronized boolean unloadChunk(int x, int z, boolean safe, boolean trySave) {
        if (safe && this.isChunkInUse(x, z)) {
            return false;
        }

        if (!this.isChunkLoaded(x, z)) {
            return true;
        }

        this.timings.doChunkUnload.startTiming();

        BaseFullChunk chunk = this.getChunk(x, z);

        if (chunk != null && chunk.getProvider() != null) {
            ChunkUnloadEvent ev = new ChunkUnloadEvent(chunk);
            this.server.getPluginManager().callEvent(ev);
            if (ev.isCancelled()) {
                this.timings.doChunkUnload.stopTiming();
                return false;
            }
        }

        try {
            if (chunk != null) {
                if (trySave && this.getAutoSave()) {
                    int entities = 0;
                    for (Entity e : chunk.getEntities().values()) {
                        if (e instanceof Player) {
                            continue;
                        }
                        ++entities;
                    }

                    if (chunk.hasChanged() || !chunk.getBlockEntities().isEmpty() || entities > 0) {
                        this.provider.setChunk(x, z, chunk);
                        this.provider.saveChunk(x, z);
                    }
                }
                for (ChunkLoader loader : this.getChunkLoaders(x, z)) {
                    loader.onChunkUnloaded(chunk);
                }
            }
            this.provider.unloadChunk(x, z, safe);
        } catch (Exception e) {
            MainLogger logger = this.server.getLogger();
            logger.error(this.server.getLanguage().translateString("nukkit.level.chunkUnloadError", e.toString()));
            logger.logException(e);
        }

        this.timings.doChunkUnload.stopTiming();

        return true;
    }

    public boolean isSpawnChunk(int X, int Z) {
        Vector3 spawn = this.provider.getSpawn();
        return Math.abs(X - (spawn.getFloorX() >> 4)) <= 1 && Math.abs(Z - (spawn.getFloorZ() >> 4)) <= 1;
    }

    public Position getSafeSpawn() {
        return this.getSafeSpawn(null);
    }

    public Position getSafeSpawn(Vector3 spawn) {
        if (spawn == null || spawn.y < 1) {
            spawn = this.getSpawnLocation();
        }

        if (spawn != null) {
            Vector3 v = spawn.floor();
            FullChunk chunk = this.getChunk((int) v.x >> 4, (int) v.z >> 4, false);
            int x = (int) v.x & 0x0f;
            int z = (int) v.z & 0x0f;
            if (chunk != null) {
                int y = (int) NukkitMath.clamp(v.y, 0, 254);
                boolean wasAir = chunk.getBlockId(x, y - 1, z) == 0;
                for (; y > 0; --y) {
                    int b = chunk.getFullBlock(x, y, z);
                    Block block = Block.get(b >> 4, b & 0x0f);
                    if (this.isFullBlock(block)) {
                        if (wasAir) {
                            y++;
                            break;
                        }
                    } else {
                        wasAir = true;
                    }
                }

                for (; y >= 0 && y < 255; y++) {
                    int b = chunk.getFullBlock(x, y + 1, z);
                    Block block = Block.get(b >> 4, b & 0x0f);
                    if (!this.isFullBlock(block)) {
                        b = chunk.getFullBlock(x, y, z);
                        block = Block.get(b >> 4, b & 0x0f);
                        if (!this.isFullBlock(block)) {
                            return new Position(spawn.x, y == (int) spawn.y ? spawn.y : y, spawn.z, this);
                        }
                    } else {
                        ++y;
                    }
                }

                v.y = y;
            }

            return new Position(spawn.x, v.y, spawn.z, this);
        }

        return null;
    }

    public int getTime() {
        return (int) time;
    }

    public boolean isDaytime() {
        return this.skyLightSubtracted < 4;
    }

    public long getCurrentTick() {
        return this.levelCurrentTick;
    }

    public String getName() {
        return this.provider.getName();
    }

    public String getFolderName() {
        return this.folderName;
    }

    public void setTime(int time) {
        this.time = time;
        this.sendTime();
    }

    public void stopTime() {
        this.stopTime = true;
        this.sendTime();
    }

    public void startTime() {
        this.stopTime = false;
        this.sendTime();
    }

    @Override
    public long getSeed() {
        return this.provider.getSeed();
    }

    public void setSeed(int seed) {
        this.provider.setSeed(seed);
    }

    public boolean populateChunk(int x, int z) {
        return this.populateChunk(x, z, false);
    }

    public boolean populateChunk(int x, int z, boolean force) {
        long index = Level.chunkHash(x, z);
        if (this.chunkPopulationQueue.containsKey(index) || this.chunkPopulationQueue.size() >= this.chunkPopulationQueueSize && !force) {
            return false;
        }

        BaseFullChunk chunk = this.getChunk(x, z, true);
        boolean populate;
        if (!chunk.isPopulated()) {
            Timings.populationTimer.startTiming();
            populate = true;
            for (int xx = -1; xx <= 1; ++xx) {
                for (int zz = -1; zz <= 1; ++zz) {
                    if (this.chunkPopulationLock.containsKey(Level.chunkHash(x + xx, z + zz))) {

                        populate = false;
                        break;
                    }
                }
            }

            if (populate) {
                if (!this.chunkPopulationQueue.containsKey(index)) {
                    this.chunkPopulationQueue.put(index, Boolean.TRUE);
                    for (int xx = -1; xx <= 1; ++xx) {
                        for (int zz = -1; zz <= 1; ++zz) {
                            this.chunkPopulationLock.put(Level.chunkHash(x + xx, z + zz), Boolean.TRUE);
                        }
                    }

                    PopulationTask task = new PopulationTask(this, chunk);
                    this.server.getScheduler().scheduleAsyncTask(task);
                }
            }
            Timings.populationTimer.stopTiming();
            return false;
        }

        return true;
    }

    public void generateChunk(int x, int z) {
        this.generateChunk(x, z, false);
    }

    public void generateChunk(int x, int z, boolean force) {
        if (this.chunkGenerationQueue.size() >= this.chunkGenerationQueueSize && !force) {
            return;
        }

        long index = Level.chunkHash(x, z);
        if (!this.chunkGenerationQueue.containsKey(index)) {
            Timings.generationTimer.startTiming();
            this.chunkGenerationQueue.put(index, Boolean.TRUE);
            GenerationTask task = new GenerationTask(this, this.getChunk(x, z, true));
            this.server.getScheduler().scheduleAsyncTask(task);
            Timings.generationTimer.stopTiming();
        }
    }

    public void regenerateChunk(int x, int z) {
        this.unloadChunk(x, z, false);

        this.cancelUnloadChunkRequest(x, z);

        BaseFullChunk chunk = provider.getEmptyChunk(x, z);
        provider.setChunk(x, z, chunk);

        this.generateChunk(x, z);
    }

    public void doChunkGarbageCollection() {
        this.timings.doChunkGC.startTiming();
        // remove all invaild block entities.
        if (!blockEntities.isEmpty()) {
            ObjectIterator<BlockEntity> iter = blockEntities.values().iterator();
            while (iter.hasNext()) {
                BlockEntity blockEntity = iter.next();
                if (blockEntity != null) {
                    if (!blockEntity.isValid()) {
                        iter.remove();
                        blockEntity.close();
                    }
                } else {
                    iter.remove();
                }
            }
        }

        for (Map.Entry<Long, ? extends FullChunk> entry : provider.getLoadedChunks().entrySet()) {
            long index = entry.getKey();
            if (!this.unloadQueue.containsKey(index)) {
                FullChunk chunk = entry.getValue();
                int X = chunk.getX();
                int Z = chunk.getZ();
                if (!this.isSpawnChunk(X, Z)) {
                    this.unloadChunkRequest(X, Z, true);
                }
            }
        }

        this.provider.doGarbageCollection();
        this.timings.doChunkGC.stopTiming();
    }

    public void doGarbageCollection(long allocatedTime) {
        long start = System.currentTimeMillis();
        if (unloadChunks(start, allocatedTime, false)) {
            allocatedTime = allocatedTime - (System.currentTimeMillis() - start);
            provider.doGarbageCollection(allocatedTime);
        }
    }

    public void unloadChunks() {
        this.unloadChunks(false);
    }

    public void unloadChunks(boolean force) {
        unloadChunks(96, force);
    }

    public void unloadChunks(int maxUnload, boolean force) {
        if (!this.unloadQueue.isEmpty()) {
            long now = System.currentTimeMillis();

            LongList toRemove = null;
            for (Long2LongMap.Entry entry : unloadQueue.long2LongEntrySet()) {
                long index = entry.getLongKey();

                if (isChunkInUse(index)) {
                    continue;
                }

                if (!force) {
                    long time = entry.getLongValue();
                    if (maxUnload <= 0) {
                        break;
                    } else if (time > (now - 30000)) {
                        continue;
                    }
                }

                if (toRemove == null) toRemove = new LongArrayList();
                toRemove.add(index);
            }

            if (toRemove != null) {
                int size = toRemove.size();
                for (int i = 0; i < size; i++) {
                    long index = toRemove.getLong(i);
                    int X = getHashX(index);
                    int Z = getHashZ(index);

                    if (this.unloadChunk(X, Z, true)) {
                        this.unloadQueue.remove(index);
                        --maxUnload;
                    }
                }
            }
        }
    }

    private int lastUnloadIndex;

    /**
     * @param now
     * @param allocatedTime
     * @param force
     * @return true if there is allocated time remaining
     */
    private boolean unloadChunks(long now, long allocatedTime, boolean force) {
        if (!this.unloadQueue.isEmpty()) {
            boolean result = true;
            int maxIterations = this.unloadQueue.size();

            if (lastUnloadIndex > maxIterations) lastUnloadIndex = 0;
            ObjectIterator<Long2LongMap.Entry> iter = this.unloadQueue.long2LongEntrySet().iterator();
            if (lastUnloadIndex != 0) iter.skip(lastUnloadIndex);

            LongList toUnload = null;

            for (int i = 0; i < maxIterations; i++) {
                if (!iter.hasNext()) {
                    iter = this.unloadQueue.long2LongEntrySet().iterator();
                }
                Long2LongMap.Entry entry = iter.next();

                long index = entry.getLongKey();

                if (isChunkInUse(index)) {
                    continue;
                }

                if (!force) {
                    long time = entry.getLongValue();
                    if (time > (now - 30000)) {
                        continue;
                    }
                }

                if (toUnload == null) toUnload = new LongArrayList();
                toUnload.add(index);
            }

            if (toUnload != null) {
                long[] arr = (long[]) toUnload.toLongArray();
                for (long index : arr) {
                    int X = getHashX(index);
                    int Z = getHashZ(index);
                    if (this.unloadChunk(X, Z, true)) {
                        this.unloadQueue.remove(index);
                        if (System.currentTimeMillis() - now >= allocatedTime) {
                            result = false;
                            break;
                        }
                    }
                }
            }
            return result;
        } else {
            return true;
        }
    }

    @Override
    public void setMetadata(String metadataKey, MetadataValue newMetadataValue) throws Exception {
        this.server.getLevelMetadata().setMetadata(this, metadataKey, newMetadataValue);
    }

    @Override
    public List<MetadataValue> getMetadata(String metadataKey) throws Exception {
        return this.server.getLevelMetadata().getMetadata(this, metadataKey);
    }

    @Override
    public boolean hasMetadata(String metadataKey) throws Exception {
        return this.server.getLevelMetadata().hasMetadata(this, metadataKey);
    }

    @Override
    public void removeMetadata(String metadataKey, Plugin owningPlugin) throws Exception {
        this.server.getLevelMetadata().removeMetadata(this, metadataKey, owningPlugin);
    }

    public void addEntityMovement(Entity entity, double x, double y, double z, double yaw, double pitch, double headYaw) {
        MoveEntityAbsolutePacket pk = new MoveEntityAbsolutePacket();
        pk.eid = entity.getId();
        pk.x = (float) x;
        pk.y = (float) y;
        pk.z = (float) z;
        pk.yaw = (float) yaw;
        pk.headYaw = (float) headYaw;
        pk.pitch = (float) pitch;

        Server.broadcastPacket(entity.getViewers().values(), pk);
    }

    public boolean isRaining() {
        return this.raining;
    }

    public boolean setRaining(boolean raining) {
        WeatherChangeEvent ev = new WeatherChangeEvent(this, raining);
        this.getServer().getPluginManager().callEvent(ev);

        if (ev.isCancelled()) {
            return false;
        }

        this.raining = raining;

        LevelEventPacket pk = new LevelEventPacket();
        // These numbers are from Minecraft

        if (raining) {
            pk.evid = LevelEventPacket.EVENT_START_RAIN;
            pk.data = ThreadLocalRandom.current().nextInt(50000) + 10000;
            setRainTime(ThreadLocalRandom.current().nextInt(12000) + 12000);
        } else {
            pk.evid = LevelEventPacket.EVENT_STOP_RAIN;
            setRainTime(ThreadLocalRandom.current().nextInt(168000) + 12000);
        }

        Server.broadcastPacket(this.getPlayers().values(), pk);

        return true;
    }

    public int getRainTime() {
        return this.rainTime;
    }

    public void setRainTime(int rainTime) {
        this.rainTime = rainTime;
    }

    public boolean isThundering() {
        return isRaining() && this.thundering;
    }

    public boolean setThundering(boolean thundering) {
        ThunderChangeEvent ev = new ThunderChangeEvent(this, thundering);
        this.getServer().getPluginManager().callEvent(ev);

        if (ev.isCancelled()) {
            return false;
        }

        if (thundering && !isRaining()) {
            setRaining(true);
        }

        this.thundering = thundering;

        LevelEventPacket pk = new LevelEventPacket();
        // These numbers are from Minecraft
        if (thundering) {
            pk.evid = LevelEventPacket.EVENT_START_THUNDER;
            pk.data = ThreadLocalRandom.current().nextInt(50000) + 10000;
            setThunderTime(ThreadLocalRandom.current().nextInt(12000) + 3600);
        } else {
            pk.evid = LevelEventPacket.EVENT_STOP_THUNDER;
            setThunderTime(ThreadLocalRandom.current().nextInt(168000) + 12000);
        }

        Server.broadcastPacket(this.getPlayers().values(), pk);

        return true;
    }

    public int getThunderTime() {
        return this.thunderTime;
    }

    public void setThunderTime(int thunderTime) {
        this.thunderTime = thunderTime;
    }

    public void sendWeather(Player[] players) {
        if (players == null) {
            players = this.getPlayers().values().toArray(new Player[0]);
        }

        LevelEventPacket pk = new LevelEventPacket();

        if (this.isRaining()) {
            pk.evid = LevelEventPacket.EVENT_START_RAIN;
            pk.data = ThreadLocalRandom.current().nextInt(50000) + 10000;
        } else {
            pk.evid = LevelEventPacket.EVENT_STOP_RAIN;
        }

        Server.broadcastPacket(players, pk);

        if (this.isThundering()) {
            pk.evid = LevelEventPacket.EVENT_START_THUNDER;
            pk.data = ThreadLocalRandom.current().nextInt(50000) + 10000;
        } else {
            pk.evid = LevelEventPacket.EVENT_STOP_THUNDER;
        }

        Server.broadcastPacket(players, pk);
    }

    public void sendWeather(Player player) {
        if (player != null) {
            this.sendWeather(new Player[]{player});
        }
    }

    public void sendWeather(Collection<Player> players) {
        if (players == null) {
            players = this.getPlayers().values();
        }
        this.sendWeather(players.toArray(new Player[0]));
    }

    public int getDimension() {
        return dimension;
    }

    public boolean canBlockSeeSky(Vector3 pos) {
        return this.getHighestBlockAt(pos.getFloorX(), pos.getFloorZ()) < pos.getY();
    }

    public int getStrongPower(Vector3 pos, BlockFace direction) {
        return this.getBlock(pos).getStrongPower(direction);
    }

    public int getStrongPower(Vector3 pos) {
        int i = 0;

        for (BlockFace face : BlockFace.values()) {
            i = Math.max(i, this.getStrongPower(pos.getSide(face), face));

            if (i >= 15) {
                return i;
            }
        }

        return i;
//        i = Math.max(i, this.getStrongPower(pos.down(), BlockFace.DOWN));
//
//        if (i >= 15) {
//            return i;
//        } else {
//            i = Math.max(i, this.getStrongPower(pos.up(), BlockFace.UP));
//
//            if (i >= 15) {
//                return i;
//            } else {
//                i = Math.max(i, this.getStrongPower(pos.north(), BlockFace.NORTH));
//
//                if (i >= 15) {
//                    return i;
//                } else {
//                    i = Math.max(i, this.getStrongPower(pos.south(), BlockFace.SOUTH));
//
//                    if (i >= 15) {
//                        return i;
//                    } else {
//                        i = Math.max(i, this.getStrongPower(pos.west(), BlockFace.WEST));
//
//                        if (i >= 15) {
//                            return i;
//                        } else {
//                            i = Math.max(i, this.getStrongPower(pos.east(), BlockFace.EAST));
//                            return i >= 15 ? i : i;
//                        }
//                    }
//                }
//            }
//        }
    }

    public boolean isSidePowered(Vector3 pos, BlockFace face) {
        return this.getRedstonePower(pos, face) > 0;
    }

    public int getRedstonePower(Vector3 pos, BlockFace face) {
        Block block = this.getBlock(pos);
        return block.isNormalBlock() ? this.getStrongPower(pos) : block.getWeakPower(face);
    }

    public boolean isBlockPowered(Vector3 pos) {
        for (BlockFace face : BlockFace.values()) {
            if (this.getRedstonePower(pos.getSide(face), face) > 0) {
                return true;
            }
        }

        return false;
    }

    public int isBlockIndirectlyGettingPowered(Vector3 pos) {
        int power = 0;

        for (BlockFace face : BlockFace.values()) {
            int blockPower = this.getRedstonePower(pos.getSide(face), face);

            if (blockPower >= 15) {
                return 15;
            }

            if (blockPower > power) {
                power = blockPower;
            }
        }

        return power;
    }

    public boolean isAreaLoaded(AxisAlignedBB bb) {
        if (bb.getMaxY() < 0 || bb.getMinY() >= 256) {
            return false;
        }
        int minX = NukkitMath.floorDouble(bb.getMinX()) >> 4;
        int minZ = NukkitMath.floorDouble(bb.getMinZ()) >> 4;
        int maxX = NukkitMath.floorDouble(bb.getMaxX()) >> 4;
        int maxZ = NukkitMath.floorDouble(bb.getMaxZ()) >> 4;

        for (int x = minX; x <= maxX; ++x) {
            for (int z = minZ; z <= maxZ; ++z) {
                if (!this.isChunkLoaded(x, z)) {
                    return false;
                }
            }
        }

        return true;
    }

    public int getUpdateLCG() {
        return (this.updateLCG = (this.updateLCG * 3) ^ LCG_CONSTANT);
    }

//    private static void orderGetRidings(Entity entity, LongSet set) {
//        if (entity.riding != null) {
//            if(!set.add(entity.riding.getId())) {
//                throw new RuntimeException("Circular entity link detected (id = "+entity.riding.getId()+")");
//            }
//            orderGetRidings(entity.riding, set);
//        }
//    }
//
//    public List<Entity> orderChunkEntitiesForSpawn(int chunkX, int chunkZ) {
//        return orderChunkEntitiesForSpawn(getChunk(chunkX, chunkZ, false));
//    }
//
//    public List<Entity> orderChunkEntitiesForSpawn(BaseFullChunk chunk) {
//        Comparator<Entity> comparator = (o1, o2) -> {
//            if (o1.riding == null) {
//                if(o2 == null) {
//                    return 0;
//                }
//
//                return -1;
//            }
//
//            if (o2.riding == null) {
//                return 1;
//            }
//
//            LongSet ridings = new LongOpenHashSet();
//            orderGetRidings(o1, ridings);
//
//            if(ridings.contains(o2.getId())) {
//                return 1;
//            }
//
//            ridings.clear();
//            orderGetRidings(o2, ridings);
//
//            if(ridings.contains(o1.getId())) {
//                return -1;
//            }
//
//            return 0;
//        };
//
//        List<Entity> sorted = new ArrayList<>(chunk.getEntities().values());
//        sorted.sort(comparator);
//
//        return sorted;
//    }
}<|MERGE_RESOLUTION|>--- conflicted
+++ resolved
@@ -2065,24 +2065,14 @@
                     }
                 }
             } else {
-<<<<<<< HEAD
-                if(item instanceof ItemBucket && ((ItemBucket) item).getDamageByTarget(item.getDamage()) == BlockID.WATER) {
-                    player.getLevel().sendBlocks(new Player[]{player}, new Block[]{block.getLevelBlockAtLayer(1)}, UpdateBlockPacket.FLAG_ALL_PRIORITY, 1);
-=======
                 if(item.getId() == ItemID.BUCKET && ItemBucket.getDamageByTarget(item.getDamage()) == BlockID.WATER) {
-                    player.getLevel().sendBlocks(new Player[]{player}, new Block[]{Block.get(Block.AIR, 0, target)}, UpdateBlockPacket.FLAG_ALL_PRIORITY, 1);
->>>>>>> 8088000b
+                    player.getLevel().sendBlocks(new Player[]{player}, new Block[]{Block.get(Block.AIR, 0, target.getLevelBlockAtLayer(1))}, UpdateBlockPacket.FLAG_ALL_PRIORITY, 1);
                 }
                 return null;
             }
 
-<<<<<<< HEAD
-            if(item instanceof ItemBucket && ((ItemBucket) item).getDamageByTarget(item.getDamage()) == BlockID.WATER) {
-                player.getLevel().sendBlocks(new Player[] {player}, new Block[] {block.getLevelBlockAtLayer(1)}, UpdateBlockPacket.FLAG_ALL_PRIORITY, 1);
-=======
             if(item.getId() == ItemID.BUCKET && ItemBucket.getDamageByTarget(item.getDamage()) == BlockID.WATER) {
-                player.getLevel().sendBlocks(new Player[] {player}, new Block[] {Block.get(Block.AIR, 0, target)}, UpdateBlockPacket.FLAG_ALL_PRIORITY, 1);
->>>>>>> 8088000b
+                player.getLevel().sendBlocks(new Player[] {player}, new Block[] {target.getLevelBlockAtLayer(1)}, UpdateBlockPacket.FLAG_ALL_PRIORITY, 1);
             }
         } else if (target.canBeActivated() && target.onActivate(item, player)) {
             if (item.isTool() && item.getDamage() >= item.getMaxDurability()) {
