--- conflicted
+++ resolved
@@ -2661,12 +2661,7 @@
     }
 
     public boolean isSpawnChunk(int X, int Z) {
-<<<<<<< HEAD
         Vector3 spawn = this.provider.getSpawn();
-=======
-        int spawnX = (int) this.provider.getSpawn().getX() >> 3;
-        int spawnZ = (int) this.provider.getSpawn().getZ() >> 3;
->>>>>>> 83ae3464
 
         return Math.abs(X - (spawn.getFloorX() >> 4)) <= 1 && Math.abs(Z - (spawn.getFloorZ() >> 4)) <= 1;
     }
@@ -3168,8 +3163,4 @@
 
         return true;
     }
-<<<<<<< HEAD
-=======
-
->>>>>>> 83ae3464
 }