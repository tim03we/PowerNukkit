--- conflicted
+++ resolved
@@ -4,11 +4,8 @@
 import cn.nukkit.level.format.LevelProvider;
 import cn.nukkit.level.format.generic.BaseRegionLoader;
 import cn.nukkit.utils.*;
-<<<<<<< HEAD
 import it.unimi.dsi.fastutil.ints.Int2ObjectMap;
-=======
 import lombok.extern.log4j.Log4j2;
->>>>>>> 4a58fa11
 
 import java.io.EOFException;
 import java.io.IOException;
@@ -47,7 +44,6 @@
         }
 
         try {
-<<<<<<< HEAD
             int[] table = this.primitiveLocationTable.get(index);
             RandomAccessFile raf = this.getRandomAccessFile();
             raf.seek((long)table[0] << 12L);
@@ -58,18 +54,18 @@
                     table[0] = ++this.lastSector;
                     table[1] = 1;
                     this.primitiveLocationTable.put(index, table);
-                    MainLogger.getLogger().error("Corrupted chunk header detected");
+                    log.error("Corrupted chunk header detected");
                 }
                 return null;
             }
     
             if (length > (table[1] << 12)) {
-                MainLogger.getLogger().error("Corrupted bigger chunk detected");
+                log.error("Corrupted bigger chunk detected");
                 table[1] = length >> 12;
                 this.primitiveLocationTable.put(index, table);
                 this.writeLocationIndex(index);
             } else if (compression != COMPRESSION_ZLIB && compression != COMPRESSION_GZIP) {
-                MainLogger.getLogger().error("Invalid compression type");
+                log.error("Invalid compression type");
                 return null;
             }
     
@@ -79,45 +75,9 @@
             if (chunk != null) {
                 return chunk;
             } else {
-                MainLogger.getLogger().error("Corrupted chunk detected at (" + x + ", " + z + ") in " + levelProvider.getName());
+                log.error("Corrupted chunk detected at ({}, {}) in {}", x, z, levelProvider.getName());
                 return null;
             }
-=======
-        Integer[] table = this.locationTable.get(index);
-        RandomAccessFile raf = this.getRandomAccessFile();
-        raf.seek((long)table[0] << 12L);
-        int length = raf.readInt();
-        byte compression = raf.readByte();
-        if (length <= 0 || length >= MAX_SECTOR_LENGTH) {
-            if (length >= MAX_SECTOR_LENGTH) {
-                table[0] = ++this.lastSector;
-                table[1] = 1;
-                this.locationTable.put(index, table);
-                log.error("Corrupted chunk header detected");
-            }
-            return null;
-        }
-
-        if (length > (table[1] << 12)) {
-            log.error("Corrupted bigger chunk detected");
-            table[1] = length >> 12;
-            this.locationTable.put(index, table);
-            this.writeLocationIndex(index);
-        } else if (compression != COMPRESSION_ZLIB && compression != COMPRESSION_GZIP) {
-            log.error("Invalid compression type");
-            return null;
-        }
-
-        byte[] data = new byte[length - 1];
-        raf.readFully(data);
-        Chunk chunk = this.unserializeChunk(data);
-        if (chunk != null) {
-            return chunk;
-        } else {
-            log.error("Corrupted chunk detected at ({}, {}) in {}", x, z, levelProvider.getName());
-            return null;
-        }
->>>>>>> 4a58fa11
         } catch (EOFException e) {
             log.error("Your world is corrupt, because some code is bad and corrupted it. oops. ");
             return null;
