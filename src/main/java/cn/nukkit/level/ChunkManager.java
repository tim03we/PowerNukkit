--- conflicted
+++ resolved
@@ -2,11 +2,8 @@
 
 import cn.nukkit.api.DeprecationDetails;
 import cn.nukkit.api.PowerNukkitOnly;
-<<<<<<< HEAD
 import cn.nukkit.api.Since;
 import cn.nukkit.blockstate.BlockState;
-=======
->>>>>>> 521ead6d
 import cn.nukkit.level.format.generic.BaseFullChunk;
 import cn.nukkit.math.ChunkVector2;
 
@@ -34,12 +31,9 @@
     void setBlockIdAt(int x, int y, int z, int layer, int id);
     void setBlockIdAt(int x, int y, int z, int id);
 
-<<<<<<< HEAD
     @Deprecated
     @DeprecationDetails(reason = "The meta is limited to 32 bits", since = "1.4.0.0-PN")
-=======
     @PowerNukkitOnly
->>>>>>> 521ead6d
     boolean setBlockAtLayer(int x, int y, int z, int layer, int id, int data);
 
     @PowerNukkitOnly
@@ -75,24 +69,18 @@
     @DeprecationDetails(reason = "The meta is limited to 32 bits", since = "1.4.0.0-PN")
     void setBlockAt(int x, int y, int z, int id, int data);
 
-<<<<<<< HEAD
     @Deprecated
     @DeprecationDetails(reason = "The meta is limited to 32 bits", since = "1.4.0.0-PN")
-=======
     @PowerNukkitOnly
->>>>>>> 521ead6d
     int getBlockDataAt(int x, int y, int z, int layer);
 
     @Deprecated
     @DeprecationDetails(reason = "The meta is limited to 32 bits", since = "1.4.0.0-PN")
     int getBlockDataAt(int x, int y, int z);
 
-<<<<<<< HEAD
     @Deprecated
     @DeprecationDetails(reason = "The meta is limited to 32 bits", since = "1.4.0.0-PN")
-=======
     @PowerNukkitOnly
->>>>>>> 521ead6d
     void setBlockDataAt(int x, int y, int z, int layer, int data);
 
     @Deprecated
