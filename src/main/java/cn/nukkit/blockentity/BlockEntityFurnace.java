package cn.nukkit.blockentity;

import cn.nukkit.Player;
import cn.nukkit.block.*;
import cn.nukkit.event.inventory.FurnaceBurnEvent;
import cn.nukkit.event.inventory.FurnaceSmeltEvent;
import cn.nukkit.inventory.*;
import cn.nukkit.item.Item;
import cn.nukkit.item.ItemBlock;
import cn.nukkit.level.format.FullChunk;
import cn.nukkit.nbt.NBTIO;
import cn.nukkit.nbt.tag.CompoundTag;
import cn.nukkit.nbt.tag.ListTag;
import cn.nukkit.network.protocol.ContainerSetDataPacket;

import java.util.HashSet;

/**
 * @author MagicDroidX
 */
public class BlockEntityFurnace extends BlockEntitySpawnable implements InventoryHolder, BlockEntityContainer, BlockEntityNameable {

    protected FurnaceInventory inventory;

    protected int burnTime = 0;
    protected int burnDuration = 0;
    protected int cookTime = 0;
    protected int maxTime = 0;

    public BlockEntityFurnace(FullChunk chunk, CompoundTag nbt) {
        super(chunk, nbt);
    }

    protected InventoryType getInventoryType() {
        return InventoryType.FURNACE;
    }

    @Override
    protected void initBlockEntity() {
        this.inventory = new FurnaceInventory(this, getInventoryType());

        if (!this.namedTag.contains("Items") || !(this.namedTag.get("Items") instanceof ListTag)) {
            this.namedTag.putList(new ListTag<CompoundTag>("Items"));
        }

        for (int i = 0; i < this.getSize(); i++) {
            this.inventory.setItem(i, this.getItem(i));
        }

        if (!this.namedTag.contains("BurnTime") || this.namedTag.getShort("BurnTime") < 0) {
            burnTime = 0;
        } else {
            burnTime = this.namedTag.getShort("BurnTime");
        }

        if (!this.namedTag.contains("CookTime") || this.namedTag.getShort("CookTime") < 0 || (this.namedTag.getShort("BurnTime") == 0 && this.namedTag.getShort("CookTime") > 0)) {
            cookTime = 0;
        } else {
            cookTime = this.namedTag.getShort("CookTime");
        }

        if (!this.namedTag.contains("MaxTime")) {
            maxTime = burnTime;
            burnDuration = 0;
        } else {
            maxTime = this.namedTag.getShort("MaxTime");
        }

        if (this.namedTag.contains("BurnTicks")) {
            burnDuration = this.namedTag.getShort("BurnTicks");
            this.namedTag.remove("BurnTicks");
        }

        if (burnTime > 0) {
            this.scheduleUpdate();
        }

        super.initBlockEntity();
    }

    protected String getFurnaceName() {
        return "Furnace";
    }

    protected String getClientName() {
        return FURNACE;
    }

    @Override
    public String getName() {
        return this.hasName() ? this.namedTag.getString("CustomName") : getFurnaceName();
    }

    @Override
    public boolean hasName() {
        return this.namedTag.contains("CustomName");
    }

    @Override
    public void setName(String name) {
        if (name == null || name.equals("")) {
            this.namedTag.remove("CustomName");
            return;
        }

        this.namedTag.putString("CustomName", name);
    }

    @Override
    public void close() {
        if (!closed) {
            for (Player player : new HashSet<>(this.getInventory().getViewers())) {
                player.removeWindow(this.getInventory());
            }
            super.close();
        }
    }

    @Override
    public void onBreak() {
        for (Item content : inventory.getContents().values()) {
            level.dropItem(this, content);
        }
    }

    @Override
    public void saveNBT() {
        this.namedTag.putList(new ListTag<CompoundTag>("Items"));
        for (int index = 0; index < this.getSize(); index++) {
            this.setItem(index, this.inventory.getItem(index));
        }

        this.namedTag.putShort("CookTime", cookTime);
        this.namedTag.putShort("BurnTime", burnTime);
        this.namedTag.putShort("BurnDuration", burnDuration);
        this.namedTag.putShort("MaxTime", maxTime);
    }

    @Override
    public boolean isBlockEntityValid() {
        int blockID = getBlock().getId();
        return blockID == getIdleBlockId() || blockID == getBurningBlockId();
    }

    @Override
    public int getSize() {
        return 3;
    }

    protected int getSlotIndex(int index) {
        ListTag<CompoundTag> list = this.namedTag.getList("Items", CompoundTag.class);
        for (int i = 0; i < list.size(); i++) {
            if (list.get(i).getByte("Slot") == index) {
                return i;
            }
        }

        return -1;
    }

    @Override
    public Item getItem(int index) {
        int i = this.getSlotIndex(index);
        if (i < 0) {
            return new ItemBlock(Block.get(BlockID.AIR), 0, 0);
        } else {
            CompoundTag data = (CompoundTag) this.namedTag.getList("Items").get(i);
            return NBTIO.getItemHelper(data);
        }
    }

    @Override
    public void setItem(int index, Item item) {
        int i = this.getSlotIndex(index);

        CompoundTag d = NBTIO.putItemHelper(item, index);

        if (item.getId() == Item.AIR || item.getCount() <= 0) {
            if (i >= 0) {
                this.namedTag.getList("Items").getAll().remove(i);
            }
        } else if (i < 0) {
            (this.namedTag.getList("Items", CompoundTag.class)).add(d);
        } else {
            (this.namedTag.getList("Items", CompoundTag.class)).add(i, d);
        }
    }

    @Override
    public FurnaceInventory getInventory() {
        return inventory;
    }

    protected int getIdleBlockId() {
        return Block.FURNACE;
    }

    protected int getBurningBlockId() {
        return Block.LIT_FURNACE;
    }

    protected void setBurning(boolean burning) {
        if (burning) {
            if (this.getBlock().getId() == getIdleBlockId()) {
                this.getLevel().setBlock(this, Block.get(getBurningBlockId(), this.getBlock().getDamage()), true);
            }
        } else if (this.getBlock().getId() == getBurningBlockId()) {
            this.getLevel().setBlock(this, Block.get(getIdleBlockId(), this.getBlock().getDamage()), true);
        }
    }

    protected void checkFuel(Item fuel) {
        FurnaceBurnEvent ev = new FurnaceBurnEvent(this, fuel, fuel.getFuelTime() == null ? 0 : fuel.getFuelTime());
        this.server.getPluginManager().callEvent(ev);
        if (ev.isCancelled()) {
            return;
        }

        maxTime = (int) Math.ceil(ev.getBurnTime() / (float) getSpeedMultiplier());
        burnTime = (int) Math.ceil(ev.getBurnTime() / (float) getSpeedMultiplier());
        burnDuration = 0;
<<<<<<< HEAD
        setBurning(true);
=======
        if (this.getBlock().getId() == Item.FURNACE) {
            this.getLevel().setBlock(this, Block.get(BlockID.BURNING_FURNACE, this.getBlock().getDamage()), true);
        }
>>>>>>> fb1bfff6

        if (burnTime > 0 && ev.isBurning()) {
            fuel.setCount(fuel.getCount() - 1);
            if (fuel.getCount() == 0) {
                if (fuel.getId() == Item.BUCKET && fuel.getDamage() == 10) {
                    fuel.setDamage(0);
                    fuel.setCount(1);
                } else {
                    fuel = new ItemBlock(Block.get(BlockID.AIR), 0, 0);
                }
            }
            this.inventory.setFuel(fuel);
        }
    }

    protected SmeltingRecipe matchRecipe(Item raw) {
        return this.server.getCraftingManager().matchFurnaceRecipe(raw);
    }

    protected int getSpeedMultiplier() {
        return 1;
    }

    @Override
    public boolean onUpdate() {
        if (this.closed) {
            return false;
        }

        this.timing.startTiming();

        boolean ret = false;
        Item fuel = this.inventory.getFuel();
        Item raw = this.inventory.getSmelting();
        Item product = this.inventory.getResult();
        SmeltingRecipe smelt = matchRecipe(raw);
        boolean canSmelt = (smelt != null && raw.getCount() > 0 && ((smelt.getResult().equals(product, true) && product.getCount() < product.getMaxStackSize()) || product.getId() == Item.AIR));

        if (burnTime <= 0 && canSmelt && fuel.getFuelTime() != null && fuel.getCount() > 0) {
            this.checkFuel(fuel);
        }

        if (burnTime > 0) {
            burnTime--;
            int readyAt = 200 / getSpeedMultiplier();
            burnDuration = (int) Math.ceil((float) burnTime / maxTime * readyAt);

            if (smelt != null && canSmelt) {
                cookTime++;
                if (cookTime >= readyAt) {
                    product = Item.get(smelt.getResult().getId(), smelt.getResult().getDamage(), product.getCount() + 1);

                    FurnaceSmeltEvent ev = new FurnaceSmeltEvent(this, raw, product);
                    this.server.getPluginManager().callEvent(ev);
                    if (!ev.isCancelled()) {
                        this.inventory.setResult(ev.getResult());
                        raw.setCount(raw.getCount() - 1);
                        if (raw.getCount() == 0) {
                            raw = new ItemBlock(Block.get(BlockID.AIR), 0, 0);
                        }
                        this.inventory.setSmelting(raw);
                    }

                    cookTime -= readyAt;
                }
            } else if (burnTime <= 0) {
                burnTime = 0;
                cookTime = 0;
                burnDuration = 0;
            } else {
                cookTime = 0;
            }
            ret = true;
        } else {
<<<<<<< HEAD
            setBurning(false);
=======
            if (this.getBlock().getId() == Item.BURNING_FURNACE) {
                this.getLevel().setBlock(this, Block.get(BlockID.FURNACE, this.getBlock().getDamage()), true);
            }
>>>>>>> fb1bfff6
            burnTime = 0;
            cookTime = 0;
            burnDuration = 0;
        }

        for (Player player : this.getInventory().getViewers()) {
            int windowId = player.getWindowId(this.getInventory());
            if (windowId > 0) {
                ContainerSetDataPacket pk = new ContainerSetDataPacket();
                pk.windowId = windowId;
                pk.property = ContainerSetDataPacket.PROPERTY_FURNACE_TICK_COUNT;
                pk.value = cookTime;
                player.batchDataPacket(pk);

                pk = new ContainerSetDataPacket();
                pk.windowId = windowId;
                pk.property = ContainerSetDataPacket.PROPERTY_FURNACE_LIT_TIME;
                pk.value = burnDuration;
                player.batchDataPacket(pk);
            }
        }

        this.lastUpdate = System.currentTimeMillis();

        this.timing.stopTiming();

        return ret;
    }

    @Override
    public CompoundTag getSpawnCompound() {
        CompoundTag c = new CompoundTag()
                .putString("id", getClientName())
                .putInt("x", (int) this.x)
                .putInt("y", (int) this.y)
                .putInt("z", (int) this.z)
                .putShort("BurnDuration", burnDuration)
                .putShort("BurnTime", burnTime)
                .putShort("CookTime", cookTime);

        if (this.hasName()) {
            c.put("CustomName", this.namedTag.get("CustomName"));
        }

        return c;
    }

    public int getBurnTime() {
        return burnTime;
    }

    public void setBurnTime(int burnTime) {
        this.burnTime = burnTime;
    }

    public int getBurnDuration() {
        return burnDuration;
    }

    public void setBurnDuration(int burnDuration) {
        this.burnDuration = burnDuration;
    }

    public int getCookTime() {
        return cookTime;
    }

    public void setCookTime(int cookTime) {
        this.cookTime = cookTime;
    }

    public int getMaxTime() {
        return maxTime;
    }

    public void setMaxTime(int maxTime) {
        this.maxTime = maxTime;
    }
}<|MERGE_RESOLUTION|>--- conflicted
+++ resolved
@@ -219,13 +219,7 @@
         maxTime = (int) Math.ceil(ev.getBurnTime() / (float) getSpeedMultiplier());
         burnTime = (int) Math.ceil(ev.getBurnTime() / (float) getSpeedMultiplier());
         burnDuration = 0;
-<<<<<<< HEAD
         setBurning(true);
-=======
-        if (this.getBlock().getId() == Item.FURNACE) {
-            this.getLevel().setBlock(this, Block.get(BlockID.BURNING_FURNACE, this.getBlock().getDamage()), true);
-        }
->>>>>>> fb1bfff6
 
         if (burnTime > 0 && ev.isBurning()) {
             fuel.setCount(fuel.getCount() - 1);
@@ -300,13 +294,7 @@
             }
             ret = true;
         } else {
-<<<<<<< HEAD
             setBurning(false);
-=======
-            if (this.getBlock().getId() == Item.BURNING_FURNACE) {
-                this.getLevel().setBlock(this, Block.get(BlockID.FURNACE, this.getBlock().getDamage()), true);
-            }
->>>>>>> fb1bfff6
             burnTime = 0;
             cookTime = 0;
             burnDuration = 0;
