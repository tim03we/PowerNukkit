--- conflicted
+++ resolved
@@ -45,17 +45,14 @@
     public static final String JUKEBOX = "Jukebox";
     public static final String SHULKER_BOX = "ShulkerBox";
     public static final String BANNER = "Banner";
-<<<<<<< HEAD
     public static final String LECTERN = "Lectern";
     public static final String BEEHIVE = "Beehive";
     public static final String CONDUIT = "Conduit";
     public static final String BARREL = "Barrel";
     public static final String CAMPFIRE = "Campfire";
     public static final String BELL = "Bell";
-=======
     public static final String DISPENSER = "Dispenser";
     public static final String DROPPER = "Dropper";
->>>>>>> 5931d91b
 
 
     public static long count = 1;
