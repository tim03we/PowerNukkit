--- conflicted
+++ resolved
@@ -22,18 +22,6 @@
  * @author CreeperFace
  */
 public class BlockEntityPistonArm extends BlockEntitySpawnable {
-<<<<<<< HEAD
-
-    public float progress;
-    public float lastProgress;
-    public BlockFace facing;
-    public boolean extending;
-    public boolean sticky;
-    public byte state;
-    public byte newState;
-    public Vector3 attachedBlock;
-    public boolean isMovable;
-=======
 
     public static final float MOVE_STEP = Float.valueOf(0.5f);
 
@@ -45,7 +33,6 @@
     public int state;
     public int newState = 1;
     public List<BlockVector3> attachedBlocks;
->>>>>>> 5931d91b
     public boolean powered;
 
     public BlockEntityPistonArm(FullChunk chunk, CompoundTag nbt) {
@@ -54,8 +41,6 @@
 
     @Override
     protected void initBlockEntity() {
-        this.isMovable = true;
-        
         if (namedTag.contains("Progress")) {
             this.progress = namedTag.getFloat("Progress");
         }
@@ -242,11 +227,6 @@
                 .putInt("z", (int) this.z)
                 .putFloat("Progress", this.progress)
                 .putFloat("LastProgress", this.lastProgress)
-<<<<<<< HEAD
-                .putBoolean("Sticky", this.sticky)
-                .putByte("State", this.state)
-                .putByte("NewState", this.newState);
-=======
                 .putBoolean("isMovable", this.movable)
                 .putList(getAttachedBlocks())
                 .putList(new ListTag<>("BreakBlocks"))
@@ -264,6 +244,5 @@
         }
 
         return attachedBlocks;
->>>>>>> 5931d91b
     }
 }