--- conflicted
+++ resolved
@@ -78,12 +78,7 @@
         while (!inflater.finished()) {
             int i = inflater.inflate(buf);
             if (i == 0) {
-<<<<<<< HEAD
-                log.warn("Prevented an infinite loop trying to decompress data. Needs input: "+inflater.needsInput()+", Needs Dictionary: "+inflater.needsDictionary());
-                break;
-=======
                 throw new IOException("Could not decompress the data. Needs input: "+inflater.needsInput()+", Needs Dictionary: "+inflater.needsDictionary());
->>>>>>> 903051f3
             }
             bos.write(buf, 0, i);
         }
