--- conflicted
+++ resolved
@@ -3,6 +3,8 @@
 import cn.nukkit.Nukkit;
 import cn.nukkit.Player;
 import cn.nukkit.Server;
+import cn.nukkit.api.DeprecationDetails;
+import cn.nukkit.api.PowerNukkitDifference;
 import cn.nukkit.api.Since;
 import cn.nukkit.nbt.stream.FastByteArrayOutputStream;
 import cn.nukkit.network.protocol.*;
@@ -20,12 +22,8 @@
 import java.io.IOException;
 import java.net.InetAddress;
 import java.net.InetSocketAddress;
-<<<<<<< HEAD
-import java.util.ArrayList;
-=======
 import java.net.ProtocolException;
 import java.util.Collection;
->>>>>>> 20b4cfeb
 import java.util.HashSet;
 import java.util.List;
 import java.util.Set;
@@ -240,22 +238,17 @@
         }
     }
 
+    @Since("1.3.2.0-PN")
     public void processBatch(byte[] payload, Collection<DataPacket> packets) throws ProtocolException {
         byte[] data;
         try {
-<<<<<<< HEAD
-            data = Network.inflateRaw(packet.payload);
-=======
             data = Network.inflateRaw(payload);
-            //data = Zlib.inflate(packet.payload, 2 * 1024 * 1024); // Max 2MB
->>>>>>> 20b4cfeb
         } catch (Exception e) {
-            log.warn("Failed to decompress a batch packet from "+player.getName(), e);
+            log.debug("Exception while inflating batch packet", e);
             return;
         }
 
         BinaryStream stream = new BinaryStream(data);
-        final List<DataPacket> packets = new ArrayList<>();
         try {
             int count = 0;
             while (!stream.feof()) {
@@ -265,15 +258,6 @@
                 }
                 byte[] buf = stream.getByteArray();
 
-<<<<<<< HEAD
-                DataPacket pk;
-                try {
-                    pk = this.getPacketFromBuffer(buf);
-                } catch (IOException e) {
-                    log.warn("Error while getting the packet number {} whilst reading batched packet buffer for player {}", count, player.getName());
-                    throw e;
-                }
-=======
                 ByteArrayInputStream bais = new ByteArrayInputStream(buf);
                 int header = (int) VarInt.readUnsignedVarInt(bais);
 
@@ -282,7 +266,6 @@
                 int packetId = header & 0x3ff;
 
                 DataPacket pk = this.getPacket(packetId);
->>>>>>> 20b4cfeb
 
                 if (pk != null) {
                     pk.setBuffer(buf, buf.length - bais.available());
@@ -301,18 +284,8 @@
                     log.debug("Received unknown packet with ID: {}", Integer.toHexString(packetId));
                 }
             }
-<<<<<<< HEAD
-
         } catch (Exception e) {
-            log.error("Error whilst decoding batch packet", e);
-        }
-
-        try {
-            processPackets(player, packets);
-=======
->>>>>>> 20b4cfeb
-        } catch (Exception e) {
-            log.warn("Error whilst processing {} batched packets for {}", packets.size(), player.getName());
+            log.debug("Error whilst processing {} batched packets", packets.size());
         }
     }
 
@@ -322,6 +295,7 @@
      *
      * @param packets
      */
+    @PowerNukkitDifference(info = "Handles exception if on of the packets in the list fails")
     public void processPackets(Player player, List<DataPacket> packets) {
         if (packets.isEmpty()) return;
         packets.forEach(p-> {
@@ -338,6 +312,15 @@
         });
     }
 
+    @Deprecated
+    @DeprecationDetails(since = "1.3.2.0-PN", by = "Cloudburst Nukkit", 
+            reason = "Changed the id to int without backward compatibility", 
+            replaceWith = "getPacket(int id)")
+    public DataPacket getPacket(byte id) {
+        return getPacket((int) id);
+    }
+    
+    @Since("1.3.2.0-PN")
     public DataPacket getPacket(int id) {
         Class<? extends DataPacket> clazz = this.packetPool[id];
         if (clazz != null) {
