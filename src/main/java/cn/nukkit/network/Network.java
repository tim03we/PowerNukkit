package cn.nukkit.network;

import cn.nukkit.Nukkit;
import cn.nukkit.Player;
import cn.nukkit.Server;
import cn.nukkit.api.DeprecationDetails;
import cn.nukkit.api.PowerNukkitOnly;
import cn.nukkit.api.Since;
import cn.nukkit.nbt.stream.FastByteArrayOutputStream;
import cn.nukkit.network.protocol.*;
import cn.nukkit.utils.*;
import io.netty.buffer.ByteBuf;
import io.netty.buffer.ByteBufUtil;
import io.netty.buffer.Unpooled;
import lombok.extern.log4j.Log4j2;

import java.io.ByteArrayInputStream;
import java.io.IOException;
import java.net.InetAddress;
import java.net.InetSocketAddress;
import java.util.ArrayList;
import java.util.HashSet;
import java.util.List;
import java.util.Set;
import java.util.zip.DataFormatException;
import java.util.zip.Deflater;
import java.util.zip.Inflater;

/**
 * author: MagicDroidX
 * Nukkit Project
 */
@Log4j2
public class Network {

    private static final ThreadLocal<Inflater> INFLATER_RAW = ThreadLocal.withInitial(() -> new Inflater(true));
    private static final ThreadLocal<Deflater> DEFLATER_RAW = ThreadLocal.withInitial(() -> new Deflater(7, true));
    private static final ThreadLocal<byte[]> BUFFER = ThreadLocal.withInitial(() -> new byte[2 * 1024 * 1024]);


    public static final byte CHANNEL_NONE = 0;
    public static final byte CHANNEL_PRIORITY = 1; //Priority channel, only to be used when it matters
    public static final byte CHANNEL_WORLD_CHUNKS = 2; //Chunk sending
    public static final byte CHANNEL_MOVEMENT = 3; //Movement sending
    public static final byte CHANNEL_BLOCKS = 4; //Block updates or explosions
    public static final byte CHANNEL_WORLD_EVENTS = 5; //Entity, level or blockentity entity events
    public static final byte CHANNEL_ENTITY_SPAWNING = 6; //Entity spawn/despawn channel
    public static final byte CHANNEL_TEXT = 7; //Chat and other text stuff
    public static final byte CHANNEL_END = 31;

    private Class<? extends DataPacket>[] packetPool = new Class[256];

    private final Server server;

    private final Set<SourceInterface> interfaces = new HashSet<>();

    private final Set<AdvancedSourceInterface> advancedInterfaces = new HashSet<>();

    private double upload = 0;
    private double download = 0;

    private String name;
    private String subName;

    public Network(Server server) {
        this.registerPackets();
        this.server = server;
    }

<<<<<<< HEAD
    @Since("1.3.0.0-PN")
    @Deprecated @DeprecationDetails(since = "1.3.0.0-PN",
            replaceWith = "inflateRaw",
            reason = "Added by NukkitX. The name don't follow the correct java code style. Will be renamed to inflateRaw in future.")
    public static byte[] inflate_raw(byte[] data) throws IOException, DataFormatException {
        return inflateRaw(data);
    }
    
    @PowerNukkitOnly @Since("1.3.0.0-PN")
=======
>>>>>>> 41dae0bb
    public static byte[] inflateRaw(byte[] data) throws IOException, DataFormatException {
        Inflater inflater = INFLATER_RAW.get();
        inflater.reset();
        inflater.setInput(data);
        inflater.finished();

        FastByteArrayOutputStream bos = ThreadCache.fbaos.get();
        bos.reset();
        byte[] buf = BUFFER.get();
        while (!inflater.finished()) {
            int i = inflater.inflate(buf);
            bos.write(buf, 0, i);
        }
        return bos.toByteArray();
    }

<<<<<<< HEAD
    @Since("1.3.0.0-PN")
    @Deprecated @DeprecationDetails(since = "1.3.0.0-PN",
            replaceWith = "deflateRaw",
            reason = "Added by NukkitX. The name don't follow the correct java code style. Will be renamed to inflateRaw in future.")
    public static byte[] deflate_raw(byte[] data, int level) throws IOException {
        return deflateRaw(data, level);
    }
    
    @PowerNukkitOnly @Since("1.3.0.0-PN")
=======
>>>>>>> 41dae0bb
    public static byte[] deflateRaw(byte[] data, int level) throws IOException {
        Deflater deflater = DEFLATER_RAW.get();
        deflater.reset();
        deflater.setLevel(level);
        deflater.setInput(data);
        deflater.finish();
        FastByteArrayOutputStream bos = ThreadCache.fbaos.get();
        bos.reset();
        byte[] buffer = BUFFER.get();
        while (!deflater.finished()) {
            int i = deflater.deflate(buffer);
            bos.write(buffer, 0, i);
        }

        return bos.toByteArray();
    }

<<<<<<< HEAD
    @Since("1.3.0.0-PN")
    @Deprecated @DeprecationDetails(since = "1.3.0.0-PN",
            replaceWith = "deflateRaw",
            reason = "Added by NukkitX. The name don't follow the correct java code style. Will be renamed to inflateRaw in future.")
    public static byte[] deflate_raw(byte[][] datas, int level) throws IOException {
        return deflateRaw(datas, level);
    }

    @Since("1.3.0.0-PN")
=======
>>>>>>> 41dae0bb
    public static byte[] deflateRaw(byte[][] datas, int level) throws IOException {
        Deflater deflater = DEFLATER_RAW.get();
        deflater.reset();
        deflater.setLevel(level);
        FastByteArrayOutputStream bos = ThreadCache.fbaos.get();
        bos.reset();
        byte[] buffer = BUFFER.get();

        for (byte[] data : datas) {
            deflater.setInput(data);
            while (!deflater.needsInput()) {
                int i = deflater.deflate(buffer);
                bos.write(buffer, 0, i);
            }
        }
        deflater.finish();
        while (!deflater.finished()) {
            int i = deflater.deflate(buffer);
            bos.write(buffer, 0, i);
        }
        //Deflater::end is called the time when the process exits.
        return bos.toByteArray();
    }

    public void addStatistics(double upload, double download) {
        this.upload += upload;
        this.download += download;
    }

    public double getUpload() {
        return upload;
    }

    public double getDownload() {
        return download;
    }

    public void resetStatistics() {
        this.upload = 0;
        this.download = 0;
    }

    public Set<SourceInterface> getInterfaces() {
        return interfaces;
    }

    public void processInterfaces() {
        for (SourceInterface interfaz : this.interfaces) {
            try {
                interfaz.process();
            } catch (Exception e) {
                if (Nukkit.DEBUG > 1) {
                    this.server.getLogger().logException(e);
                }

                interfaz.emergencyShutdown();
                this.unregisterInterface(interfaz);
                log.fatal(this.server.getLanguage().translateString("nukkit.server.networkError", new String[]{interfaz.getClass().getName(), Utils.getExceptionMessage(e)}));
            }
        }
    }

    public void registerInterface(SourceInterface interfaz) {
        this.interfaces.add(interfaz);
        if (interfaz instanceof AdvancedSourceInterface) {
            this.advancedInterfaces.add((AdvancedSourceInterface) interfaz);
            ((AdvancedSourceInterface) interfaz).setNetwork(this);
        }
        interfaz.setName(this.name + "!@#" + this.subName);
    }

    public void unregisterInterface(SourceInterface sourceInterface) {
        this.interfaces.remove(sourceInterface);
        if (sourceInterface instanceof AdvancedSourceInterface) {
            this.advancedInterfaces.remove(sourceInterface);
        }
    }

    public void setName(String name) {
        this.name = name;
        this.updateName();
    }

    public String getName() {
        return name;
    }

    public String getSubName() {
        return subName;
    }

    public void setSubName(String subName) {
        this.subName = subName;
    }

    public void updateName() {
        for (SourceInterface interfaz : this.interfaces) {
            interfaz.setName(this.name + "!@#" + this.subName);
        }
    }

    public void registerPacket(byte id, Class<? extends DataPacket> clazz) {
        this.packetPool[id & 0xff] = clazz;
    }

    public Server getServer() {
        return server;
    }

    public void processBatch(BatchPacket packet, Player player) {
        byte[] data;
        try {
<<<<<<< HEAD
            data = Network.inflate_raw(packet.payload);
=======
            data = Network.inflateRaw(packet.payload);
            //data = Zlib.inflate(packet.payload, 2 * 1024 * 1024); // Max 2MB
>>>>>>> 41dae0bb
        } catch (Exception e) {
            log.warn("Failed to decompress a batch packet from "+player.getName(), e);
            return;
        }

        int len = data.length;
        BinaryStream stream = new BinaryStream(data);
        try {
            List<DataPacket> packets = new ArrayList<>();
            int count = 0;
            while (stream.offset < len) {
                count++;
                if (count >= 1000) {
                    player.close("", "Illegal Batch Packet");
                    return;
                }
                byte[] buf = stream.getByteArray();

                DataPacket pk = this.getPacketFromBuffer(buf);

                if (pk != null) {
                    try {
                        pk.decode();
                    } catch (Exception e) {
                        log.warn("Unable to decode {} from {}", pk.getClass().getSimpleName(), player.getName());
                        log.throwing(e);
                        if (log.isTraceEnabled()) {
                            log.trace("Dumping Packet\n{}", ByteBufUtil.prettyHexDump(Unpooled.wrappedBuffer(packet.payload)));
                        }
                        throw e;
                    }

                    packets.add(pk);
                }
            }

            processPackets(player, packets);

        } catch (Exception e) {
            MainLogger.getLogger().error("Error whilst decoding batch packet", e);
        }
    }

    /**
     * Process packets obtained from batch packets
     * Required to perform additional analyses and filter unnecessary packets
     *
     * @param packets
     */
    public void processPackets(Player player, List<DataPacket> packets) {
        if (packets.isEmpty()) return;
        packets.forEach(player::handleDataPacket);
    }

    private DataPacket getPacketFromBuffer(byte[] buffer) throws IOException {
        ByteArrayInputStream stream = new ByteArrayInputStream(buffer);
        DataPacket pk = this.getPacket((byte) VarInt.readUnsignedVarInt(stream));
        if (pk != null) {
            pk.setBuffer(buffer, buffer.length - stream.available());
        }
        return pk;
    }

    public DataPacket getPacket(byte id) {
        Class<? extends DataPacket> clazz = this.packetPool[id & 0xff];
        if (clazz != null) {
            try {
                return clazz.newInstance();
            } catch (Exception e) {
                Server.getInstance().getLogger().logException(e);
            }
        }
        return null;
    }

    public void sendPacket(InetSocketAddress socketAddress, ByteBuf payload) {
        for (AdvancedSourceInterface sourceInterface : this.advancedInterfaces) {
            sourceInterface.sendRawPacket(socketAddress, payload);
        }
    }

    public void blockAddress(InetAddress address) {
        for (AdvancedSourceInterface sourceInterface : this.advancedInterfaces) {
            sourceInterface.blockAddress(address);
        }
    }

    public void blockAddress(InetAddress address, int timeout) {
        for (AdvancedSourceInterface sourceInterface : this.advancedInterfaces) {
            sourceInterface.blockAddress(address, timeout);
        }
    }

    public void unblockAddress(InetAddress address) {
        for (AdvancedSourceInterface sourceInterface : this.advancedInterfaces) {
            sourceInterface.unblockAddress(address);
        }
    }

    private void registerPackets() {
        this.packetPool = new Class[256];

        this.registerPacket(ProtocolInfo.ADD_ENTITY_PACKET, AddEntityPacket.class);
        this.registerPacket(ProtocolInfo.ADD_ITEM_ENTITY_PACKET, AddItemEntityPacket.class);
        this.registerPacket(ProtocolInfo.ADD_PAINTING_PACKET, AddPaintingPacket.class);
        this.registerPacket(ProtocolInfo.ADD_PLAYER_PACKET, AddPlayerPacket.class);
        this.registerPacket(ProtocolInfo.ADVENTURE_SETTINGS_PACKET, AdventureSettingsPacket.class);
        this.registerPacket(ProtocolInfo.ANIMATE_PACKET, AnimatePacket.class);
        this.registerPacket(ProtocolInfo.AVAILABLE_COMMANDS_PACKET, AvailableCommandsPacket.class);
        this.registerPacket(ProtocolInfo.BATCH_PACKET, BatchPacket.class);
        this.registerPacket(ProtocolInfo.BLOCK_ENTITY_DATA_PACKET, BlockEntityDataPacket.class);
        this.registerPacket(ProtocolInfo.BLOCK_EVENT_PACKET, BlockEventPacket.class);
        this.registerPacket(ProtocolInfo.BLOCK_PICK_REQUEST_PACKET, BlockPickRequestPacket.class);
        this.registerPacket(ProtocolInfo.BOOK_EDIT_PACKET, BookEditPacket.class);
        this.registerPacket(ProtocolInfo.BOSS_EVENT_PACKET, BossEventPacket.class);
        this.registerPacket(ProtocolInfo.CHANGE_DIMENSION_PACKET, ChangeDimensionPacket.class);
        this.registerPacket(ProtocolInfo.CHUNK_RADIUS_UPDATED_PACKET, ChunkRadiusUpdatedPacket.class);
        this.registerPacket(ProtocolInfo.CLIENTBOUND_MAP_ITEM_DATA_PACKET, ClientboundMapItemDataPacket.class);
        this.registerPacket(ProtocolInfo.COMMAND_REQUEST_PACKET, CommandRequestPacket.class);
        this.registerPacket(ProtocolInfo.CONTAINER_CLOSE_PACKET, ContainerClosePacket.class);
        this.registerPacket(ProtocolInfo.CONTAINER_OPEN_PACKET, ContainerOpenPacket.class);
        this.registerPacket(ProtocolInfo.CONTAINER_SET_DATA_PACKET, ContainerSetDataPacket.class);
        this.registerPacket(ProtocolInfo.CRAFTING_DATA_PACKET, CraftingDataPacket.class);
        this.registerPacket(ProtocolInfo.CRAFTING_EVENT_PACKET, CraftingEventPacket.class);
        this.registerPacket(ProtocolInfo.DISCONNECT_PACKET, DisconnectPacket.class);
        this.registerPacket(ProtocolInfo.ENTITY_EVENT_PACKET, EntityEventPacket.class);
        this.registerPacket(ProtocolInfo.ENTITY_FALL_PACKET, EntityFallPacket.class);
        this.registerPacket(ProtocolInfo.FULL_CHUNK_DATA_PACKET, LevelChunkPacket.class);
        this.registerPacket(ProtocolInfo.GAME_RULES_CHANGED_PACKET, GameRulesChangedPacket.class);
        this.registerPacket(ProtocolInfo.HURT_ARMOR_PACKET, HurtArmorPacket.class);
        this.registerPacket(ProtocolInfo.INTERACT_PACKET, InteractPacket.class);
        this.registerPacket(ProtocolInfo.INVENTORY_CONTENT_PACKET, InventoryContentPacket.class);
        this.registerPacket(ProtocolInfo.INVENTORY_SLOT_PACKET, InventorySlotPacket.class);
        this.registerPacket(ProtocolInfo.INVENTORY_TRANSACTION_PACKET, InventoryTransactionPacket.class);
        this.registerPacket(ProtocolInfo.ITEM_FRAME_DROP_ITEM_PACKET, ItemFrameDropItemPacket.class);
        this.registerPacket(ProtocolInfo.LEVEL_EVENT_PACKET, LevelEventPacket.class);
        this.registerPacket(ProtocolInfo.LEVEL_SOUND_EVENT_PACKET_V1, LevelSoundEventPacketV1.class);
        this.registerPacket(ProtocolInfo.LOGIN_PACKET, LoginPacket.class);
        this.registerPacket(ProtocolInfo.MAP_INFO_REQUEST_PACKET, MapInfoRequestPacket.class);
        this.registerPacket(ProtocolInfo.MOB_ARMOR_EQUIPMENT_PACKET, MobArmorEquipmentPacket.class);
        this.registerPacket(ProtocolInfo.MOB_EQUIPMENT_PACKET, MobEquipmentPacket.class);
        this.registerPacket(ProtocolInfo.MODAL_FORM_REQUEST_PACKET, ModalFormRequestPacket.class);
        this.registerPacket(ProtocolInfo.MODAL_FORM_RESPONSE_PACKET, ModalFormResponsePacket.class);
        this.registerPacket(ProtocolInfo.MOVE_ENTITY_ABSOLUTE_PACKET, MoveEntityAbsolutePacket.class);
        this.registerPacket(ProtocolInfo.MOVE_PLAYER_PACKET, MovePlayerPacket.class);
        this.registerPacket(ProtocolInfo.PLAYER_ACTION_PACKET, PlayerActionPacket.class);
        this.registerPacket(ProtocolInfo.PLAYER_INPUT_PACKET, PlayerInputPacket.class);
        this.registerPacket(ProtocolInfo.PLAYER_LIST_PACKET, PlayerListPacket.class);
        this.registerPacket(ProtocolInfo.PLAYER_HOTBAR_PACKET, PlayerHotbarPacket.class);
        this.registerPacket(ProtocolInfo.PLAY_SOUND_PACKET, PlaySoundPacket.class);
        this.registerPacket(ProtocolInfo.PLAY_STATUS_PACKET, PlayStatusPacket.class);
        this.registerPacket(ProtocolInfo.REMOVE_ENTITY_PACKET, RemoveEntityPacket.class);
        this.registerPacket(ProtocolInfo.REQUEST_CHUNK_RADIUS_PACKET, RequestChunkRadiusPacket.class);
        this.registerPacket(ProtocolInfo.RESOURCE_PACKS_INFO_PACKET, ResourcePacksInfoPacket.class);
        this.registerPacket(ProtocolInfo.RESOURCE_PACK_STACK_PACKET, ResourcePackStackPacket.class);
        this.registerPacket(ProtocolInfo.RESOURCE_PACK_CLIENT_RESPONSE_PACKET, ResourcePackClientResponsePacket.class);
        this.registerPacket(ProtocolInfo.RESOURCE_PACK_DATA_INFO_PACKET, ResourcePackDataInfoPacket.class);
        this.registerPacket(ProtocolInfo.RESOURCE_PACK_CHUNK_DATA_PACKET, ResourcePackChunkDataPacket.class);
        this.registerPacket(ProtocolInfo.RESOURCE_PACK_CHUNK_REQUEST_PACKET, ResourcePackChunkRequestPacket.class);
        this.registerPacket(ProtocolInfo.PLAYER_SKIN_PACKET, PlayerSkinPacket.class);
        this.registerPacket(ProtocolInfo.RESPAWN_PACKET, RespawnPacket.class);
        this.registerPacket(ProtocolInfo.RIDER_JUMP_PACKET, RiderJumpPacket.class);
        this.registerPacket(ProtocolInfo.SET_COMMANDS_ENABLED_PACKET, SetCommandsEnabledPacket.class);
        this.registerPacket(ProtocolInfo.SET_DIFFICULTY_PACKET, SetDifficultyPacket.class);
        this.registerPacket(ProtocolInfo.SET_ENTITY_DATA_PACKET, SetEntityDataPacket.class);
        this.registerPacket(ProtocolInfo.SET_ENTITY_LINK_PACKET, SetEntityLinkPacket.class);
        this.registerPacket(ProtocolInfo.SET_ENTITY_MOTION_PACKET, SetEntityMotionPacket.class);
        this.registerPacket(ProtocolInfo.SET_HEALTH_PACKET, SetHealthPacket.class);
        this.registerPacket(ProtocolInfo.SET_PLAYER_GAME_TYPE_PACKET, SetPlayerGameTypePacket.class);
        this.registerPacket(ProtocolInfo.SET_SPAWN_POSITION_PACKET, SetSpawnPositionPacket.class);
        this.registerPacket(ProtocolInfo.SET_TITLE_PACKET, SetTitlePacket.class);
        this.registerPacket(ProtocolInfo.SET_TIME_PACKET, SetTimePacket.class);
        this.registerPacket(ProtocolInfo.SERVER_SETTINGS_REQUEST_PACKET, ServerSettingsRequestPacket.class);
        this.registerPacket(ProtocolInfo.SERVER_SETTINGS_RESPONSE_PACKET, ServerSettingsResponsePacket.class);
        this.registerPacket(ProtocolInfo.SHOW_CREDITS_PACKET, ShowCreditsPacket.class);
        this.registerPacket(ProtocolInfo.SPAWN_EXPERIENCE_ORB_PACKET, SpawnExperienceOrbPacket.class);
        this.registerPacket(ProtocolInfo.START_GAME_PACKET, StartGamePacket.class);
        this.registerPacket(ProtocolInfo.TAKE_ITEM_ENTITY_PACKET, TakeItemEntityPacket.class);
        this.registerPacket(ProtocolInfo.TEXT_PACKET, TextPacket.class);
        this.registerPacket(ProtocolInfo.UPDATE_ATTRIBUTES_PACKET, UpdateAttributesPacket.class);
        this.registerPacket(ProtocolInfo.UPDATE_BLOCK_PACKET, UpdateBlockPacket.class);
        this.registerPacket(ProtocolInfo.UPDATE_TRADE_PACKET, UpdateTradePacket.class);
        this.registerPacket(ProtocolInfo.MOVE_ENTITY_DELTA_PACKET, MoveEntityDeltaPacket.class);
        this.registerPacket(ProtocolInfo.SET_LOCAL_PLAYER_AS_INITIALIZED_PACKET, SetLocalPlayerAsInitializedPacket.class);
        this.registerPacket(ProtocolInfo.NETWORK_STACK_LATENCY_PACKET, NetworkStackLatencyPacket.class);
        this.registerPacket(ProtocolInfo.UPDATE_SOFT_ENUM_PACKET, UpdateSoftEnumPacket.class);
        this.registerPacket(ProtocolInfo.NETWORK_CHUNK_PUBLISHER_UPDATE_PACKET, NetworkChunkPublisherUpdatePacket.class);
        this.registerPacket(ProtocolInfo.AVAILABLE_ENTITY_IDENTIFIERS_PACKET, AvailableEntityIdentifiersPacket.class);
        this.registerPacket(ProtocolInfo.LEVEL_SOUND_EVENT_PACKET_V2, LevelSoundEventPacket.class);
        this.registerPacket(ProtocolInfo.SCRIPT_CUSTOM_EVENT_PACKET, ScriptCustomEventPacket.class);
        this.registerPacket(ProtocolInfo.SPAWN_PARTICLE_EFFECT_PACKET, SpawnParticleEffectPacket.class);
        this.registerPacket(ProtocolInfo.BIOME_DEFINITION_LIST_PACKET, BiomeDefinitionListPacket.class);
        this.registerPacket(ProtocolInfo.LEVEL_SOUND_EVENT_PACKET, LevelSoundEventPacket.class);
        this.registerPacket(ProtocolInfo.LEVEL_EVENT_GENERIC_PACKET, LevelEventGenericPacket.class);
        this.registerPacket(ProtocolInfo.LECTERN_UPDATE_PACKET, LecternUpdatePacket.class);
        this.registerPacket(ProtocolInfo.VIDEO_STREAM_CONNECT_PACKET, VideoStreamConnectPacket.class);
        this.registerPacket(ProtocolInfo.CLIENT_CACHE_STATUS_PACKET, ClientCacheStatusPacket.class);
        this.registerPacket(ProtocolInfo.MAP_CREATE_LOCKED_COPY_PACKET, MapCreateLockedCopyPacket.class);
        this.registerPacket(ProtocolInfo.EMOTE_PACKET, EmotePacket.class);
        this.registerPacket(ProtocolInfo.ON_SCREEN_TEXTURE_ANIMATION_PACKET, OnScreenTextureAnimationPacket.class);
        this.registerPacket(ProtocolInfo.COMPLETED_USING_ITEM_PACKET, CompletedUsingItemPacket.class);
        this.registerPacket(ProtocolInfo.CODE_BUILDER_PACKET, CodeBuilderPacket.class);
        this.registerPacket(ProtocolInfo.CREATIVE_CONTENT_PACKET, CreativeContentPacket.class);
        this.registerPacket(ProtocolInfo.DEBUG_INFO_PACKET, DebugInfoPacket.class);
        this.registerPacket(ProtocolInfo.EMOTE_LIST_PACKET, EmoteListPacket.class);
        this.registerPacket(ProtocolInfo.ITEM_STACK_REQUEST_PACKET, ItemStackRequestPacket.class);
        this.registerPacket(ProtocolInfo.ITEM_STACK_RESPONSE_PACKET, ItemStackResponsePacket.class);
        this.registerPacket(ProtocolInfo.PACKET_VIOLATION_WARNING_PACKET, PacketViolationWarningPacket.class);
        this.registerPacket(ProtocolInfo.PLAYER_ARMOR_DAMAGE_PACKET, PlayerArmorDamagePacket.class);
        this.registerPacket(ProtocolInfo.PLAYER_ENCHANT_OPTIONS_PACKET, PlayerEnchantOptionsPacket.class);
        this.registerPacket(ProtocolInfo.POS_TRACKING_CLIENT_REQUEST_PACKET, PositionTrackingDBClientRequestPacket.class);
        this.registerPacket(ProtocolInfo.POS_TRACKING_SERVER_BROADCAST_PACKET, PositionTrackingDBServerBroadcastPacket.class);
        this.registerPacket(ProtocolInfo.UPDATE_PLAYER_GAME_TYPE_PACKET, UpdatePlayerGameTypePacket.class);
    }
}<|MERGE_RESOLUTION|>--- conflicted
+++ resolved
@@ -67,7 +67,6 @@
         this.server = server;
     }
 
-<<<<<<< HEAD
     @Since("1.3.0.0-PN")
     @Deprecated @DeprecationDetails(since = "1.3.0.0-PN",
             replaceWith = "inflateRaw",
@@ -77,8 +76,6 @@
     }
     
     @PowerNukkitOnly @Since("1.3.0.0-PN")
-=======
->>>>>>> 41dae0bb
     public static byte[] inflateRaw(byte[] data) throws IOException, DataFormatException {
         Inflater inflater = INFLATER_RAW.get();
         inflater.reset();
@@ -95,7 +92,6 @@
         return bos.toByteArray();
     }
 
-<<<<<<< HEAD
     @Since("1.3.0.0-PN")
     @Deprecated @DeprecationDetails(since = "1.3.0.0-PN",
             replaceWith = "deflateRaw",
@@ -105,8 +101,6 @@
     }
     
     @PowerNukkitOnly @Since("1.3.0.0-PN")
-=======
->>>>>>> 41dae0bb
     public static byte[] deflateRaw(byte[] data, int level) throws IOException {
         Deflater deflater = DEFLATER_RAW.get();
         deflater.reset();
@@ -124,7 +118,6 @@
         return bos.toByteArray();
     }
 
-<<<<<<< HEAD
     @Since("1.3.0.0-PN")
     @Deprecated @DeprecationDetails(since = "1.3.0.0-PN",
             replaceWith = "deflateRaw",
@@ -134,8 +127,6 @@
     }
 
     @Since("1.3.0.0-PN")
-=======
->>>>>>> 41dae0bb
     public static byte[] deflateRaw(byte[][] datas, int level) throws IOException {
         Deflater deflater = DEFLATER_RAW.get();
         deflater.reset();
@@ -248,12 +239,7 @@
     public void processBatch(BatchPacket packet, Player player) {
         byte[] data;
         try {
-<<<<<<< HEAD
-            data = Network.inflate_raw(packet.payload);
-=======
             data = Network.inflateRaw(packet.payload);
-            //data = Zlib.inflate(packet.payload, 2 * 1024 * 1024); // Max 2MB
->>>>>>> 41dae0bb
         } catch (Exception e) {
             log.warn("Failed to decompress a batch packet from "+player.getName(), e);
             return;
