package cn.nukkit.network;

import cn.nukkit.Player;
import cn.nukkit.Server;
import cn.nukkit.event.player.PlayerCreationEvent;
import cn.nukkit.event.server.QueryRegenerateEvent;
import cn.nukkit.network.protocol.BatchPacket;
import cn.nukkit.network.protocol.DataPacket;
import cn.nukkit.network.protocol.ProtocolInfo;
import cn.nukkit.utils.Binary;
import cn.nukkit.utils.Utils;
import com.google.common.base.Strings;
import com.nukkitx.network.raknet.*;
import com.nukkitx.network.util.DisconnectReason;
import io.netty.buffer.ByteBuf;
import io.netty.buffer.ByteBufAllocator;
import io.netty.channel.ChannelHandlerContext;
import io.netty.channel.socket.DatagramPacket;
import io.netty.util.concurrent.EventExecutor;
import io.netty.util.concurrent.FastThreadLocal;
import io.netty.util.concurrent.ScheduledFuture;
import io.netty.util.internal.PlatformDependent;
import lombok.RequiredArgsConstructor;
import lombok.extern.log4j.Log4j2;

import java.io.IOException;
import java.lang.reflect.Constructor;
import java.net.InetAddress;
import java.net.InetSocketAddress;
import java.nio.charset.StandardCharsets;
import java.util.*;
import java.util.concurrent.ConcurrentHashMap;
import java.util.concurrent.TimeUnit;
import java.util.zip.Deflater;

/**
 * author: MagicDroidX
 * Nukkit Project
 */
@Log4j2
public class RakNetInterface implements RakNetServerListener, AdvancedSourceInterface {

    private final Server server;

    private Network network;

    private final RakNetServer raknet;

    private final Map<InetSocketAddress, NukkitRakNetSession> sessions = new ConcurrentHashMap<>();

    private final Set<ScheduledFuture<?>> tickFutures = new HashSet<>();

    private final FastThreadLocal<Set<NukkitRakNetSession>> sessionsToTick = new FastThreadLocal<Set<NukkitRakNetSession>>() {
        @Override
        protected Set<NukkitRakNetSession> initialValue() {
            return Collections.newSetFromMap(new IdentityHashMap<>());
        }
    };

    private byte[] advertisement;

    public RakNetInterface(Server server) {
        this.server = server;

        InetSocketAddress bindAddress = new InetSocketAddress(Strings.isNullOrEmpty(this.server.getIp()) ? "0.0.0.0" : this.server.getIp(), this.server.getPort());

        this.raknet = new RakNetServer(bindAddress, Runtime.getRuntime().availableProcessors());
        this.raknet.setProtocolVersion(10);
        this.raknet.bind().join();
        this.raknet.setListener(this);

        for (EventExecutor executor : this.raknet.getBootstrap().config().group()) {
            this.tickFutures.add(executor.scheduleAtFixedRate(() -> {
                for (NukkitRakNetSession session : sessionsToTick.get()) {
                    session.sendOutbound();
                }
            }, 0, 50, TimeUnit.MILLISECONDS));
        }
    }

    @Override
    public void setNetwork(Network network) {
        this.network = network;
    }

    @Override
    public boolean process() {
        Iterator<NukkitRakNetSession> iterator = this.sessions.values().iterator();
        while (iterator.hasNext()) {
            NukkitRakNetSession listener = iterator.next();
            Player player = listener.player;
            if (listener.disconnectReason != null) {
                player.close(player.getLeaveMessage(), listener.disconnectReason, false);
                iterator.remove();
                continue;
            }
            DataPacket packet;
            while ((packet = listener.inbound.poll()) != null) {
                listener.player.handleDataPacket(packet);
            }
        }
        return true;
    }

    @Override
    public int getNetworkLatency(Player player) {
        RakNetServerSession session = this.raknet.getSession(player.getSocketAddress());
        return session == null ? -1 : (int) session.getPing();
    }

    @Override
    public void close(Player player) {
        this.close(player, "unknown reason");
    }

    @Override
    public void close(Player player, String reason) {
        RakNetServerSession session = this.raknet.getSession(player.getSocketAddress());
        if (session != null) {
            session.close();
        }
    }

    @Override
    public void shutdown() {
        this.tickFutures.forEach(future -> future.cancel(false));
        this.raknet.close();
    }

    @Override
    public void emergencyShutdown() {
        this.tickFutures.forEach(future -> future.cancel(true));
        this.raknet.close();
    }

    @Override
    public void blockAddress(InetAddress address) {
        this.raknet.block(address);
    }

    @Override
    public void blockAddress(InetAddress address, int timeout) {
        this.raknet.block(address, timeout, TimeUnit.SECONDS);
    }

    @Override
    public void unblockAddress(InetAddress address) {
        this.raknet.unblock(address);
    }

    @Override
    public void sendRawPacket(InetSocketAddress socketAddress, ByteBuf payload) {
        this.raknet.send(socketAddress, payload);
    }

    @Override
    public void setName(String name) {
        QueryRegenerateEvent info = this.server.getQueryInformation();
        String[] names = name.split("!@#");  //Split double names within the program
        String motd = Utils.rtrim(names[0].replace(";", "\\;"), '\\');
        String subMotd = names.length > 1 ? Utils.rtrim(names[1].replace(";", "\\;"), '\\') : "";
        StringJoiner joiner = new StringJoiner(";")
                .add("MCPE")
                .add(motd)
                .add(Integer.toString(ProtocolInfo.CURRENT_PROTOCOL))
                .add(ProtocolInfo.MINECRAFT_VERSION_NETWORK)
                .add(Integer.toString(info.getPlayerCount()))
                .add(Integer.toString(info.getMaxPlayerCount()))
                .add(Long.toString(this.raknet.getGuid()))
                .add(subMotd)
                .add(Server.getGamemodeString(this.server.getDefaultGamemode(), true))
                .add("1");

        this.advertisement = joiner.toString().getBytes(StandardCharsets.UTF_8);
    }

    @Override
    public Integer putPacket(Player player, DataPacket packet) {
        return this.putPacket(player, packet, false);
    }

    @Override
    public Integer putPacket(Player player, DataPacket packet, boolean needACK) {
        return this.putPacket(player, packet, needACK, false);
    }

    @Override
    public Integer putPacket(Player player, DataPacket packet, boolean needACK, boolean immediate) {
        NukkitRakNetSession session = this.sessions.get(player.getSocketAddress());

        if (session != null) {
            session.outbound.offer(packet);
        }

        return null;
    }

    @Override
    public boolean onConnectionRequest(InetSocketAddress inetSocketAddress) {
        return true;
    }

    @Override
    public byte[] onQuery(InetSocketAddress inetSocketAddress) {
        return this.advertisement;
    }

    @Override
    public void onSessionCreation(RakNetServerSession session) {
        PlayerCreationEvent ev = new PlayerCreationEvent(this, Player.class, Player.class, null, session.getAddress());
        this.server.getPluginManager().callEvent(ev);
        Class<? extends Player> clazz = ev.getPlayerClass();

        Player player;
        InetSocketAddress socketAddress = ev.getSocketAddress();
        try {
            Constructor<? extends Player> constructor = clazz.getConstructor(SourceInterface.class, Long.class, InetSocketAddress.class);
<<<<<<< HEAD
            player = constructor.newInstance(this, ev.getClientId(), socketAddress);
        } catch (ReflectiveOperationException e) {
            try {
                Constructor<? extends Player> constructor = clazz.getConstructor(SourceInterface.class, Long.class, String.class, Integer.TYPE);
                player = constructor.newInstance(this, ev.getClientId(), socketAddress.getHostString(), socketAddress.getPort());
            } catch (ReflectiveOperationException e2) {
                e2.addSuppressed(e);
                Server.getInstance().getLogger().logException(e);
                session.disconnect();
                return;
            }
=======
            Player player = constructor.newInstance(this, ev.getClientId(), ev.getSocketAddress());
            this.server.addPlayer(session.getAddress(), player);
            NukkitRakNetSession nukkitSession = new NukkitRakNetSession(session, player);
            this.sessions.put(session.getAddress(), nukkitSession);
            this.sessionsToTick.get().add(nukkitSession);
            session.setListener(nukkitSession);
        } catch (NoSuchMethodException | InvocationTargetException | InstantiationException | IllegalAccessException e) {
            Server.getInstance().getLogger().logException(e);
>>>>>>> 338fa4fe
        }
        
        this.server.addPlayer(session.getAddress(), player);
        NukkitSessionListener listener = new NukkitSessionListener(player);
        this.sessionListeners.add(listener);
        session.setListener(listener);
    }

    @Override
    public void onUnhandledDatagram(ChannelHandlerContext ctx, DatagramPacket datagramPacket) {
        this.server.handlePacket(datagramPacket.sender(), datagramPacket.content());
    }

    @RequiredArgsConstructor
    private class NukkitRakNetSession implements RakNetSessionListener {
        private final RakNetServerSession session;
        private final Player player;
        private final Queue<DataPacket> inbound = PlatformDependent.newSpscQueue();
        private final Queue<DataPacket> outbound = PlatformDependent.newSpscQueue();
        private String disconnectReason = null;

        @Override
        public void onSessionChangeState(RakNetState rakNetState) {
        }

        @Override
        public void onDisconnect(DisconnectReason disconnectReason) {
            if (disconnectReason == DisconnectReason.TIMED_OUT) {
                this.disconnectReason = "Timed out";
            } else {
                this.disconnectReason = "Disconnected from Server";
            }
            RakNetInterface.this.sessions.remove(session.getAddress());
            RakNetInterface.this.sessionsToTick.get().remove(this);
        }

        @Override
        public void onEncapsulated(EncapsulatedPacket packet) {
            ByteBuf buffer = packet.getBuffer();
            short packetId = buffer.readUnsignedByte();
            if (packetId == 0xfe) {
                DataPacket batchPacket = RakNetInterface.this.network.getPacket(ProtocolInfo.BATCH_PACKET);
                if (batchPacket == null) {
                    return;
                }

                byte[] packetBuffer = new byte[buffer.readableBytes()];
                buffer.readBytes(packetBuffer);
                batchPacket.setBuffer(packetBuffer);
                batchPacket.decode();

                this.inbound.offer(batchPacket);
            }
        }

        @Override
        public void onDirect(ByteBuf byteBuf) {
            // We don't allow any direct packets so ignore.
        }

        private void sendOutbound() {
            List<DataPacket> toBatch = new ArrayList<>();
            DataPacket packet;
            while ((packet = this.outbound.poll()) != null) {
                if (packet.pid() == ProtocolInfo.BATCH_PACKET) {
                    if (!toBatch.isEmpty()) {
                        this.sendPackets(toBatch.toArray(new DataPacket[0]));
                        toBatch.clear();
                    }

                    this.sendPacket(((BatchPacket) packet).payload);
                }

                toBatch.add(packet);
            }

            if (!toBatch.isEmpty()) {
                this.sendPackets(toBatch.toArray(new DataPacket[0]));
            }
        }

        private void sendPackets(DataPacket[] packets) {
            byte[][] payload = new byte[packets.length * 2][];
            for (int i = 0; i < packets.length; i++) {
                DataPacket p = packets[i];
                int idx = i * 2;
                if (!p.isEncoded) p.encode();
                byte[] buf = p.getBuffer();
                payload[idx] = Binary.writeUnsignedVarInt(buf.length);
                payload[idx + 1] = buf;
                packets[i] = null;
            }

            try {
                this.sendPacket(Network.deflateRaw(payload, Deflater.DEFAULT_COMPRESSION));
            } catch (IOException e) {
                log.info("Unable to deflate batched packets", e);
            }
        }

        private void sendPacket(byte[] payload) {
            ByteBuf byteBuf = ByteBufAllocator.DEFAULT.ioBuffer(1 + payload.length);
            byteBuf.writeByte(0xfe);
            byteBuf.writeBytes(payload);
            byteBuf.readerIndex(0);

            this.session.send(byteBuf);
        }
    }
}<|MERGE_RESOLUTION|>--- conflicted
+++ resolved
@@ -215,7 +215,6 @@
         InetSocketAddress socketAddress = ev.getSocketAddress();
         try {
             Constructor<? extends Player> constructor = clazz.getConstructor(SourceInterface.class, Long.class, InetSocketAddress.class);
-<<<<<<< HEAD
             player = constructor.newInstance(this, ev.getClientId(), socketAddress);
         } catch (ReflectiveOperationException e) {
             try {
@@ -227,22 +226,13 @@
                 session.disconnect();
                 return;
             }
-=======
-            Player player = constructor.newInstance(this, ev.getClientId(), ev.getSocketAddress());
-            this.server.addPlayer(session.getAddress(), player);
-            NukkitRakNetSession nukkitSession = new NukkitRakNetSession(session, player);
-            this.sessions.put(session.getAddress(), nukkitSession);
-            this.sessionsToTick.get().add(nukkitSession);
-            session.setListener(nukkitSession);
-        } catch (NoSuchMethodException | InvocationTargetException | InstantiationException | IllegalAccessException e) {
-            Server.getInstance().getLogger().logException(e);
->>>>>>> 338fa4fe
         }
         
         this.server.addPlayer(session.getAddress(), player);
-        NukkitSessionListener listener = new NukkitSessionListener(player);
-        this.sessionListeners.add(listener);
-        session.setListener(listener);
+        NukkitRakNetSession nukkitSession = new NukkitRakNetSession(session,player);
+        this.sessions.put(session.getAddress(), nukkitSession);
+            this.sessionsToTick.get().add(nukkitSession);
+        session.setListener(nukkitSession);
     }
 
     @Override
