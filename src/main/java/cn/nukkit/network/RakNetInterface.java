package cn.nukkit.network;

import cn.nukkit.Player;
import cn.nukkit.Server;
import cn.nukkit.event.player.PlayerCreationEvent;
import cn.nukkit.event.server.QueryRegenerateEvent;
import cn.nukkit.network.protocol.BatchPacket;
import cn.nukkit.network.protocol.DataPacket;
import cn.nukkit.network.protocol.ProtocolInfo;
import cn.nukkit.utils.BinaryStream;
import cn.nukkit.utils.Utils;
import com.google.common.base.Preconditions;
import com.google.common.base.Strings;
import com.nukkitx.network.raknet.*;
import com.nukkitx.network.util.DisconnectReason;
import io.netty.buffer.ByteBuf;
import io.netty.buffer.ByteBufAllocator;
import io.netty.channel.ChannelHandlerContext;
import io.netty.channel.socket.DatagramPacket;
import io.netty.util.concurrent.EventExecutor;
import io.netty.util.concurrent.FastThreadLocal;
import io.netty.util.concurrent.ScheduledFuture;
import io.netty.util.internal.PlatformDependent;
import it.unimi.dsi.fastutil.objects.ObjectArrayList;
import lombok.RequiredArgsConstructor;
import lombok.extern.log4j.Log4j2;
import org.apache.logging.log4j.message.FormattedMessage;

import java.io.IOException;
import java.lang.reflect.Constructor;
import java.lang.reflect.InvocationTargetException;
import java.net.InetAddress;
import java.net.InetSocketAddress;
import java.net.ProtocolException;
import java.nio.charset.StandardCharsets;
import java.util.*;
import java.util.concurrent.TimeUnit;

/**
 * @author MagicDroidX (Nukkit Project)
 */
@Log4j2
public class RakNetInterface implements RakNetServerListener, AdvancedSourceInterface {

    private final Server server;
    private final RakNetServer raknet;
    private final Map<InetSocketAddress, NukkitRakNetSession> sessions = new HashMap<>();
    private final Queue<NukkitRakNetSession> sessionCreationQueue = PlatformDependent.newMpscQueue();
    private final Set<ScheduledFuture<?>> tickFutures = new HashSet<>();
    private final FastThreadLocal<Set<NukkitRakNetSession>> sessionsToTick = new FastThreadLocal<Set<NukkitRakNetSession>>() {
        @Override
        protected Set<NukkitRakNetSession> initialValue() {
            return Collections.newSetFromMap(new IdentityHashMap<>());
        }
    };
    private Network network;
    private byte[] advertisement;

    public RakNetInterface(Server server) {
        this.server = server;

        InetSocketAddress bindAddress = new InetSocketAddress(Strings.isNullOrEmpty(this.server.getIp()) ? "0.0.0.0" : this.server.getIp(), this.server.getPort());

        this.raknet = new RakNetServer(bindAddress, Runtime.getRuntime().availableProcessors());
        this.raknet.bind().join();
        this.raknet.setListener(this);

        for (EventExecutor executor : this.raknet.getBootstrap().config().group()) {
            this.tickFutures.add(executor.scheduleAtFixedRate(() -> {
                for (NukkitRakNetSession session : sessionsToTick.get()) {
                    session.sendOutbound();
                }
            }, 0, 50, TimeUnit.MILLISECONDS));
        }
    }

    @Override
    public void setNetwork(Network network) {
        this.network = network;
    }

    @Override
    public boolean process() {
        NukkitRakNetSession session;
        while ((session = this.sessionCreationQueue.poll()) != null) {
            InetSocketAddress address = session.raknet.getAddress();
            PlayerCreationEvent ev = new PlayerCreationEvent(this, Player.class, Player.class, null, address);
            this.server.getPluginManager().callEvent(ev);
            Class<? extends Player> clazz = ev.getPlayerClass();

            try {
                Constructor<? extends Player> constructor = clazz.getConstructor(SourceInterface.class, Long.class, InetSocketAddress.class);
                Player player = constructor.newInstance(this, ev.getClientId(), ev.getSocketAddress());
                this.server.addPlayer(address, player);
                session.player = player;
                this.sessions.put(address, session);
            } catch (NoSuchMethodException | InvocationTargetException | InstantiationException | IllegalAccessException e) {
                log.error("Error while creating the player class {}", clazz, e);
            }
        }

        Iterator<NukkitRakNetSession> iterator = this.sessions.values().iterator();
        while (iterator.hasNext()) {
            NukkitRakNetSession nukkitSession = iterator.next();
            Player player = nukkitSession.player;
            if (nukkitSession.disconnectReason != null) {
                player.close(player.getLeaveMessage(), nukkitSession.disconnectReason, false);
                iterator.remove();
                continue;
            }
            DataPacket packet;
            while ((packet = nukkitSession.inbound.poll()) != null) {
                try {
                    nukkitSession.player.handleDataPacket(packet);
                } catch (Exception e) {
                    log.error(new FormattedMessage("An error occurred whilst handling {} for {}",
                            new Object[]{packet.getClass().getSimpleName(), nukkitSession.player.getName()}, e));
                }
            }
        }
        return true;
    }

    @Override
    public int getNetworkLatency(Player player) {
        RakNetServerSession session = this.raknet.getSession(player.getSocketAddress());
        return session == null ? -1 : (int) session.getPing();
    }

    @Override
    public void close(Player player) {
        this.close(player, "unknown reason");
    }

    @Override
    public void close(Player player, String reason) {
        RakNetServerSession session = this.raknet.getSession(player.getSocketAddress());
        if (session != null) {
            session.close();
        }
    }

    @Override
    public void shutdown() {
        this.tickFutures.forEach(future -> future.cancel(false));
        this.raknet.close();
    }

    @Override
    public void emergencyShutdown() {
        this.tickFutures.forEach(future -> future.cancel(true));
        this.raknet.close();
    }

    @Override
    public void blockAddress(InetAddress address) {
        this.raknet.block(address);
    }

    @Override
    public void blockAddress(InetAddress address, int timeout) {
        this.raknet.block(address, timeout, TimeUnit.SECONDS);
    }

    @Override
    public void unblockAddress(InetAddress address) {
        this.raknet.unblock(address);
    }

    @Override
    public void sendRawPacket(InetSocketAddress socketAddress, ByteBuf payload) {
        this.raknet.send(socketAddress, payload);
    }

    @Override
    public void setName(String name) {
        QueryRegenerateEvent info = this.server.getQueryInformation();
        String[] names = name.split("!@#");  //Split double names within the program
        String motd = Utils.rtrim(names[0].replace(";", "\\;"), '\\');
        String subMotd = names.length > 1 ? Utils.rtrim(names[1].replace(";", "\\;"), '\\') : "";
        StringJoiner joiner = new StringJoiner(";")
                .add("MCPE")
                .add(motd)
                .add(Integer.toString(ProtocolInfo.CURRENT_PROTOCOL))
                .add(ProtocolInfo.MINECRAFT_VERSION_NETWORK)
                .add(Integer.toString(info.getPlayerCount()))
                .add(Integer.toString(info.getMaxPlayerCount()))
                .add(Long.toString(this.raknet.getGuid()))
                .add(subMotd)
                .add(Server.getGamemodeString(this.server.getDefaultGamemode(), true))
                .add("1");

        this.advertisement = joiner.toString().getBytes(StandardCharsets.UTF_8);
    }

    @Override
    public Integer putPacket(Player player, DataPacket packet) {
        return this.putPacket(player, packet, false);
    }

    @Override
    public Integer putPacket(Player player, DataPacket packet, boolean needACK) {
        return this.putPacket(player, packet, needACK, false);
    }

    @Override
    public Integer putPacket(Player player, DataPacket packet, boolean needACK, boolean immediate) {
        NukkitRakNetSession session = this.sessions.get(player.getSocketAddress());

        if (session != null) {
<<<<<<< HEAD
            packet = packet.clone(); // TODO Attempting to solve PowerNukkit#887 by sending a clone
            packet.tryEncode();
            session.outbound.offer(packet);
=======
            packet.tryEncode();
            session.outbound.offer(packet.clone());
>>>>>>> 58928cae
        }

        return null;
    }

    @Override
    public boolean onConnectionRequest(InetSocketAddress inetSocketAddress) {
        return true;
    }

    @Override
    public byte[] onQuery(InetSocketAddress inetSocketAddress) {
        return this.advertisement;
    }

    @Override
    public void onSessionCreation(RakNetServerSession session) {
        NukkitRakNetSession nukkitSession = new NukkitRakNetSession(session);
        session.setListener(nukkitSession);
        this.sessionCreationQueue.offer(nukkitSession);

        // We need to make sure this gets put into the correct thread local hashmap
        // for ticking or race conditions will occur.
        session.getEventLoop().execute(() -> {
            this.sessionsToTick.get().add(nukkitSession);
        });
    }

    @Override
    public void onUnhandledDatagram(ChannelHandlerContext ctx, DatagramPacket datagramPacket) {
        this.server.handlePacket(datagramPacket.sender(), datagramPacket.content());
    }

    @RequiredArgsConstructor
    private class NukkitRakNetSession implements RakNetSessionListener {
        private final RakNetServerSession raknet;
        private final Queue<DataPacket> inbound = PlatformDependent.newSpscQueue();
        private final Queue<DataPacket> outbound = PlatformDependent.newSpscQueue();
        private String disconnectReason = null;
        private Player player;

        @Override
        public void onSessionChangeState(RakNetState rakNetState) {
        }

        @Override
        public void onDisconnect(DisconnectReason disconnectReason) {
            if (disconnectReason == DisconnectReason.TIMED_OUT) {
                this.disconnect("Timed out");
            } else {
                this.disconnect("Disconnected from Server");
            }
        }

        @Override
        public void onEncapsulated(EncapsulatedPacket packet) {
            ByteBuf buffer = packet.getBuffer();
            short packetId = buffer.readUnsignedByte();
            if (packetId == 0xfe) {
                byte[] packetBuffer = new byte[buffer.readableBytes()];
                buffer.readBytes(packetBuffer);

                try {
                    RakNetInterface.this.network.processBatch(packetBuffer, this.inbound);
                } catch (ProtocolException e) {
                    this.disconnect("Sent malformed packet");
                    log.error("Unable to process batch packet", e);
                }
            }
        }

        @Override
        public void onDirect(ByteBuf byteBuf) {
            // We don't allow any direct packets so ignore.
        }

        private void disconnect(String message) {
            this.disconnectReason = message;
            RakNetInterface.this.sessionsToTick.get().remove(this);
        }

        private void sendOutbound() {
            List<DataPacket> toBatch = new ObjectArrayList<>();
            DataPacket packet;
            while ((packet = this.outbound.poll()) != null) {
                if (packet.pid() == ProtocolInfo.BATCH_PACKET) {
                    if (!toBatch.isEmpty()) {
                        this.sendPackets(toBatch);
                        toBatch.clear();
                    }

                    this.sendPacket(((BatchPacket) packet).payload);
                } else {
                    toBatch.add(packet);
                }
            }

            if (!toBatch.isEmpty()) {
                this.sendPackets(toBatch);
            }
        }

        private void sendPackets(Collection<DataPacket> packets) {
            BinaryStream batched = new BinaryStream();
            for (DataPacket packet : packets) {
                Preconditions.checkArgument(!(packet instanceof BatchPacket), "Cannot batch BatchPacket");
                Preconditions.checkState(packet.isEncoded, "Packet should have already been encoded");
                byte[] buf = packet.getBuffer();
                batched.putUnsignedVarInt(buf.length);
                batched.put(buf);
            }

            try {
                this.sendPacket(Network.deflateRaw(batched.getBuffer(), network.getServer().networkCompressionLevel));
            } catch (IOException e) {
                log.error("Unable to compress batched packets", e);
            }
        }

        private void sendPacket(byte[] payload) {
            ByteBuf byteBuf = ByteBufAllocator.DEFAULT.ioBuffer(1 + payload.length);
            byteBuf.writeByte(0xfe);
            byteBuf.writeBytes(payload);
            this.raknet.send(byteBuf);
        }
    }
}<|MERGE_RESOLUTION|>--- conflicted
+++ resolved
@@ -208,14 +208,9 @@
         NukkitRakNetSession session = this.sessions.get(player.getSocketAddress());
 
         if (session != null) {
-<<<<<<< HEAD
             packet = packet.clone(); // TODO Attempting to solve PowerNukkit#887 by sending a clone
             packet.tryEncode();
-            session.outbound.offer(packet);
-=======
-            packet.tryEncode();
             session.outbound.offer(packet.clone());
->>>>>>> 58928cae
         }
 
         return null;
