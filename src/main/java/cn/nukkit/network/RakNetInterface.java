--- conflicted
+++ resolved
@@ -217,12 +217,8 @@
         NukkitRakNetSession session = this.sessions.get(player.getSocketAddress());
 
         if (session != null) {
-<<<<<<< HEAD
+            //packet.tryEncode(); TODO Attempting to solve PowerNukkit#887 by sending a clone
             session.outbound.offer(packet.clone());
-=======
-            packet.tryEncode();
-            session.outbound.offer(packet);
->>>>>>> 6b986af9
         }
 
         return null;
