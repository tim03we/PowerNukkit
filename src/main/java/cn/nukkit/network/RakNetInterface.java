package cn.nukkit.network;

import cn.nukkit.Player;
import cn.nukkit.Server;
import cn.nukkit.event.player.PlayerCreationEvent;
import cn.nukkit.event.server.QueryRegenerateEvent;
import cn.nukkit.network.protocol.BatchPacket;
import cn.nukkit.network.protocol.DataPacket;
import cn.nukkit.network.protocol.ProtocolInfo;
import cn.nukkit.utils.Utils;
import com.google.common.base.Strings;
import com.nukkitx.network.raknet.*;
import com.nukkitx.network.util.DisconnectReason;
import io.netty.buffer.ByteBuf;
import io.netty.buffer.ByteBufAllocator;
import io.netty.channel.ChannelHandlerContext;
import io.netty.channel.socket.DatagramPacket;
import lombok.RequiredArgsConstructor;
import lombok.extern.log4j.Log4j2;

import java.lang.reflect.Constructor;
import java.lang.reflect.InvocationTargetException;
import java.net.InetAddress;
import java.net.InetSocketAddress;
import java.nio.charset.StandardCharsets;
import java.util.*;
import java.util.concurrent.ConcurrentHashMap;
import java.util.concurrent.ConcurrentLinkedQueue;
import java.util.concurrent.TimeUnit;

/**
 * author: MagicDroidX
 * Nukkit Project
 */
@Log4j2
public class RakNetInterface implements RakNetServerListener, AdvancedSourceInterface {

    private final Server server;

    private Network network;

    private final RakNetServer raknet;

    private Set<NukkitSessionListener> sessionListeners = Collections.newSetFromMap(new ConcurrentHashMap<>());

    private byte[] advertisement;

    public RakNetInterface(Server server) {
        this.server = server;

        InetSocketAddress bindAddress = new InetSocketAddress(Strings.isNullOrEmpty(this.server.getIp()) ? "0.0.0.0" : this.server.getIp(), this.server.getPort());

        this.raknet = new RakNetServer(bindAddress, Runtime.getRuntime().availableProcessors());
        this.raknet.bind().join();
        this.raknet.setListener(this);
    }

    @Override
    public void setNetwork(Network network) {
        this.network = network;
    }

    @Override
    public boolean process() {
        Iterator<NukkitSessionListener> iterator = this.sessionListeners.iterator();
        while (iterator.hasNext()) {
            NukkitSessionListener listener = iterator.next();
            Player player = listener.player;
            if (listener.disconnectReason != null) {
                player.close(player.getLeaveMessage(), listener.disconnectReason, false);
                iterator.remove();
                continue;
            }
            DataPacket packet;
            while ((packet = listener.packets.poll()) != null) {
                listener.player.handleDataPacket(packet);
            }
        }
        return true;
    }

    @Override
    public int getNetworkLatency(Player player) {
        RakNetServerSession session = this.raknet.getSession(player.getSocketAddress());
        return session == null ? -1 : (int) session.getPing();
    }

    @Override
    public void close(Player player) {
        this.close(player, "unknown reason");
    }

    @Override
    public void close(Player player, String reason) {
        RakNetServerSession session = this.raknet.getSession(player.getSocketAddress());
        if (session != null) {
            session.close();
        }
    }

    @Override
    public void shutdown() {
        this.raknet.close();
    }

    @Override
    public void emergencyShutdown() {
        this.raknet.close();
    }

    @Override
    public void blockAddress(InetAddress address) {
        this.raknet.block(address);
    }

    @Override
    public void blockAddress(InetAddress address, int timeout) {
        this.raknet.block(address, timeout, TimeUnit.SECONDS);
    }

    @Override
    public void unblockAddress(InetAddress address) {
        this.raknet.unblock(address);
    }

    @Override
    public void sendRawPacket(InetSocketAddress socketAddress, ByteBuf payload) {
        this.raknet.send(socketAddress, payload);
    }

    @Override
    public void setName(String name) {
        QueryRegenerateEvent info = this.server.getQueryInformation();
        String[] names = name.split("!@#");  //Split double names within the program
        String motd = Utils.rtrim(names[0].replace(";", "\\;"), '\\');
        String subMotd = names.length > 1 ? Utils.rtrim(names[1].replace(";", "\\;"), '\\') : "";
        StringJoiner joiner = new StringJoiner(";")
                .add("MCPE")
                .add(motd)
                .add(Integer.toString(ProtocolInfo.CURRENT_PROTOCOL))
                .add(ProtocolInfo.MINECRAFT_VERSION_NETWORK)
                .add(Integer.toString(info.getPlayerCount()))
                .add(Integer.toString(info.getMaxPlayerCount()))
                .add(Long.toString(this.raknet.getGuid()))
                .add(subMotd)
                .add(Server.getGamemodeString(this.server.getDefaultGamemode(), true))
                .add("1");

        this.advertisement = joiner.toString().getBytes(StandardCharsets.UTF_8);
    }

    @Override
    public Integer putPacket(Player player, DataPacket packet) {
        return this.putPacket(player, packet, false);
    }

    @Override
    public Integer putPacket(Player player, DataPacket packet, boolean needACK) {
        return this.putPacket(player, packet, needACK, false);
    }

    @Override
    public Integer putPacket(Player player, DataPacket packet, boolean needACK, boolean immediate) {
        RakNetServerSession session = this.raknet.getSession(player.getSocketAddress());
        if (session == null) {
            return null;
        }

        byte[] buffer;
        if (packet.pid() == ProtocolInfo.BATCH_PACKET) {
            buffer = ((BatchPacket) packet).payload;
            if (buffer == null) {
                return null;
            }
        } else {
            this.server.batchPackets(new Player[]{player}, new DataPacket[]{packet}, true);
            return null;
        }

        ByteBuf byteBuf = ByteBufAllocator.DEFAULT.ioBuffer(1 + buffer.length);
        byteBuf.writeByte(0xfe);
        byteBuf.writeBytes(buffer);
        byteBuf.readerIndex(0);

        session.send(byteBuf, immediate ? RakNetPriority.IMMEDIATE : RakNetPriority.MEDIUM, packet.reliability,
                packet.getChannel());

        return null;
    }

    @Override
    public boolean onConnectionRequest(InetSocketAddress inetSocketAddress) {
        return true;
    }

    @Override
    public byte[] onQuery(InetSocketAddress inetSocketAddress) {
        return this.advertisement;
    }

    @Override
    public void onSessionCreation(RakNetServerSession session) {
        PlayerCreationEvent ev = new PlayerCreationEvent(this, Player.class, Player.class, null, session.getAddress());
        this.server.getPluginManager().callEvent(ev);
        Class<? extends Player> clazz = ev.getPlayerClass();

        try {
            Constructor constructor = clazz.getConstructor(SourceInterface.class, Long.class, InetSocketAddress.class);
            Player player = (Player) constructor.newInstance(this, ev.getClientId(), ev.getSocketAddress());
            this.server.addPlayer(session.getAddress(), player);
            NukkitSessionListener listener = new NukkitSessionListener(player);
            this.sessionListeners.add(listener);
            session.setListener(listener);
        } catch (NoSuchMethodException | InvocationTargetException | InstantiationException | IllegalAccessException e) {
            Server.getInstance().getLogger().logException(e);
        }
    }

    @Override
<<<<<<< HEAD
    public void onUnhandledDatagram(ChannelHandlerContext ctx, DatagramPacket datagramPacket) {
        this.server.handlePacket(datagramPacket.sender(), datagramPacket.content());
    }
=======
    public Integer putPacket(Player player, DataPacket packet, boolean needACK, boolean immediate) {
        if (this.identifiers.containsKey(player.rawHashCode())) {
            byte[] buffer;
            if (packet.pid() == ProtocolInfo.BATCH_PACKET) {
                buffer = ((BatchPacket) packet).payload;
            } else if (!needACK) {
                this.server.batchPackets(new Player[]{player}, new DataPacket[]{packet}, true);
                return null;
            } else {
                if (!packet.isEncoded) {
                    packet.encode();
                    packet.isEncoded = true;
                }
                buffer = packet.getBuffer();
                try {
                    buffer = Network.deflateRaw(
                            Binary.appendBytes(Binary.writeUnsignedVarInt(buffer.length), buffer),
                            Server.getInstance().networkCompressionLevel);
                } catch (Exception e) {
                    throw new RuntimeException(e);
                }
            }
            String identifier = this.identifiers.get(player.rawHashCode());
            EncapsulatedPacket pk = null;
            if (!needACK) {
                if (packet.encapsulatedPacket == null) {
                    packet.encapsulatedPacket = new CacheEncapsulatedPacket();
                    packet.encapsulatedPacket.identifierACK = null;
                    packet.encapsulatedPacket.buffer = Binary.appendBytes((byte) 0xfe, buffer);
                    if (packet.getChannel() != 0) {
                        packet.encapsulatedPacket.reliability = 3;
                        packet.encapsulatedPacket.orderChannel = packet.getChannel();
                        packet.encapsulatedPacket.orderIndex = 0;
                    } else {
                        packet.encapsulatedPacket.reliability = 2;
                    }
                }
                pk = packet.encapsulatedPacket;
            }
>>>>>>> 6a43a0e7

    @RequiredArgsConstructor
    private class NukkitSessionListener implements RakNetSessionListener {
        private final Player player;
        private final Queue<DataPacket> packets = new ConcurrentLinkedQueue<>();
        private String disconnectReason = null;

        @Override
        public void onSessionChangeState(RakNetState rakNetState) {

        }

        @Override
        public void onDisconnect(DisconnectReason disconnectReason) {
            if (disconnectReason == DisconnectReason.TIMED_OUT) {
                this.disconnectReason = "Timed out";
            } else {
                this.disconnectReason = "Disconnected from Server";
            }
        }

        @Override
        public void onEncapsulated(EncapsulatedPacket packet) {
            ByteBuf buffer = packet.getBuffer();
            short packetId = buffer.readUnsignedByte();
            if (packetId == 0xfe) {
                DataPacket batchPacket = RakNetInterface.this.network.getPacket(ProtocolInfo.BATCH_PACKET);
                if (batchPacket == null) {
                    return;
                }

                byte[] packetBuffer = new byte[buffer.readableBytes()];
                buffer.readBytes(packetBuffer);
                batchPacket.setBuffer(packetBuffer);
                batchPacket.decode();

                packets.offer(batchPacket);
            }
        }

        @Override
        public void onDirect(ByteBuf byteBuf) {
            // We don't allow any direct packets so ignore.
        }
    }
}<|MERGE_RESOLUTION|>--- conflicted
+++ resolved
@@ -1,5 +1,6 @@
 package cn.nukkit.network;
 
+import cn.nukkit.Nukkit;
 import cn.nukkit.Player;
 import cn.nukkit.Server;
 import cn.nukkit.event.player.PlayerCreationEvent;
@@ -217,51 +218,9 @@
     }
 
     @Override
-<<<<<<< HEAD
     public void onUnhandledDatagram(ChannelHandlerContext ctx, DatagramPacket datagramPacket) {
         this.server.handlePacket(datagramPacket.sender(), datagramPacket.content());
     }
-=======
-    public Integer putPacket(Player player, DataPacket packet, boolean needACK, boolean immediate) {
-        if (this.identifiers.containsKey(player.rawHashCode())) {
-            byte[] buffer;
-            if (packet.pid() == ProtocolInfo.BATCH_PACKET) {
-                buffer = ((BatchPacket) packet).payload;
-            } else if (!needACK) {
-                this.server.batchPackets(new Player[]{player}, new DataPacket[]{packet}, true);
-                return null;
-            } else {
-                if (!packet.isEncoded) {
-                    packet.encode();
-                    packet.isEncoded = true;
-                }
-                buffer = packet.getBuffer();
-                try {
-                    buffer = Network.deflateRaw(
-                            Binary.appendBytes(Binary.writeUnsignedVarInt(buffer.length), buffer),
-                            Server.getInstance().networkCompressionLevel);
-                } catch (Exception e) {
-                    throw new RuntimeException(e);
-                }
-            }
-            String identifier = this.identifiers.get(player.rawHashCode());
-            EncapsulatedPacket pk = null;
-            if (!needACK) {
-                if (packet.encapsulatedPacket == null) {
-                    packet.encapsulatedPacket = new CacheEncapsulatedPacket();
-                    packet.encapsulatedPacket.identifierACK = null;
-                    packet.encapsulatedPacket.buffer = Binary.appendBytes((byte) 0xfe, buffer);
-                    if (packet.getChannel() != 0) {
-                        packet.encapsulatedPacket.reliability = 3;
-                        packet.encapsulatedPacket.orderChannel = packet.getChannel();
-                        packet.encapsulatedPacket.orderIndex = 0;
-                    } else {
-                        packet.encapsulatedPacket.reliability = 2;
-                    }
-                }
-                pk = packet.encapsulatedPacket;
-            }
->>>>>>> 6a43a0e7
 
     @RequiredArgsConstructor
     private class NukkitSessionListener implements RakNetSessionListener {
