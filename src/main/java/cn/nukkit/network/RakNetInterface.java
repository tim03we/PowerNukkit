--- conflicted
+++ resolved
@@ -28,6 +28,7 @@
 
 import java.io.IOException;
 import java.lang.reflect.Constructor;
+import java.lang.reflect.InvocationTargetException;
 import java.net.InetAddress;
 import java.net.InetSocketAddress;
 import java.net.ProtocolException;
@@ -54,45 +55,31 @@
 
 
     private final Set<ScheduledFuture<?>> tickFutures = new HashSet<>();
-    
-    private final FastThreadLocal<Map.Entry<Object, Set<NukkitRakNetSession>>> sessionsToTick = new FastThreadLocal<Map.Entry<Object, Set<NukkitRakNetSession>>>() {
-        @Override
-        protected Map.Entry<Object, Set<NukkitRakNetSession>> initialValue() {
-            return new AbstractMap.SimpleEntry<>(new Object(), Collections.newSetFromMap(new IdentityHashMap<>()));
+
+    private final FastThreadLocal<Set<NukkitRakNetSession>> sessionsToTick = new FastThreadLocal<Set<NukkitRakNetSession>>() {
+        @Override
+        protected Set<NukkitRakNetSession> initialValue() {
+            return Collections.newSetFromMap(new IdentityHashMap<>());
         }
     };
 
     private byte[] advertisement;
 
     public RakNetInterface(Server server) {
-        try {
-            this.server = server;
-
-            InetSocketAddress bindAddress = new InetSocketAddress(Strings.isNullOrEmpty(this.server.getIp()) ? "0.0.0.0" : this.server.getIp(), this.server.getPort());
-
-            this.raknet = new RakNetServer(bindAddress, Runtime.getRuntime().availableProcessors());
-            this.raknet.setProtocolVersion(10);
-            this.raknet.bind().join();
-            this.raknet.setListener(this);
-
-            for (EventExecutor executor : this.raknet.getBootstrap().config().group()) {
-                this.tickFutures.add(executor.scheduleAtFixedRate(() -> {
-                    Map.Entry<Object, Set<NukkitRakNetSession>> sess = sessionsToTick.get();
-                    synchronized (sess.getKey()) {
-                        for (NukkitRakNetSession session : sess.getValue()) {
-                            try {
-                                session.sendOutbound();
-                            } catch (Exception e) {
-                                log.fatal("Exception while sending packets to {}", session.player.getName(), e);
-                                //session.player.close("Outbound packet error");
-                            }
-                        }
-                    }
-                }, 0, 50, TimeUnit.MILLISECONDS));
-            }
-        } catch (Exception e) {
-            log.fatal("An exception occurred while creating a new RakNetInterface!", e);
-            throw e;
+        this.server = server;
+
+        InetSocketAddress bindAddress = new InetSocketAddress(Strings.isNullOrEmpty(this.server.getIp()) ? "0.0.0.0" : this.server.getIp(), this.server.getPort());
+
+        this.raknet = new RakNetServer(bindAddress, Runtime.getRuntime().availableProcessors());
+        this.raknet.bind().join();
+        this.raknet.setListener(this);
+
+        for (EventExecutor executor : this.raknet.getBootstrap().config().group()) {
+            this.tickFutures.add(executor.scheduleAtFixedRate(() -> {
+                for (NukkitRakNetSession session : sessionsToTick.get()) {
+                    session.sendOutbound();
+                }
+            }, 0, 50, TimeUnit.MILLISECONDS));
         }
     }
 
@@ -103,21 +90,6 @@
 
     @Override
     public boolean process() {
-<<<<<<< HEAD
-        try {
-            Iterator<NukkitRakNetSession> iterator = this.sessions.values().iterator();
-            while (iterator.hasNext()) {
-                NukkitRakNetSession listener = iterator.next();
-                Player player = listener.player;
-                if (listener.disconnectReason != null) {
-                    player.close(player.getLeaveMessage(), listener.disconnectReason, false);
-                    iterator.remove();
-                    continue;
-                }
-                DataPacket packet;
-                while ((packet = listener.inbound.poll()) != null) {
-                    listener.player.handleDataPacket(packet);
-=======
         NukkitRakNetSession session;
         while ((session = this.sessionCreationQueue.poll()) != null) {
             InetSocketAddress address = session.raknet.getAddress();
@@ -152,172 +124,103 @@
                 } catch (Exception e) {
                     log.error(new FormattedMessage("An error occurred whilst handling {} for {}",
                             new Object[]{packet.getClass().getSimpleName(), nukkitSession.player.getName()}, e));
->>>>>>> 20b4cfeb
                 }
             }
-            return true;
-        } catch (Exception e) {
-            log.fatal("An exception occurred while processing the RakNetInterface of the sessions: {}", sessions, e);
-            throw e;
-        }
+        }
+        return true;
     }
 
     @Override
     public int getNetworkLatency(Player player) {
-        try {
-            RakNetServerSession session = this.raknet.getSession(player.getSocketAddress());
-            return session == null ? -1 : (int) session.getPing();
-        } catch (Exception e) {
-            log.fatal("An exception occurred while getting the network latency of {}", player, e);
-            throw e;
-        }
+        RakNetServerSession session = this.raknet.getSession(player.getSocketAddress());
+        return session == null ? -1 : (int) session.getPing();
     }
 
     @Override
     public void close(Player player) {
-        try {
-            this.close(player, "unknown reason");
-        } catch (Exception e) {
-            log.fatal("An exception occurred while closing the player connection for {}", player, e);
-            throw e;
-        }
+        this.close(player, "unknown reason");
     }
 
     @Override
     public void close(Player player, String reason) {
-        try {
-            RakNetServerSession session = this.raknet.getSession(player.getSocketAddress());
-            if (session != null) {
-                session.close();
-            }
-        } catch (Exception e) {
-            log.fatal("An exception occurred while closing the player connection for {} with reason {}", player, reason, e);
-            throw e;
+        RakNetServerSession session = this.raknet.getSession(player.getSocketAddress());
+        if (session != null) {
+            session.close();
         }
     }
 
     @Override
     public void shutdown() {
-        try {
-            this.tickFutures.forEach(future -> future.cancel(false));
-            this.raknet.close();
-        } catch (Exception e) {
-            log.fatal("An exception occurred while shutting down the RakNet interface with {}", sessions, e);
-            throw e;
-        }
+        this.tickFutures.forEach(future -> future.cancel(false));
+        this.raknet.close();
     }
 
     @Override
     public void emergencyShutdown() {
-        try {
-            this.tickFutures.forEach(future -> future.cancel(true));
-            this.raknet.close();
-        } catch (Exception e) {
-            log.fatal("An exception occurred while emergency shutting down the RakNet interface with {}", sessions, e);
-            throw e;
-        }
+        this.tickFutures.forEach(future -> future.cancel(true));
+        this.raknet.close();
     }
 
     @Override
     public void blockAddress(InetAddress address) {
-        try {
-            this.raknet.block(address);
-        } catch (Exception e) {
-            log.fatal("An exception occurred while blocking the address {}", address, e);
-            throw e;
-        }
+        this.raknet.block(address);
     }
 
     @Override
     public void blockAddress(InetAddress address, int timeout) {
-        try {
-            this.raknet.block(address, timeout, TimeUnit.SECONDS);
-        } catch (Exception e) {
-            log.fatal("An exception occurred while blocking the address {} with timeout {}", address, timeout, e);
-            throw e;
-        }
+        this.raknet.block(address, timeout, TimeUnit.SECONDS);
     }
 
     @Override
     public void unblockAddress(InetAddress address) {
-        try {
-            this.raknet.unblock(address);
-        } catch (Exception e) {
-            log.fatal("An exception occurred while unblocking the address {}", address, e);
-            throw e;
-        }
+        this.raknet.unblock(address);
     }
 
     @Override
     public void sendRawPacket(InetSocketAddress socketAddress, ByteBuf payload) {
-        try {
-            this.raknet.send(socketAddress, payload);
-        } catch (Exception e) {
-            log.fatal("An exception occurred while sending a raw packet to {}", socketAddress, e);
-            throw e;
-        }
+        this.raknet.send(socketAddress, payload);
     }
 
     @Override
     public void setName(String name) {
-        try {
-            QueryRegenerateEvent info = this.server.getQueryInformation();
-            String[] names = name.split("!@#");  //Split double names within the program
-            String motd = Utils.rtrim(names[0].replace(";", "\\;"), '\\');
-            String subMotd = names.length > 1 ? Utils.rtrim(names[1].replace(";", "\\;"), '\\') : "";
-            StringJoiner joiner = new StringJoiner(";")
-                    .add("MCPE")
-                    .add(motd)
-                    .add(Integer.toString(ProtocolInfo.CURRENT_PROTOCOL))
-                    .add(ProtocolInfo.MINECRAFT_VERSION_NETWORK)
-                    .add(Integer.toString(info.getPlayerCount()))
-                    .add(Integer.toString(info.getMaxPlayerCount()))
-                    .add(Long.toString(this.raknet.getGuid()))
-                    .add(subMotd)
-                    .add(Server.getGamemodeString(this.server.getDefaultGamemode(), true))
-                    .add("1");
-
-            this.advertisement = joiner.toString().getBytes(StandardCharsets.UTF_8);
-        } catch (Exception e) {
-            log.fatal("An exception occurred while updating the MOTD (server ping advertisement)", e);
-            throw e;
-        }
+        QueryRegenerateEvent info = this.server.getQueryInformation();
+        String[] names = name.split("!@#");  //Split double names within the program
+        String motd = Utils.rtrim(names[0].replace(";", "\\;"), '\\');
+        String subMotd = names.length > 1 ? Utils.rtrim(names[1].replace(";", "\\;"), '\\') : "";
+        StringJoiner joiner = new StringJoiner(";")
+                .add("MCPE")
+                .add(motd)
+                .add(Integer.toString(ProtocolInfo.CURRENT_PROTOCOL))
+                .add(ProtocolInfo.MINECRAFT_VERSION_NETWORK)
+                .add(Integer.toString(info.getPlayerCount()))
+                .add(Integer.toString(info.getMaxPlayerCount()))
+                .add(Long.toString(this.raknet.getGuid()))
+                .add(subMotd)
+                .add(Server.getGamemodeString(this.server.getDefaultGamemode(), true))
+                .add("1");
+
+        this.advertisement = joiner.toString().getBytes(StandardCharsets.UTF_8);
     }
 
     @Override
     public Integer putPacket(Player player, DataPacket packet) {
-        try {
-            return this.putPacket(player, packet, false);
-        } catch (Exception e) {
-            log.fatal("An exception occurred while putting the packet {} to {}", packet, player, e);
-            throw e;
-        }
+        return this.putPacket(player, packet, false);
     }
 
     @Override
     public Integer putPacket(Player player, DataPacket packet, boolean needACK) {
-        try {
-            return this.putPacket(player, packet, needACK, false);
-        } catch (Exception e) {
-            log.fatal("An exception occurred while putting the packet {} to {} with needACK: {}", packet, player, needACK, e);
-            throw e;
-        }
+        return this.putPacket(player, packet, needACK, false);
     }
 
     @Override
     public Integer putPacket(Player player, DataPacket packet, boolean needACK, boolean immediate) {
-        try {
-            NukkitRakNetSession session = this.sessions.get(player.getSocketAddress());
-
-            if (session != null) {
-                session.outbound.offer(packet);
-            }
-
-            return null;
-        } catch (Exception e) {
-            log.fatal("An exception occurred while putting the packet {} to {} with needACK: {} and immediate {}", packet, player, needACK, immediate, e);
-            throw e;
-        }
+        NukkitRakNetSession session = this.sessions.get(player.getSocketAddress());
+
+        if (session != null) {
+            session.outbound.offer(packet);
+        }
+
+        return null;
     }
 
     @Override
@@ -332,42 +235,6 @@
 
     @Override
     public void onSessionCreation(RakNetServerSession session) {
-<<<<<<< HEAD
-        try {
-            PlayerCreationEvent ev = new PlayerCreationEvent(this, Player.class, Player.class, null, session.getAddress());
-            this.server.getPluginManager().callEvent(ev);
-            Class<? extends Player> clazz = ev.getPlayerClass();
-
-            Player player;
-            InetSocketAddress socketAddress = ev.getSocketAddress();
-            try {
-                Constructor<? extends Player> constructor = clazz.getConstructor(SourceInterface.class, Long.class, InetSocketAddress.class);
-                player = constructor.newInstance(this, ev.getClientId(), socketAddress);
-            } catch (ReflectiveOperationException e) {
-                try {
-                    Constructor<? extends Player> constructor = clazz.getConstructor(SourceInterface.class, Long.class, String.class, Integer.TYPE);
-                    player = constructor.newInstance(this, ev.getClientId(), socketAddress.getHostString(), socketAddress.getPort());
-                } catch (ReflectiveOperationException e2) {
-                    e2.addSuppressed(e);
-                    Server.getInstance().getLogger().logException(e);
-                    session.disconnect();
-                    return;
-                }
-            }
-
-            this.server.addPlayer(session.getAddress(), player);
-            NukkitRakNetSession nukkitSession = new NukkitRakNetSession(session, player);
-            this.sessions.put(session.getAddress(), nukkitSession);
-            Map.Entry<Object, Set<NukkitRakNetSession>> sess = this.sessionsToTick.get();
-            synchronized (sess.getKey()) {
-                sess.getValue().add(nukkitSession);
-            }
-            session.setListener(nukkitSession);
-        } catch (Exception e) {
-            log.fatal("An exception occurred while processing the RakNetServerSession event for {}", session, e);
-            throw e;
-        }
-=======
         NukkitRakNetSession nukkitSession = new NukkitRakNetSession(session);
         session.setListener(nukkitSession);
         this.sessionCreationQueue.offer(nukkitSession);
@@ -377,17 +244,11 @@
         session.getEventLoop().execute(() -> {
             this.sessionsToTick.get().add(nukkitSession);
         });
->>>>>>> 20b4cfeb
     }
 
     @Override
     public void onUnhandledDatagram(ChannelHandlerContext ctx, DatagramPacket datagramPacket) {
-        try {
-            this.server.handlePacket(datagramPacket.sender(), datagramPacket.content());
-        } catch (Exception e) {
-            log.fatal("An exception occurred while processing a datagram from {}", datagramPacket.sender(), e);
-            throw e;
-        }
+        this.server.handlePacket(datagramPacket.sender(), datagramPacket.content());
     }
 
     @RequiredArgsConstructor
@@ -404,52 +265,15 @@
 
         @Override
         public void onDisconnect(DisconnectReason disconnectReason) {
-<<<<<<< HEAD
-            try {
-                if (disconnectReason == DisconnectReason.TIMED_OUT) {
-                    this.disconnectReason = "Timed out";
-                } else {
-                    this.disconnectReason = "Disconnected from Server";
-                }
-                Map.Entry<Object, Set<NukkitRakNetSession>> sess = RakNetInterface.this.sessionsToTick.get();
-                synchronized (sess.getKey()) {
-                    sess.getValue().remove(this);
-                }
-            } catch (Exception e) {
-                log.fatal("An exception occurred while processing the onDisconnect of the player {}", player, e);
-                throw e;
-=======
             if (disconnectReason == DisconnectReason.TIMED_OUT) {
                 this.disconnect("Timed out");
             } else {
                 this.disconnect("Disconnected from Server");
->>>>>>> 20b4cfeb
             }
         }
 
         @Override
         public void onEncapsulated(EncapsulatedPacket packet) {
-<<<<<<< HEAD
-            try {
-                ByteBuf buffer = packet.getBuffer();
-                short packetId = buffer.readUnsignedByte();
-                if (packetId == 0xfe) {
-                    DataPacket batchPacket = RakNetInterface.this.network.getPacket(ProtocolInfo.BATCH_PACKET);
-                    if (batchPacket == null) {
-                        return;
-                    }
-
-                    byte[] packetBuffer = new byte[buffer.readableBytes()];
-                    buffer.readBytes(packetBuffer);
-                    batchPacket.setBuffer(packetBuffer);
-                    batchPacket.decode();
-
-                    this.inbound.offer(batchPacket);
-                }
-            } catch (Exception e) {
-                log.fatal("An exception occurred while processing the onEncapsulated {} of the player {}", packet, player, e);
-                throw e;
-=======
             ByteBuf buffer = packet.getBuffer();
             short packetId = buffer.readUnsignedByte();
             if (packetId == 0xfe) {
@@ -462,7 +286,6 @@
                     this.disconnect("Sent malformed packet");
                     log.error("Unable to process batch packet", e);
                 }
->>>>>>> 20b4cfeb
             }
         }
 
@@ -477,21 +300,6 @@
         }
 
         private void sendOutbound() {
-<<<<<<< HEAD
-            try {
-                List<DataPacket> toBatch = new ArrayList<>();
-                DataPacket packet;
-                while ((packet = this.outbound.poll()) != null) {
-                    if (packet.pid() == ProtocolInfo.BATCH_PACKET) {
-                        if (!toBatch.isEmpty()) {
-                            this.sendPackets(toBatch.toArray(new DataPacket[0]));
-                            toBatch.clear();
-                        }
-
-                        this.sendPacket(((BatchPacket) packet).payload);
-                    } else {
-                        toBatch.add(packet);
-=======
             List<DataPacket> toBatch = new ObjectArrayList<>();
             DataPacket packet;
             while ((packet = this.outbound.poll()) != null) {
@@ -499,49 +307,14 @@
                     if (!toBatch.isEmpty()) {
                         this.sendPackets(toBatch);
                         toBatch.clear();
->>>>>>> 20b4cfeb
                     }
+
+                    this.sendPacket(((BatchPacket) packet).payload);
+                } else {
+                    toBatch.add(packet);
                 }
-
-<<<<<<< HEAD
-                if (!toBatch.isEmpty()) {
-                    this.sendPackets(toBatch.toArray(new DataPacket[0]));
-                }
-            } catch (Exception e) {
-                log.fatal("An exception occurred while processing the sendOutbound of the player {}", player, e);
-                throw e;
-            }
-        }
-
-        private void sendPackets(DataPacket[] packets) {
-            try {
-                BinaryStream batched = new BinaryStream();
-                for (DataPacket packet : packets) {
-                    Preconditions.checkArgument(!(packet instanceof BatchPacket), "Cannot batch BatchPacket");
-                    try {
-                        if (!packet.isEncoded) packet.encode();
-                    } catch (Exception e) {
-                        log.fatal("Exception while encoding packet {} to {}", packet, player.getName(), e);
-                        continue;
-                    }
-                    byte[] buf = packet.getBuffer();
-                    batched.putUnsignedVarInt(buf.length);
-                    batched.put(buf);
-
-                    if (log.isTraceEnabled() && !server.isIgnoredPacket(packet.getClass())) {
-                        log.trace("Outbound {}: {}", player.getName(), packet);
-                    }
-                }
-
-                try {
-                    this.sendPacket(Network.deflateRaw(batched.getBuffer(), network.getServer().networkCompressionLevel));
-                } catch (IOException e) {
-                    log.info("Unable to deflate batched packets", e);
-                }
-            } catch (Exception e) {
-                log.fatal("An exception occurred while processing the sendPackets of the player {}. Packets: {}", player, packets != null? Arrays.asList(packets) : "null", e);
-                throw e;
-=======
+            }
+
             if (!toBatch.isEmpty()) {
                 this.sendPackets(toBatch);
             }
@@ -561,27 +334,14 @@
                 this.sendPacket(Network.deflateRaw(batched.getBuffer(), network.getServer().networkCompressionLevel));
             } catch (IOException e) {
                 log.error("Unable to compress batched packets", e);
->>>>>>> 20b4cfeb
             }
         }
 
         private void sendPacket(byte[] payload) {
-<<<<<<< HEAD
-            try {
-                ByteBuf byteBuf = ByteBufAllocator.DEFAULT.ioBuffer(1 + payload.length);
-                byteBuf.writeByte(0xfe);
-                byteBuf.writeBytes(payload);
-                this.session.send(byteBuf);
-            } catch (Exception e) {
-                log.fatal("An exception occurred while processing the sendPacket of the player {}. ", player, e);
-                throw e;
-            }
-=======
             ByteBuf byteBuf = ByteBufAllocator.DEFAULT.ioBuffer(1 + payload.length);
             byteBuf.writeByte(0xfe);
             byteBuf.writeBytes(payload);
             this.raknet.send(byteBuf);
->>>>>>> 20b4cfeb
         }
     }
 }