--- conflicted
+++ resolved
@@ -266,14 +266,10 @@
                             case SOURCE_TYPE_ANVIL_INPUT:
                             case SOURCE_TYPE_ANVIL_MATERIAL:
                             case SOURCE_TYPE_ANVIL_RESULT:
-<<<<<<< HEAD
+                                //return new CraftingTakeResultExperienceAction(this.oldItem, this.newItem, ((GrindstoneInventory) inv).getResultExperience());
                                 return new RepairItemAction(this.oldItem, this.newItem, this.windowId);
                             default:
                                 return new SlotChangeAction(inv, this.inventorySlot, this.oldItem, this.newItem);
-=======
-                                this.inventorySlot = 2;
-                                return new CraftingTakeResultExperienceAction(this.oldItem, this.newItem, ((GrindstoneInventory) inv).getResultExperience());
->>>>>>> 54cbf48d
                         }
                     } else {
                         log.debug("Player {} has no open anvil or grindstone inventory", player.getName());
