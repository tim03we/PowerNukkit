--- conflicted
+++ resolved
@@ -48,12 +48,8 @@
      * determine whether we're doing a crafting or enchanting transaction.
      */
     public boolean isCraftingPart = false;
-<<<<<<< HEAD
     @Since("1.3.1.0-PN") public boolean isEnchantingPart = false;
-=======
-    public boolean isEnchantingPart = false;
-    public boolean isRepairItemPart = false;
->>>>>>> c25686d0
+    @Since("1.3.2.0-PN") public boolean isRepairItemPart = false;
 
     @Override
     public byte pid() {
