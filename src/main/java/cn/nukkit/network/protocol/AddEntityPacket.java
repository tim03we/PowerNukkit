--- conflicted
+++ resolved
@@ -125,15 +125,11 @@
             .put(EntityVillager.NETWORK_ID, "minecraft:villager_v2")
             .put(EntityZombieVillager.NETWORK_ID, "minecraft:zombie_villager_v2")
             .put(121, "minecraft:fox")
-<<<<<<< HEAD
             .put(EntityBee.NETWORK_ID, "minecraft:bee")
-=======
-            .put(122, "minecraft:bee")
             .put(EntityPiglin.NETWORK_ID, "minecraft:piglin")
             .put(EntityHoglin.NETWORK_ID, "minecraft:hoglin")
             .put(EntityStrider.NETWORK_ID, "minecraft:strider")
             .put(EntityZoglin.NETWORK_ID, "minecraft:zoglin")
->>>>>>> ff71b919
             .build();
 
     @Override
