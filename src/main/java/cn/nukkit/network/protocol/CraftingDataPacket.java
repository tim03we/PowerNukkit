package cn.nukkit.network.protocol;

import cn.nukkit.inventory.*;
import cn.nukkit.item.Item;
import lombok.ToString;

import java.util.ArrayList;
import java.util.Collections;
import java.util.List;
import java.util.stream.Stream;

/**
 * @author Nukkit Project Team
 */
@ToString
public class CraftingDataPacket extends DataPacket {

    public static final byte NETWORK_ID = ProtocolInfo.CRAFTING_DATA_PACKET;

    public static final String CRAFTING_TAG_CRAFTING_TABLE = "crafting_table";
    public static final String CRAFTING_TAG_CARTOGRAPHY_TABLE = "cartography_table";
    public static final String CRAFTING_TAG_STONECUTTER = "stonecutter";
    public static final String CRAFTING_TAG_FURNACE = "furnace";
    public static final String CRAFTING_TAG_CAMPFIRE = "campfire";
    public static final String CRAFTING_TAG_BLAST_FURNACE = "blast_furnace";
    public static final String CRAFTING_TAG_SMOKER = "smoker";

    private List<Recipe> entries = new ArrayList<>();
    private List<BrewingRecipe> brewingEntries = new ArrayList<>();
    private List<ContainerRecipe> containerEntries = new ArrayList<>();
    public boolean cleanRecipes;

    public void addShapelessRecipe(ShapelessRecipe... recipe) {
        Collections.addAll(entries, recipe);
    }

    public void addStonecutterRecipe(StonecutterRecipe... recipes) {
        Collections.addAll(entries, recipes);
    }

    public void addShapedRecipe(ShapedRecipe... recipe) {
        Collections.addAll(entries, recipe);
    }
    
    public void addCartographyRecipe(CartographyRecipe... recipe) {
        Stream.of(recipe).filter(r -> r.getRecipeId() != null).forEachOrdered(r -> entries.add(r));
    }

    public void addFurnaceRecipe(FurnaceRecipe... recipe) {
        Collections.addAll(entries, recipe);
    }

<<<<<<< HEAD
    public void addSmokerRecipe(SmokerRecipe... recipe) {
        Collections.addAll(entries, recipe);
    }

    public void addBlastFurnaceRecipe(BlastFurnaceRecipe... recipe) {
        Collections.addAll(entries, recipe);
    }

    public void addCampfireRecipeRecipe(CampfireRecipe... recipe) {
=======
    public void addMultiRecipe(MultiRecipe... recipe) {
>>>>>>> c25686d0
        Collections.addAll(entries, recipe);
    }

    public void addBrewingRecipe(BrewingRecipe... recipe) {
        Collections.addAll(brewingEntries, recipe);
    }

    public void addContainerRecipe(ContainerRecipe... recipe) {
        Collections.addAll(containerEntries, recipe);
    }

    @Override
    public DataPacket clean() {
        entries = new ArrayList<>();
        return super.clean();
    }

    @Override
    public void decode() {

    }

    @Override
    public void encode() {
        this.reset();
        this.putUnsignedVarInt(entries.size());

        for (Recipe recipe : entries) {
            this.putVarInt(recipe.getType().networkType);
            switch (recipe.getType()) {
                case STONECUTTER:
                    StonecutterRecipe stonecutter = (StonecutterRecipe) recipe;
                    this.putString(stonecutter.getRecipeId());
                    this.putUnsignedVarInt(1);
                    this.putRecipeIngredient(stonecutter.getIngredient());
                    this.putUnsignedVarInt(1);
                    this.putSlot(stonecutter.getResult());
                    this.putUUID(stonecutter.getId());
                    this.putString(CRAFTING_TAG_STONECUTTER);
                    this.putVarInt(stonecutter.getPriority());
                    this.putUnsignedVarInt(0);
                    break;
                case SHAPELESS:
                case CARTOGRAPHY:
                    ShapelessRecipe shapeless = (ShapelessRecipe) recipe;
                    this.putString(shapeless.getRecipeId());
                    List<Item> ingredients = shapeless.getIngredientList();
                    this.putUnsignedVarInt(ingredients.size());
                    for (Item ingredient : ingredients) {
                        this.putRecipeIngredient(ingredient);
                    }
                    this.putUnsignedVarInt(1);
                    this.putSlot(shapeless.getResult());
                    this.putUUID(shapeless.getId());
                    this.putString(recipe.getType() == RecipeType.CARTOGRAPHY ? CRAFTING_TAG_CARTOGRAPHY_TABLE : CRAFTING_TAG_CRAFTING_TABLE);
                    this.putVarInt(shapeless.getPriority());
                    this.putUnsignedVarInt(0);
                    break;
                case SHAPED:
                    ShapedRecipe shaped = (ShapedRecipe) recipe;
                    this.putString(shaped.getRecipeId());
                    this.putVarInt(shaped.getWidth());
                    this.putVarInt(shaped.getHeight());

                    for (int z = 0; z < shaped.getHeight(); ++z) {
                        for (int x = 0; x < shaped.getWidth(); ++x) {
                            this.putRecipeIngredient(shaped.getIngredient(x, z));
                        }
                    }
                    List<Item> outputs = new ArrayList<>();
                    outputs.add(shaped.getResult());
                    outputs.addAll(shaped.getExtraResults());
                    this.putUnsignedVarInt(outputs.size());
                    for (Item output : outputs) {
                        this.putSlot(output);
                    }
                    this.putUUID(shaped.getId());
                    this.putString(CRAFTING_TAG_CRAFTING_TABLE);
                    this.putVarInt(shaped.getPriority());
                    this.putUnsignedVarInt(0);
                    break;
                case FURNACE:
                case FURNACE_DATA:
                case SMOKER:
                case SMOKER_DATA:
                case BLAST_FURNACE:
                case BLAST_FURNACE_DATA:
                case CAMPFIRE:
                case CAMPFIRE_DATA:
                    SmeltingRecipe smelting = (SmeltingRecipe) recipe;
                    Item input = smelting.getInput();
                    this.putVarInt(input.getId());
                    if (recipe.getType().name().endsWith("_DATA")) {
                        this.putVarInt(input.getDamage());
                    }
                    this.putSlot(smelting.getResult());
                    switch (recipe.getType()) {
                        case FURNACE:
                        case FURNACE_DATA:
                            this.putString(CRAFTING_TAG_FURNACE);
                            break;
                        case SMOKER:
                        case SMOKER_DATA:
                            this.putString(CRAFTING_TAG_SMOKER);
                            break;
                        case BLAST_FURNACE:
                        case BLAST_FURNACE_DATA:
                            this.putString(CRAFTING_TAG_BLAST_FURNACE);
                            break;
                        case CAMPFIRE:
                        case CAMPFIRE_DATA:
                            this.putString(CRAFTING_TAG_CAMPFIRE);
                            break;
                    }
                    break;
                case MULTI:
                    this.putUUID(((MultiRecipe) recipe).getId());
                    this.putUnsignedVarInt(0);
                    break;
            }
        }

        this.putUnsignedVarInt(this.brewingEntries.size());
        for (BrewingRecipe recipe : brewingEntries) {
            this.putVarInt(recipe.getInput().getId());
            this.putVarInt(recipe.getInput().getDamage());
            this.putVarInt(recipe.getIngredient().getId());
            this.putVarInt(recipe.getIngredient().getDamage());
            this.putVarInt(recipe.getResult().getId());
            this.putVarInt(recipe.getResult().getDamage());
        }

        this.putUnsignedVarInt(this.containerEntries.size());
        for (ContainerRecipe recipe : containerEntries) {
            this.putVarInt(recipe.getInput().getId());
            this.putVarInt(recipe.getIngredient().getId());
            this.putVarInt(recipe.getResult().getId());
        }

        this.putBoolean(cleanRecipes);
    }

    @Override
    public byte pid() {
        return NETWORK_ID;
    }

}<|MERGE_RESOLUTION|>--- conflicted
+++ resolved
@@ -50,7 +50,6 @@
         Collections.addAll(entries, recipe);
     }
 
-<<<<<<< HEAD
     public void addSmokerRecipe(SmokerRecipe... recipe) {
         Collections.addAll(entries, recipe);
     }
@@ -60,9 +59,10 @@
     }
 
     public void addCampfireRecipeRecipe(CampfireRecipe... recipe) {
-=======
+        Collections.addAll(entries, recipe);
+    }
+
     public void addMultiRecipe(MultiRecipe... recipe) {
->>>>>>> c25686d0
         Collections.addAll(entries, recipe);
     }
 
