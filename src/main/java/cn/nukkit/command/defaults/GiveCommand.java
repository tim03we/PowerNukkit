package cn.nukkit.command.defaults;

import cn.nukkit.Player;
import cn.nukkit.command.Command;
import cn.nukkit.command.CommandSender;
import cn.nukkit.event.TranslationContainer;
import cn.nukkit.item.Item;
import cn.nukkit.utils.TextFormat;

import java.util.ArrayList;
import java.util.Collection;

/**
 * Created on 2015/12/9 by xtypr.
 * Package cn.nukkit.command.defaults in project Nukkit .
 */
public class GiveCommand extends VanillaCommand {
    public GiveCommand(String name) {
        super(name, "%nukkit.command.give.description", "%nukkit.command.give.usage");
        this.setPermission("nukkit.command.give");
    }

    @Override
    public boolean execute(CommandSender sender, String commandLabel, String[] args) {
        if (!this.testPermission(sender)) {
            return true;
        }
        if (args.length < 2) {
            sender.sendMessage(new TranslationContainer("commands.generic.usage", this.usageMessage));
            return true;
        }
        Player player = sender.getServer().getPlayer(args[0]);
        Item rawItem;
        try {
            rawItem = Item.fromString(args[1]);
        } catch (Exception e){
            sender.sendMessage(new TranslationContainer("commands.generic.usage", this.usageMessage));
            return true;
        }
        Item[] items;
        String countString;
        if (!(args.length >= 3)) {
            rawItem.setCount(rawItem.getMaxStackSize());
            items = new Item[]{rawItem};
            countString = String.valueOf(rawItem.getMaxStackSize());
        } else if (!args[2].matches("^[1-9]+\\d*$")) {
            sender.sendMessage(new TranslationContainer("commands.generic.usage", this.usageMessage));
            return true;
        } else {
            Collection<Item> itemsCollection = new ArrayList<>();
            int count = Integer.parseInt(args[2]);

            while (count > 0) {
                Item slot = rawItem.clone();
                if (count > rawItem.getMaxStackSize()) {
                    itemsCollection.add(slot);
                } else {
                    slot.setCount(count);
                    itemsCollection.add(slot);
                }
                count -= rawItem.getMaxStackSize();
            }
            items = itemsCollection.toArray(new Item[1]);
            countString = String.valueOf(count);
        }
        if (player != null) {
            if (rawItem.getId() == 0) {
                sender.sendMessage(new TranslationContainer(TextFormat.RED + "%commands.give.item.notFound", args[1]));
                return true;
            }
            player.getInventory().addItem(items);
        } else {
            sender.sendMessage(new TranslationContainer(TextFormat.RED + "%commands.generic.player.notFound"));
            return true;
        }
        Command.broadcastCommandMessage(sender, new TranslationContainer(
                "%commands.give.success",
                new String[]{
<<<<<<< HEAD
                        rawItem.getName() + " (" + rawItem.getId() + ":" + rawItem.getDamage() + ")",
                        args[2],
=======
                        rawItem.getName()+" ("+rawItem.getId()+":"+rawItem.getDamage()+")",
                        countString,
>>>>>>> 2c605526
                        player.getName()
                }
        ));
        return true;
    }
}<|MERGE_RESOLUTION|>--- conflicted
+++ resolved
@@ -76,13 +76,8 @@
         Command.broadcastCommandMessage(sender, new TranslationContainer(
                 "%commands.give.success",
                 new String[]{
-<<<<<<< HEAD
                         rawItem.getName() + " (" + rawItem.getId() + ":" + rawItem.getDamage() + ")",
-                        args[2],
-=======
-                        rawItem.getName()+" ("+rawItem.getId()+":"+rawItem.getDamage()+")",
                         countString,
->>>>>>> 2c605526
                         player.getName()
                 }
         ));
