package cn.nukkit.command.defaults;

import cn.nukkit.Player;
import cn.nukkit.Server;
import cn.nukkit.command.Command;
import cn.nukkit.command.CommandSender;
import cn.nukkit.command.data.CommandEnum;
import cn.nukkit.command.data.CommandParamType;
import cn.nukkit.command.data.CommandParameter;
import cn.nukkit.lang.TranslationContainer;
import cn.nukkit.utils.TextFormat;

/**
 * Created on 2015/11/13 by xtypr.
 * Package cn.nukkit.command.defaults in project Nukkit .
 */
public class GamemodeCommand extends VanillaCommand {

    public GamemodeCommand(String name) {
        super(name, "%nukkit.command.gamemode.description", "%commands.gamemode.usage",
                new String[]{"gm"});
        this.setPermission("nukkit.command.gamemode.survival;" +
                "nukkit.command.gamemode.creative;" +
                "nukkit.command.gamemode.adventure;" +
                "nukkit.command.gamemode.spectator;" +
                "nukkit.command.gamemode.other");
        this.commandParameters.clear();
        this.commandParameters.put("default", new CommandParameter[]{
                CommandParameter.newType("gameMode", CommandParamType.INT),
                CommandParameter.newType("player", true, CommandParamType.TARGET)
        });
        this.commandParameters.put("byString", new CommandParameter[]{
                CommandParameter.newEnum("gameMode", CommandEnum.ENUM_GAMEMODE),
                CommandParameter.newType("player", true, CommandParamType.TARGET)
        });
    }

    @Override
    public boolean execute(CommandSender sender, String commandLabel, String[] args) {
        if (args.length == 0) {
            sender.sendMessage(new TranslationContainer("commands.generic.usage", this.usageMessage));
            return false;
        }

        int gameMode = Server.getGamemodeFromString(args[0]);
        if (gameMode == -1) {
            sender.sendMessage("Unknown game mode");
            return true;
        }

        CommandSender target = sender;
        if (args.length > 1) {
            if (sender.hasPermission("nukkit.command.gamemode.other")) {
                target = sender.getServer().getPlayer(args[1]);
                if (target == null) {
                    sender.sendMessage(new TranslationContainer(TextFormat.RED + "%commands.generic.player.notFound"));
                    return true;
                }
            } else {
                sender.sendMessage(new TranslationContainer(TextFormat.RED + "%commands.generic.permission"));
                return true;
            }
        } else if (!(sender instanceof Player)) {
            sender.sendMessage(new TranslationContainer("commands.generic.usage", this.usageMessage));
            return true;
        }

        if ((gameMode == 0 && !sender.hasPermission("nukkit.command.gamemode.survival")) ||
                (gameMode == 1 && !sender.hasPermission("nukkit.command.gamemode.creative")) ||
                (gameMode == 2 && !sender.hasPermission("nukkit.command.gamemode.adventure")) ||
                (gameMode == 3 && !sender.hasPermission("nukkit.command.gamemode.spectator"))) {
            sender.sendMessage(new TranslationContainer(TextFormat.RED + "%commands.generic.permission"));
            return true;
        }

        if (!((Player) target).setGamemode(gameMode)) {
            sender.sendMessage("Game mode update for " + target.getName() + " failed");
        } else {
            String gamemodeString = Server.getGamemodeString(gameMode);
            if (target.equals(sender)) {
                Command.broadcastCommandMessage(sender, new TranslationContainer("commands.gamemode.success.self", gamemodeString));
            } else {
<<<<<<< HEAD
                target.sendMessage(new TranslationContainer("gameMode.changed", gamemodeString));
                Command.broadcastCommandMessage(sender, new TranslationContainer("commands.gamemode.success.other", gamemodeString, target.getName()));
=======
                target.sendMessage(new TranslationContainer("gameMode.changed"));
                Command.broadcastCommandMessage(sender, new TranslationContainer("commands.gamemode.success.other", Server.getGamemodeString(gameMode), target.getName()));
>>>>>>> 47d54ad2
            }
        }

        return true;
    }
}<|MERGE_RESOLUTION|>--- conflicted
+++ resolved
@@ -76,17 +76,11 @@
         if (!((Player) target).setGamemode(gameMode)) {
             sender.sendMessage("Game mode update for " + target.getName() + " failed");
         } else {
-            String gamemodeString = Server.getGamemodeString(gameMode);
             if (target.equals(sender)) {
-                Command.broadcastCommandMessage(sender, new TranslationContainer("commands.gamemode.success.self", gamemodeString));
+                Command.broadcastCommandMessage(sender, new TranslationContainer("commands.gamemode.success.self", Server.getGamemodeString(gameMode)));
             } else {
-<<<<<<< HEAD
-                target.sendMessage(new TranslationContainer("gameMode.changed", gamemodeString));
-                Command.broadcastCommandMessage(sender, new TranslationContainer("commands.gamemode.success.other", gamemodeString, target.getName()));
-=======
                 target.sendMessage(new TranslationContainer("gameMode.changed"));
                 Command.broadcastCommandMessage(sender, new TranslationContainer("commands.gamemode.success.other", Server.getGamemodeString(gameMode), target.getName()));
->>>>>>> 47d54ad2
             }
         }
 
