package cn.nukkit.command;

import cn.nukkit.Server;
import cn.nukkit.command.defaults.*;
import cn.nukkit.event.TranslationContainer;
import cn.nukkit.utils.MainLogger;
import cn.nukkit.utils.TextFormat;
import cn.nukkit.utils.Utils;

import java.util.*;

/**
 * author: MagicDroidX
 * Nukkit Project
 */
public class SimpleCommandMap implements CommandMap {
    protected Map<String, Command> knownCommands = new HashMap<>();

    private Server server;

    public SimpleCommandMap(Server server) {
        this.server = server;
        this.setDefaultCommands();
    }

    private void setDefaultCommands() {
        this.register("nukkit", new VersionCommand("version"));
        this.register("nukkit", new PluginsCommand("plugins"));
        this.register("nukkit", new SeedCommand("seed"));
        this.register("nukkit", new HelpCommand("help"));
        this.register("nukkit", new StopCommand("stop"));
        this.register("nukkit", new TellCommand("tell"));
        this.register("nukkit", new DefaultGamemodeCommand("defaultgamemode"));
        this.register("nukkit", new BanCommand("ban"));
        this.register("nukkit", new BanIpCommand("ban-ip"));
        this.register("nukkit", new BanListCommand("banlist"));
        this.register("nukkit", new PardonCommand("pardon"));
        this.register("nukkit", new PardonIpCommand("pardon-ip"));
        this.register("nukkit", new SayCommand("say"));
        this.register("nukkit", new MeCommand("me"));
        this.register("nukkit", new ListCommand("list"));
        this.register("nukkit", new DifficultyCommand("difficulty"));
        this.register("nukkit", new KickCommand("kick"));
        this.register("nukkit", new OpCommand("op"));
        this.register("nukkit", new DeopCommand("deop"));
        this.register("nukkit", new WhitelistCommand("whitelist"));
        this.register("nukkit", new SaveOnCommand("save-on"));
        this.register("nukkit", new SaveOffCommand("save-off"));
        this.register("nukkit", new SaveCommand("save-all"));
        this.register("nukkit", new GiveCommand("give"));
<<<<<<< HEAD
        this.register("nukkit", new EffectCommand("effect"));
        //this.register("nukkit", new EnchantCommand("enchant"));
=======
        //this.register("nukkit", new EffectCommand("effect"));
        this.register("nukkit", new EnchantCommand("enchant"));
>>>>>>> 4392aa3a
        this.register("nukkit", new ParticleCommand("particle"));
        this.register("nukkit", new GamemodeCommand("gamemode"));
        this.register("nukkit", new KillCommand("kill"));
        this.register("nukkit", new SpawnpointCommand("spawnpoint"));
        this.register("nukkit", new SetWorldSpawnCommand("setworldspawn"));
        this.register("nukkit", new TeleportCommand("tp"));
        this.register("nukkit", new TimeCommand("time"));
        //this.register("nukkit", new TimingsCommand("timings"));
        this.register("nukkit", new ReloadCommand("reload"));
        this.register("nukkit", new WeatherCommand("weather"));
        this.register("nukkit", new XpCommand("xp"));

        if ((boolean) this.server.getConfig("debug.commands", false)) {
            this.register("nukkit", new StatusCommand("status"));
            this.register("nukkit", new GarbageCollectorCommand("gc"));
            //this.register("nukkit", new DumpMemoryCommand("dumpmemory"));
        }
    }

    @Override
    public void registerAll(String fallbackPrefix, List<? extends Command> commands) {
        for (Command command : commands) {
            this.register(fallbackPrefix, command);
        }
    }

    @Override
    public boolean register(String fallbackPrefix, Command command) {
        return this.register(fallbackPrefix, command, null);
    }

    @Override
    public boolean register(String fallbackPrefix, Command command, String label) {
        if (label == null) {
            label = command.getName();
        }
        label = label.trim().toLowerCase();
        fallbackPrefix = fallbackPrefix.trim().toLowerCase();

        boolean registered = this.registerAlias(command, false, fallbackPrefix, label);

        List<String> aliases = new ArrayList<>(Arrays.asList(command.getAliases()));

        for (Iterator<String> iterator = aliases.iterator(); iterator.hasNext(); ) {
            String alias = iterator.next();
            if (!this.registerAlias(command, true, fallbackPrefix, alias)) {
                iterator.remove();
            }
        }
        command.setAliases(aliases.stream().toArray(String[]::new));

        if (!registered) {
            command.setLabel(fallbackPrefix + ":" + label);
        }

        command.register(this);

        return registered;
    }

    private boolean registerAlias(Command command, boolean isAlias, String fallbackPrefix, String label) {
        this.knownCommands.put(fallbackPrefix + ":" + label, command);
        if ((command instanceof VanillaCommand || isAlias) && this.knownCommands.containsKey(label)) {
            return false;
        }

        if (this.knownCommands.containsKey(label) && this.knownCommands.get(label).getLabel() != null && this.knownCommands.get(label).getLabel().equals(label)) {
            return false;
        }

        if (!isAlias) {
            command.setLabel(label);
        }

        this.knownCommands.put(label, command);

        return true;
    }

    @Override
    public boolean dispatch(CommandSender sender, String cmdLine) {
        String[] args = cmdLine.split(" ");

        if (args.length == 0) {
            return false;
        }

        String sentCommandLabel = args[0].toLowerCase();
        String[] newargs = new String[args.length - 1];
        System.arraycopy(args, 1, newargs, 0, newargs.length);
        args = newargs;
        Command target = this.getCommand(sentCommandLabel);

        if (target == null) {
            return false;
        }

        try {
            target.execute(sender, sentCommandLabel, args);
        } catch (Exception e) {
            sender.sendMessage(new TranslationContainer(TextFormat.RED + "%commands.generic.exception"));
            this.server.getLogger().critical(this.server.getLanguage().translateString("nukkit.command.exception", new String[]{cmdLine, target.toString(), Utils.getExceptionMessage(e)}));
            MainLogger logger = sender.getServer().getLogger();
            if (logger != null) {
                logger.logException(e);
            }
        }

        return true;
    }

    @Override
    public void clearCommands() {
        for (Command command : this.knownCommands.values()) {
            command.unregister(this);
        }
        this.knownCommands.clear();
        this.setDefaultCommands();
    }

    @Override
    public Command getCommand(String name) {
        if (this.knownCommands.containsKey(name)) {
            return this.knownCommands.get(name);
        }
        return null;
    }

    public Map<String, Command> getCommands() {
        return knownCommands;
    }

    public void registerServerAliases() {
        Map<String, List<String>> values = this.server.getCommandAliases();
        for (Map.Entry<String, List<String>> entry : values.entrySet()) {
            String alias = entry.getKey();
            List<String> commandStrings = entry.getValue();
            if (alias.contains(" ") || alias.contains(":")) {
                this.server.getLogger().warning(this.server.getLanguage().translateString("nukkit.command.alias.illegal", alias));
                continue;
            }
            List<String> targets = new ArrayList<>();

            String bad = "";

            for (String commandString : commandStrings) {
                String[] args = commandString.split(" ");
                Command command = this.getCommand(args[0]);

                if (command == null) {
                    if (bad.length() > 0) {
                        bad += ", ";
                    }
                    bad += commandString;
                } else {
                    targets.add(commandString);
                }
            }

            if (bad.length() > 0) {
                this.server.getLogger().warning(this.server.getLanguage().translateString("nukkit.command.alias.notFound", new String[]{alias, bad}));
                continue;
            }

            if (!targets.isEmpty()) {
                this.knownCommands.put(alias.toLowerCase(), new FormattedCommandAlias(alias.toLowerCase(), targets));
            } else {
                this.knownCommands.remove(alias.toLowerCase());
            }
        }
    }
}<|MERGE_RESOLUTION|>--- conflicted
+++ resolved
@@ -48,13 +48,8 @@
         this.register("nukkit", new SaveOffCommand("save-off"));
         this.register("nukkit", new SaveCommand("save-all"));
         this.register("nukkit", new GiveCommand("give"));
-<<<<<<< HEAD
         this.register("nukkit", new EffectCommand("effect"));
-        //this.register("nukkit", new EnchantCommand("enchant"));
-=======
-        //this.register("nukkit", new EffectCommand("effect"));
         this.register("nukkit", new EnchantCommand("enchant"));
->>>>>>> 4392aa3a
         this.register("nukkit", new ParticleCommand("particle"));
         this.register("nukkit", new GamemodeCommand("gamemode"));
         this.register("nukkit", new KillCommand("kill"));
