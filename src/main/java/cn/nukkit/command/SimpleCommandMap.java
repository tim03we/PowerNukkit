--- conflicted
+++ resolved
@@ -8,15 +8,11 @@
 import cn.nukkit.utils.MainLogger;
 import cn.nukkit.utils.TextFormat;
 import cn.nukkit.utils.Utils;
-import com.google.common.collect.Sets;
 
 import java.lang.reflect.Method;
 import java.util.*;
 import java.util.Map.Entry;
-import java.util.function.Function;
-import java.util.stream.Collector;
 import java.util.stream.Collectors;
-import java.util.stream.Stream;
 
 /**
  * author: MagicDroidX
@@ -35,20 +31,20 @@
     private void setDefaultCommands() {
         this.register("nukkit", new VersionCommand("version"));
         this.register("nukkit", new PluginsCommand("plugins"));
-        //this.register("nukkit", new SeedCommand("seed"));
+        this.register("nukkit", new SeedCommand("seed"));
         this.register("nukkit", new HelpCommand("help"));
         this.register("nukkit", new StopCommand("stop"));
         this.register("nukkit", new TellCommand("tell"));
-        //this.register("nukkit", new DefaultGamemodeCommand("defaultgamemode"));
+        this.register("nukkit", new DefaultGamemodeCommand("defaultgamemode"));
         this.register("nukkit", new BanCommand("ban"));
         this.register("nukkit", new BanIpCommand("ban-ip"));
         this.register("nukkit", new BanListCommand("banlist"));
         this.register("nukkit", new PardonCommand("pardon"));
         this.register("nukkit", new PardonIpCommand("pardon-ip"));
         this.register("nukkit", new SayCommand("say"));
-        //this.register("nukkit", new MeCommand("me"));
+        this.register("nukkit", new MeCommand("me"));
         this.register("nukkit", new ListCommand("list"));
-        //this.register("nukkit", new DifficultyCommand("difficulty"));
+        this.register("nukkit", new DifficultyCommand("difficulty"));
         this.register("nukkit", new KickCommand("kick"));
         this.register("nukkit", new OpCommand("op"));
         this.register("nukkit", new DeopCommand("deop"));
@@ -66,18 +62,16 @@
         this.register("nukkit", new SetWorldSpawnCommand("setworldspawn"));
         this.register("nukkit", new TeleportCommand("tp"));
         this.register("nukkit", new TimeCommand("time"));
-        //this.register("nukkit", new TimingsCommand("timings"));
-        //this.register("nukkit", new TitleCommand("title"));
+        this.register("nukkit", new TimingsCommand("timings"));
+        this.register("nukkit", new TitleCommand("title"));
         this.register("nukkit", new ReloadCommand("reload"));
         this.register("nukkit", new WeatherCommand("weather"));
         this.register("nukkit", new XpCommand("xp"));
         this.register("nukkit", new TransferServerCommand("transferserver"));
         this.register("nukkit", new StatusCommand("status"));
         this.register("nukkit", new GarbageCollectorCommand("gc"));
-<<<<<<< HEAD
-=======
         this.register("nukkit", new SummonCommand("summon"));
->>>>>>> 83ae3464
+        this.register("nukkit", new SummonCommand("killmobs"));
     }
 
     @Override
