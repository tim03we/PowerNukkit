package cn.nukkit.command.data;

import cn.nukkit.api.DeprecationDetails;
import cn.nukkit.api.PowerNukkitOnly;
import cn.nukkit.api.Since;

import cn.nukkit.api.PowerNukkitOnly;
import cn.nukkit.api.Since;
import cn.nukkit.item.Item;

import java.util.ArrayList;

public class CommandParameter {
<<<<<<< HEAD
    
    @PowerNukkitOnly
    @Since("1.4.0.0-PN")
    public static final CommandParameter[] EMPTY_ARRAY = new CommandParameter[0];

    public final static String ARG_TYPE_STRING = "string";
    public final static String ARG_TYPE_STRING_ENUM = "stringenum";
    public final static String ARG_TYPE_BOOL = "bool";
    public final static String ARG_TYPE_TARGET = "target";
    public final static String ARG_TYPE_PLAYER = "target";
    public final static String ARG_TYPE_BLOCK_POS = "blockpos";
    public final static String ARG_TYPE_RAW_TEXT = "rawtext";
    public final static String ARG_TYPE_INT = "int";

    public static final String ENUM_TYPE_ITEM_LIST = "Item";
    public static final String ENUM_TYPE_BLOCK_LIST = "blockType";
    public static final String ENUM_TYPE_COMMAND_LIST = "commandName";
    public static final String ENUM_TYPE_ENCHANTMENT_LIST = "enchantmentType";
    public static final String ENUM_TYPE_ENTITY_LIST = "entityType";
    public static final String ENUM_TYPE_EFFECT_LIST = "effectType";
    public static final String ENUM_TYPE_PARTICLE_LIST = "particleType";

=======
>>>>>>> 521ead6d
    public String name;
    public CommandParamType type;
    public boolean optional;
    public byte options = 0;

    public CommandEnum enumData;
    public String postFix;

    /**
     * @deprecated use {@link #newType(String, boolean, CommandParamType)} instead
     */
    @Deprecated @DeprecationDetails(since = "1.3.2.0-PN", reason = "Deprecated by Cloudburst Nukkit", replaceWith = "newType(String, boolean, CommandParamType)")
    public CommandParameter(String name, String type, boolean optional) {
        this(name, fromString(type), optional);
    }

    /**
     * @deprecated use {@link #newType(String, boolean, CommandParamType)} instead
     */
    @Deprecated @DeprecationDetails(since = "1.3.2.0-PN", reason = "Deprecated by Cloudburst Nukkit", replaceWith = "newType(String, boolean, CommandParamType)")
    public CommandParameter(String name, CommandParamType type, boolean optional) {
        this.name = name;
        this.type = type;
        this.optional = optional;
    }

    /**
     * @deprecated use {@link #newType(String, boolean, CommandParamType)} instead
     */
    @Deprecated @DeprecationDetails(since = "1.3.2.0-PN", reason = "Deprecated by Cloudburst Nukkit", replaceWith = "newType(String, boolean, CommandParamType)")
    public CommandParameter(String name, boolean optional) {
        this(name, CommandParamType.RAWTEXT, optional);
    }

    /**
     * @deprecated use {@link #newType(String, CommandParamType)} instead
     */
    @Deprecated @DeprecationDetails(since = "1.3.2.0-PN", reason = "Deprecated by Cloudburst Nukkit", replaceWith = "newType(String, CommandParamType)")
    public CommandParameter(String name) {
        this(name, false);
    }

    /**
     * @deprecated use {@link #newEnum(String, boolean, String)} instead
     */
    @Deprecated @DeprecationDetails(since = "1.3.2.0-PN", reason = "Deprecated by Cloudburst Nukkit", replaceWith = "newEnum(String, boolean, String)")
    public CommandParameter(String name, boolean optional, String enumType) {
        this.name = name;
        this.type = CommandParamType.RAWTEXT;
        this.optional = optional;
        this.enumData = new CommandEnum(enumType, ENUM_TYPE_ITEM_LIST.equals(enumType)? Item.getItemList() : new ArrayList<>());
    }

    /**
     * @deprecated use {@link #newEnum(String, boolean, String[])} instead
     */
    @Deprecated @DeprecationDetails(since = "1.3.2.0-PN", reason = "Deprecated by Cloudburst Nukkit", replaceWith = "newEnum(String, boolean, String[])")
    public CommandParameter(String name, boolean optional, String[] enumValues) {
        this.name = name;
        this.type = CommandParamType.RAWTEXT;
        this.optional = optional;
        this.enumData = new CommandEnum(name + "Enums", enumValues);
    }

    /**
     * @deprecated use {@link #newEnum(String, String)} instead
     */
    @Deprecated @DeprecationDetails(since = "1.3.2.0-PN", reason = "Deprecated by Cloudburst Nukkit", replaceWith = "newEnum(String, String)")
    public CommandParameter(String name, String enumType) {
        this(name, false, enumType);
    }

    /**
     * @deprecated use {@link #newEnum(String, String[])} instead
     */
    @Deprecated @DeprecationDetails(since = "1.3.2.0-PN", reason = "Deprecated by Cloudburst Nukkit", replaceWith = "newEnum(String, String[])")
    public CommandParameter(String name, String[] enumValues) {
        this(name, false, enumValues);
    }

    private CommandParameter(String name, boolean optional, CommandParamType type, CommandEnum enumData, String postFix) {
        this.name = name;
        this.optional = optional;
        this.type = type;
        this.enumData = enumData;
        this.postFix = postFix;
    }

    @Since("1.3.2.0-PN")
    public static CommandParameter newType(String name, CommandParamType type) {
        return newType(name, false, type);
    }

    @Since("1.3.2.0-PN")
    public static CommandParameter newType(String name, boolean optional, CommandParamType type) {
        return new CommandParameter(name, optional, type, null, null);
    }

    @Since("1.3.2.0-PN")
    public static CommandParameter newEnum(String name, String[] values) {
        return newEnum(name, false, values);
    }

    @Since("1.3.2.0-PN")
    public static CommandParameter newEnum(String name, boolean optional, String[] values) {
        return newEnum(name, optional, new CommandEnum(name + "Enums", values));
    }

    @Since("1.3.2.0-PN")
    public static CommandParameter newEnum(String name, String type) {
        return newEnum(name, false, type);
    }

    @Since("1.3.2.0-PN")
    public static CommandParameter newEnum(String name, boolean optional, String type) {
        return newEnum(name, optional, new CommandEnum(type, new ArrayList<>()));
    }

    @Since("1.3.2.0-PN")
    public static CommandParameter newEnum(String name, CommandEnum data) {
        return newEnum(name, false, data);
    }

    @Since("1.3.2.0-PN")
    public static CommandParameter newEnum(String name, boolean optional, CommandEnum data) {
        return new CommandParameter(name, optional, CommandParamType.RAWTEXT, data, null);
    }

    @Since("1.3.2.0-PN")
    public static CommandParameter newPostfix(String name, String postfix) {
        return newPostfix(name, false, postfix);
    }

    @Since("1.3.2.0-PN")
    public static CommandParameter newPostfix(String name, boolean optional, String postfix) {
        return new CommandParameter(name, optional, CommandParamType.RAWTEXT, null, postfix);
    }

    protected static CommandParamType fromString(String param) {
        switch (param) {
            case "string":
            case "stringenum":
                return CommandParamType.STRING;
            case "target":
                return CommandParamType.TARGET;
            case "blockpos":
                return CommandParamType.POSITION;
            case "rawtext":
                return CommandParamType.RAWTEXT;
            case "int":
                return CommandParamType.INT;
        }

        return CommandParamType.RAWTEXT;
    }

    @Deprecated @DeprecationDetails(since = "1.3.2.0-PN", reason = "Removed from Cloudburst Nukkit") @PowerNukkitOnly("Re-added for backward compatibility")
    public final static String ARG_TYPE_STRING = "string";

    @Deprecated @DeprecationDetails(since = "1.3.2.0-PN", reason = "Removed from Cloudburst Nukkit") @PowerNukkitOnly("Re-added for backward compatibility")
    public final static String ARG_TYPE_STRING_ENUM = "stringenum";

    @Deprecated @DeprecationDetails(since = "1.3.2.0-PN", reason = "Removed from Cloudburst Nukkit") @PowerNukkitOnly("Re-added for backward compatibility")
    public final static String ARG_TYPE_BOOL = "bool";

    @Deprecated @DeprecationDetails(since = "1.3.2.0-PN", reason = "Removed from Cloudburst Nukkit") @PowerNukkitOnly("Re-added for backward compatibility")
    public final static String ARG_TYPE_TARGET = "target";

    @Deprecated @DeprecationDetails(since = "1.3.2.0-PN", reason = "Removed from Cloudburst Nukkit") @PowerNukkitOnly("Re-added for backward compatibility")
    public final static String ARG_TYPE_PLAYER = "target";

    @Deprecated @DeprecationDetails(since = "1.3.2.0-PN", reason = "Removed from Cloudburst Nukkit") @PowerNukkitOnly("Re-added for backward compatibility")
    public final static String ARG_TYPE_BLOCK_POS = "blockpos";

    @Deprecated @DeprecationDetails(since = "1.3.2.0-PN", reason = "Removed from Cloudburst Nukkit") @PowerNukkitOnly("Re-added for backward compatibility")
    public final static String ARG_TYPE_RAW_TEXT = "rawtext";

    @Deprecated @DeprecationDetails(since = "1.3.2.0-PN", reason = "Removed from Cloudburst Nukkit") @PowerNukkitOnly("Re-added for backward compatibility")
    public final static String ARG_TYPE_INT = "int";

    @Deprecated @DeprecationDetails(since = "1.3.2.0-PN", reason = "Removed from Cloudburst Nukkit") @PowerNukkitOnly("Re-added for backward compatibility")
    public static final String ENUM_TYPE_ITEM_LIST = "itemType";

    @Deprecated @DeprecationDetails(since = "1.3.2.0-PN", reason = "Removed from Cloudburst Nukkit") @PowerNukkitOnly("Re-added for backward compatibility")
    public static final String ENUM_TYPE_BLOCK_LIST = "blockType";

    @Deprecated @DeprecationDetails(since = "1.3.2.0-PN", reason = "Removed from Cloudburst Nukkit") @PowerNukkitOnly("Re-added for backward compatibility")
    public static final String ENUM_TYPE_COMMAND_LIST = "commandName";

    @Deprecated @DeprecationDetails(since = "1.3.2.0-PN", reason = "Removed from Cloudburst Nukkit") @PowerNukkitOnly("Re-added for backward compatibility")
    public static final String ENUM_TYPE_ENCHANTMENT_LIST = "enchantmentType";

    @Deprecated @DeprecationDetails(since = "1.3.2.0-PN", reason = "Removed from Cloudburst Nukkit") @PowerNukkitOnly("Re-added for backward compatibility")
    public static final String ENUM_TYPE_ENTITY_LIST = "entityType";

    @Deprecated @DeprecationDetails(since = "1.3.2.0-PN", reason = "Removed from Cloudburst Nukkit") @PowerNukkitOnly("Re-added for backward compatibility")
    public static final String ENUM_TYPE_EFFECT_LIST = "effectType";

    @Deprecated @DeprecationDetails(since = "1.3.2.0-PN", reason = "Removed from Cloudburst Nukkit") @PowerNukkitOnly("Re-added for backward compatibility")
    public static final String ENUM_TYPE_PARTICLE_LIST = "particleType";
}<|MERGE_RESOLUTION|>--- conflicted
+++ resolved
@@ -11,31 +11,11 @@
 import java.util.ArrayList;
 
 public class CommandParameter {
-<<<<<<< HEAD
     
     @PowerNukkitOnly
     @Since("1.4.0.0-PN")
     public static final CommandParameter[] EMPTY_ARRAY = new CommandParameter[0];
-
-    public final static String ARG_TYPE_STRING = "string";
-    public final static String ARG_TYPE_STRING_ENUM = "stringenum";
-    public final static String ARG_TYPE_BOOL = "bool";
-    public final static String ARG_TYPE_TARGET = "target";
-    public final static String ARG_TYPE_PLAYER = "target";
-    public final static String ARG_TYPE_BLOCK_POS = "blockpos";
-    public final static String ARG_TYPE_RAW_TEXT = "rawtext";
-    public final static String ARG_TYPE_INT = "int";
-
-    public static final String ENUM_TYPE_ITEM_LIST = "Item";
-    public static final String ENUM_TYPE_BLOCK_LIST = "blockType";
-    public static final String ENUM_TYPE_COMMAND_LIST = "commandName";
-    public static final String ENUM_TYPE_ENCHANTMENT_LIST = "enchantmentType";
-    public static final String ENUM_TYPE_ENTITY_LIST = "entityType";
-    public static final String ENUM_TYPE_EFFECT_LIST = "effectType";
-    public static final String ENUM_TYPE_PARTICLE_LIST = "particleType";
-
-=======
->>>>>>> 521ead6d
+    
     public String name;
     public CommandParamType type;
     public boolean optional;
@@ -217,7 +197,7 @@
     public final static String ARG_TYPE_INT = "int";
 
     @Deprecated @DeprecationDetails(since = "1.3.2.0-PN", reason = "Removed from Cloudburst Nukkit") @PowerNukkitOnly("Re-added for backward compatibility")
-    public static final String ENUM_TYPE_ITEM_LIST = "itemType";
+    public static final String ENUM_TYPE_ITEM_LIST = "Item";
 
     @Deprecated @DeprecationDetails(since = "1.3.2.0-PN", reason = "Removed from Cloudburst Nukkit") @PowerNukkitOnly("Re-added for backward compatibility")
     public static final String ENUM_TYPE_BLOCK_LIST = "blockType";
