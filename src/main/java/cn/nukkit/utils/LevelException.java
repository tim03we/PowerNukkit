package cn.nukkit.utils;

import cn.nukkit.api.PowerNukkitOnly;
import cn.nukkit.api.Since;

/**
 * @author MagicDroidX (Nukkit Project)
 */
public class LevelException extends ServerException {
    public LevelException(String message) {
        super(message);
    }

<<<<<<< HEAD
=======
    @PowerNukkitOnly
    @Since("1.3.2.0-PN")
>>>>>>> b0599a40
    public LevelException(String message, Throwable cause) {
        super(message, cause);
    }
}<|MERGE_RESOLUTION|>--- conflicted
+++ resolved
@@ -11,11 +11,8 @@
         super(message);
     }
 
-<<<<<<< HEAD
-=======
     @PowerNukkitOnly
     @Since("1.3.2.0-PN")
->>>>>>> b0599a40
     public LevelException(String message, Throwable cause) {
         super(message, cause);
     }
