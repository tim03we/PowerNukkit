--- conflicted
+++ resolved
@@ -26,7 +26,6 @@
     CURSOR(1, "Cursor", -1),
     SHULKER_BOX(27, "Shulker Box", 0),
     BEACON(1, "Beacon", 13),
-<<<<<<< HEAD
     // 14 is something (crash)
     //COMPOUND_CREATOR typeId:20
     //ELEMENT_CONSTRUCTOR typeId:21
@@ -35,14 +34,12 @@
     GRINDSTONE(3, "Grindstone", 26),
     BLAST_FURNACE(3, "Blast Furnace", 27),
     SMOKER(3, "Smoker", 28),
-    STONECUTTER(2, "Stonecutter", 29), // Should be 29 but it's totally driven by the client, so setting to -1 = UI 
+    STONECUTTER(2, "Stonecutter", 29), // Should be 29 but it's totally driven by the client, so setting to -1 = UI
     CARTOGRAPHY(3, "Cartography Table", -1),
     BARREL(27, "Barrel", 0),
     CAMPFIRE(4, "Campfire", -9), // -9 = NONE
     MINECART_CHEST(27, "Minecart with Chest", 0),
     MINECART_HOPPER(5, "Minecart with Hopper", 8),
-=======
->>>>>>> 53e441fc
     OFFHAND(1, "Offhand", -1);
 
     private final int size;
