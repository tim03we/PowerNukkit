--- conflicted
+++ resolved
@@ -14,7 +14,6 @@
     public static final Map<Integer, Short> duration = new TreeMap<>();
 
     static {
-<<<<<<< HEAD
         addItem(ItemID.COAL, (short) 1600);
         addBlock(BlockID.COAL_BLOCK, (short) 16000);
         addBlock(BlockID.TRUNK, (short) 300);
@@ -69,6 +68,9 @@
         addItem(ItemID.ACACIA_DOOR, (short) 200);
         addItem(ItemID.DARK_OAK_DOOR, (short) 200);
         addItem(ItemID.BANNER, (short) 300);
+        addBlock(BlockID.DEAD_BUSH, (short) 100);
+        addItem(ItemID.SIGN, (short) 200);
+        // TODO PowerNukkit - Add other signs?
         addBlock(BlockID.DRIED_KELP_BLOCK, (short) 4000);
     }
 
@@ -78,63 +80,5 @@
 
     private static void addBlock(int blockID, short fuelDuration) {
         duration.put(blockID > 255 ? 255 - blockID : blockID, fuelDuration); // ItemBlock have a negative ID
-=======
-        duration.put(Item.COAL, (short) 1600);
-        duration.put(Item.COAL_BLOCK, (short) 16000);
-        duration.put(Item.TRUNK, (short) 300);
-        duration.put(Item.WOODEN_PLANKS, (short) 300);
-        duration.put(Item.SAPLING, (short) 100);
-        duration.put(Item.WOODEN_AXE, (short) 200);
-        duration.put(Item.WOODEN_PICKAXE, (short) 200);
-        duration.put(Item.WOODEN_SWORD, (short) 200);
-        duration.put(Item.WOODEN_SHOVEL, (short) 200);
-        duration.put(Item.WOODEN_HOE, (short) 200);
-        duration.put(Item.STICK, (short) 100);
-        duration.put(Item.FENCE, (short) 300);
-        duration.put(Item.FENCE_GATE, (short) 300);
-        duration.put(Item.FENCE_GATE_SPRUCE, (short) 300);
-        duration.put(Item.FENCE_GATE_BIRCH, (short) 300);
-        duration.put(Item.FENCE_GATE_JUNGLE, (short) 300);
-        duration.put(Item.FENCE_GATE_ACACIA, (short) 300);
-        duration.put(Item.FENCE_GATE_DARK_OAK, (short) 300);
-        duration.put(Item.WOODEN_STAIRS, (short) 300);
-        duration.put(Item.SPRUCE_WOOD_STAIRS, (short) 300);
-        duration.put(Item.BIRCH_WOOD_STAIRS, (short) 300);
-        duration.put(Item.JUNGLE_WOOD_STAIRS, (short) 300);
-        duration.put(Item.TRAPDOOR, (short) 300);
-        duration.put(Item.WORKBENCH, (short) 300);
-        duration.put(Item.BOOKSHELF, (short) 300);
-        duration.put(Item.CHEST, (short) 300);
-        duration.put(Item.BUCKET, (short) 20000);
-        duration.put(Item.LADDER, (short) 300);
-        duration.put(Item.BOW, (short) 200);
-        duration.put(Item.BOWL, (short) 200);
-        duration.put(Item.WOOD2, (short) 300);
-        duration.put(Item.WOODEN_PRESSURE_PLATE, (short) 300);
-        duration.put(Item.ACACIA_WOOD_STAIRS, (short) 300);
-        duration.put(Item.DARK_OAK_WOOD_STAIRS, (short) 300);
-        duration.put(Item.TRAPPED_CHEST, (short) 300);
-        duration.put(Item.DAYLIGHT_DETECTOR, (short) 300);
-        duration.put(Item.DAYLIGHT_DETECTOR_INVERTED, (short) 300);
-        duration.put(Item.JUKEBOX, (short) 300);
-        duration.put(Item.NOTEBLOCK, (short) 300);
-        duration.put(Item.WOOD_SLAB, (short) 300);
-        duration.put(Item.DOUBLE_WOOD_SLAB, (short) 300);
-        duration.put(Item.BOAT, (short) 1200);
-        duration.put(Item.BLAZE_ROD, (short) 2400);
-        duration.put(Item.BROWN_MUSHROOM_BLOCK, (short) 300);
-        duration.put(Item.RED_MUSHROOM_BLOCK, (short) 300);
-        duration.put(Item.FISHING_ROD, (short) 300);
-        duration.put(Item.WOODEN_BUTTON, (short) 300);
-        duration.put(Item.WOODEN_DOOR, (short) 200);
-        duration.put(Item.SPRUCE_DOOR, (short) 200);
-        duration.put(Item.BIRCH_DOOR, (short) 200);
-        duration.put(Item.JUNGLE_DOOR, (short) 200);
-        duration.put(Item.ACACIA_DOOR, (short) 200);
-        duration.put(Item.DARK_OAK_DOOR, (short) 200);
-        duration.put(Item.BANNER, (short) 300);
-        duration.put(Item.DEAD_BUSH, (short) 100);
-        duration.put(Item.SIGN, (short) 200);
->>>>>>> 47d54ad2
     }
 }