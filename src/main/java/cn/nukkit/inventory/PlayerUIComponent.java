--- conflicted
+++ resolved
@@ -1,6 +1,8 @@
 package cn.nukkit.inventory;
 
 import cn.nukkit.Player;
+import cn.nukkit.api.PowerNukkitOnly;
+import cn.nukkit.api.Since;
 import cn.nukkit.item.Item;
 
 import java.util.Collections;
@@ -8,14 +10,10 @@
 import java.util.Set;
 
 public class PlayerUIComponent extends BaseInventory {
-<<<<<<< HEAD
-    protected final PlayerUIInventory playerUI;
-=======
 
-    public static final int CREATED_ITEM_OUTPUT_UI_SLOT = 50;
+    @Since("1.3.2.0-PN") public static final int CREATED_ITEM_OUTPUT_UI_SLOT = 50;
 
-    private final PlayerUIInventory playerUI;
->>>>>>> c25686d0
+    @PowerNukkitOnly protected final PlayerUIInventory playerUI;
     private final int offset;
     private final int size;
 
