package cn.nukkit.inventory;

import cn.nukkit.Player;
import cn.nukkit.api.DeprecationDetails;
<<<<<<< HEAD
import cn.nukkit.api.PowerNukkitOnly;
import cn.nukkit.api.Since;
import cn.nukkit.block.Block;
=======
import cn.nukkit.block.BlockID;
>>>>>>> 54cbf48d
import cn.nukkit.item.Item;
import cn.nukkit.item.ItemID;
import cn.nukkit.item.enchantment.Enchantment;
import cn.nukkit.level.Position;
import cn.nukkit.nbt.tag.CompoundTag;
import io.netty.util.internal.StringUtil;
import lombok.NonNull;

import java.util.Arrays;
import java.util.Iterator;
import java.util.LinkedHashMap;
import java.util.Map;
import java.util.stream.Stream;

/**
 * @author MagicDroidX (Nukkit Project)
 */
public class AnvilInventory extends FakeBlockUIComponent {

    @Since("1.3.2.0-PN") public static final int ANVIL_INPUT_UI_SLOT = 1;
    @Since("1.3.2.0-PN") public static final int ANVIL_MATERIAL_UI_SLOT = 2;
    @Since("1.3.2.0-PN") public static final int ANVIL_OUTPUT_UI_SLOT = CREATED_ITEM_OUTPUT_UI_SLOT;

    @PowerNukkitOnly public static final int OFFSET = 1;
    public static final int TARGET = 0;
    public static final int SACRIFICE = 1;
    public static final int RESULT = ANVIL_OUTPUT_UI_SLOT - 1; //1: offset

    private int cost;
    private String newItemName;

    @NonNull
    private Item currentResult = Item.get(0);

    public AnvilInventory(PlayerUIInventory playerUI, Position position) {
        super(playerUI, InventoryType.ANVIL, OFFSET, position);
    }
    
    /*
    @Override
    public void onSlotChange(int index, Item before, boolean send) {
        try {
            if (index <= 1) {
                updateResult();
            }
        } finally {
            super.onSlotChange(index, before, send);
        }
    }
     */
    
    @Deprecated
    @DeprecationDetails(since = "1.3.2.0-PN", by = "PowerNukkit", reason = "Experimenting the new implementation by Nukkit")
    public void updateResult() {
        Item target = getFirstItem();
        Item sacrifice = getSecondItem();
        
        if (target.isNull() && sacrifice.isNull()) {
            setResult(Item.get(0));
            setLevelCost(0);
            return;
        }
        
        setLevelCost(1);
        int extraCost = 0;
        int costHelper = 0;
        int repairMaterial = getRepairMaterial(target);
        Item result = target.clone();
        int levelCost = getRepairCost(result) + (sacrifice.isNull() ? 0 : getRepairCost(sacrifice));
        Map<Integer, Enchantment> enchantmentMap = new LinkedHashMap<>();
        for (Enchantment enchantment : target.getEnchantments()) {
            enchantmentMap.put(enchantment.getId(), enchantment);
        }
        if (!sacrifice.isNull()) {
            boolean enchantedBook = sacrifice.getId() == Item.ENCHANTED_BOOK && sacrifice.getEnchantments().length > 0;
            int repair;
            int repair2;
            int repair3;
            if (result.getMaxDurability() != -1 && sacrifice.getId() == repairMaterial) {
                repair = Math.min(result.getDamage(), result.getMaxDurability() / 4);
                if (repair <= 0) {
                    setResult(Item.get(0));
                    setLevelCost(0);
                    return;
                }
        
                for(repair2 = 0; repair > 0 && repair2 < sacrifice.getCount(); ++repair2) {
                    repair3 = result.getDamage() - repair;
                    result.setDamage(repair3);
                    ++extraCost;
                    repair = Math.min(result.getDamage(), result.getMaxDurability() / 4);
                }
    
            } else {
                if (!enchantedBook && (result.getId() != sacrifice.getId() || result.getMaxDurability() == -1)) {
                    setResult(Item.get(0));
                    setLevelCost(0);
                    return;
                }
        
                if ((result.getMaxDurability() != -1) && !enchantedBook) {
                    repair = target.getMaxDurability() - target.getDamage();
                    repair2 = sacrifice.getMaxDurability() - sacrifice.getDamage();
                    repair3 = repair2 + result.getMaxDurability() * 12 / 100;
                    int totalRepair = repair + repair3;
                    int finalDamage = result.getMaxDurability() - totalRepair + 1;
                    if (finalDamage < 0) {
                        finalDamage = 0;
                    }
            
                    if (finalDamage < result.getDamage()) {
                        result.setDamage(finalDamage);
                        extraCost += 2;
                    }
                }
        
                Enchantment[] sacrificeEnchantments = sacrifice.getEnchantments();
                boolean compatibleFlag = false;
                boolean incompatibleFlag = false;
                Iterator<Enchantment> sacrificeEnchIter = Arrays.stream(sacrificeEnchantments).iterator();
        
                iter:
                while(true) {
                    Enchantment sacrificeEnchantment;
                    do {
                        if (!sacrificeEnchIter.hasNext()) {
                            if (incompatibleFlag && !compatibleFlag) {
                                setResult(Item.get(0));
                                setLevelCost(0);
                                return;
                            }
                            break iter;
                        }
                
                        sacrificeEnchantment = sacrificeEnchIter.next();
                    } while(sacrificeEnchantment == null);

                    Enchantment resultEnchantment = result.getEnchantment(sacrificeEnchantment.id);
                    int targetLevel = resultEnchantment != null? resultEnchantment.getLevel() : 0;
                    int resultLevel = sacrificeEnchantment.getLevel();
                    resultLevel = targetLevel == resultLevel ? resultLevel + 1 : Math.max(resultLevel, targetLevel);
                    boolean compatible = sacrificeEnchantment.isItemAcceptable(target);
                    if (playerUI.getHolder().isCreative() || target.getId() == Item.ENCHANTED_BOOK) {
                        compatible = true;
                    }
            
                    Iterator<Enchantment> targetEnchIter = Stream.of(target.getEnchantments()).iterator();
            
                    while(targetEnchIter.hasNext()) {
                        Enchantment targetEnchantment = targetEnchIter.next();
                        if (targetEnchantment.id != sacrificeEnchantment.id && (!sacrificeEnchantment.isCompatibleWith(targetEnchantment) || !targetEnchantment.isCompatibleWith(sacrificeEnchantment))) {
                            compatible = false;
                            ++extraCost;
                        }
                    }
            
                    if (!compatible) {
                        incompatibleFlag = true;
                    } else {
                        compatibleFlag = true;
                        if (resultLevel > sacrificeEnchantment.getMaxLevel()) {
                            resultLevel = sacrificeEnchantment.getMaxLevel();
                        }
                        
                        enchantmentMap.put(sacrificeEnchantment.getId(), Enchantment.getEnchantment(sacrificeEnchantment.getId()).setLevel(resultLevel));
                        int rarity = 0;
                        int weight = sacrificeEnchantment.getWeight();
                        if (weight >= 10) {
                            rarity = 1;
                        } else if (weight >= 5) {
                            rarity = 2;
                        } else if (weight >= 2) {
                            rarity = 4;
                        } else {
                            rarity = 8;
                        }
                
                        if (enchantedBook) {
                            rarity = Math.max(1, rarity / 2);
                        }
                
                        extraCost += rarity * Math.max(0, resultLevel - targetLevel);
                        if (target.getCount() > 1) {
                            extraCost = 40;
                        }
                    }
                }
            }
        }
        
        if (StringUtil.isNullOrEmpty(this.newItemName)) {
            if (target.hasCustomName()) {
                costHelper = 1;
                extraCost += costHelper;
                result.clearCustomName();
            }
        } else {
            costHelper = 1;
            extraCost += costHelper;
            result.setCustomName(this.newItemName);
        }
        
        setLevelCost(levelCost + extraCost);
        if (extraCost <= 0) {
            result = Item.get(0);
        }
        
        if (costHelper == extraCost && costHelper > 0 && getLevelCost() >= 40) {
            setLevelCost(39);
        }
        
        if (getLevelCost() >= 40 && !this.playerUI.getHolder().isCreative()) {
            result = Item.get(0);
        }
        
        if (!result.isNull()) {
            int repairCost = getRepairCost(result);
            if (!sacrifice.isNull() && repairCost < getRepairCost(sacrifice)) {
                repairCost = getRepairCost(sacrifice);
            }
    
            if (costHelper != extraCost || costHelper == 0) {
                repairCost = repairCost * 2 + 1;
            }

            CompoundTag namedTag = result.getNamedTag();
            if (namedTag == null) {
                namedTag = new CompoundTag();
            }
            namedTag.putInt("RepairCost", repairCost);
            namedTag.remove("ench");
            result.setNamedTag(namedTag);
            if (!enchantmentMap.isEmpty()) {
                result.addEnchantment(enchantmentMap.values().toArray(Enchantment.EMPTY_ARRAY));
            }
        }
        setResult(result);
    }
    
    @Override
    public void onClose(Player who) {
        super.onClose(who);
        who.craftingType = Player.CRAFTING_SMALL;

        Item[] drops = new Item[]{ getFirstItem(), getSecondItem() };
        drops = who.getInventory().addItem(drops);
        for (Item drop : drops) {
            if (!who.dropItem(drop)) {
                this.getHolder().getLevel().dropItem(this.getHolder().add(0.5, 0.5, 0.5), drop);
            }
        }
        
        clear(TARGET);
        clear(SACRIFICE);
        
        who.resetCraftingGridType();
    }

    @Override
    public void onOpen(Player who) {
        super.onOpen(who);
        who.craftingType = Player.CRAFTING_ANVIL;
    }
    
    /*
    @Override
    public Item getItem(int index) {
        if (index < 0 || index > 3) {
            return Item.get(0);
        }
        if (index == 2) {
            return getResult();
        }
        
        return super.getItem(index);
    }
    
    @Override
    public boolean setItem(int index, Item item, boolean send) {
        if (index < 0 || index > 3) {
            return false;
        }
        
        if (index == 2) {
            return setResult(item);
        }
        
        return super.setItem(index, item, send);
    }
     */

    @PowerNukkitOnly
    @Deprecated @DeprecationDetails(
            reason = "NukkitX added the samething with other name.",
            by = "PowerNukkit", since = "1.3.2.0-PN",
            replaceWith = "getInputSlot()"
    )
    public Item getFirstItem() {
        return getItem(TARGET);
    }

    @Since("1.3.2.0-PN")
    public Item getInputSlot() {
        return this.getItem(TARGET);
    }

    @PowerNukkitOnly
    @Deprecated @DeprecationDetails(
            reason = "NukkitX added the samething with other name.",
            by = "PowerNukkit", since = "1.3.2.0-PN",
            replaceWith = "getMaterialSlot()"
    )
    public Item getSecondItem() {
        return getItem(SACRIFICE);
    }

    @Since("1.3.2.0-PN")
    public Item getMaterialSlot() {
        return this.getItem(SACRIFICE);
    }

    @PowerNukkitOnly
    @Deprecated @DeprecationDetails(
            reason = "NukkitX added the samething with other name.",
            by = "PowerNukkit", since = "1.3.2.0-PN",
            replaceWith = "getOutputSlot()"
    )
    public Item getResult() {
        //return currentResult.clone();
        return getOutputSlot();
    }

    @Since("1.3.2.0-PN")
    public Item getOutputSlot() {
        return this.getItem(RESULT);
    }

    /*
    @Override
    public void sendContents(Player... players) {
        super.sendContents(players);
        // Fixes desync when transactions are cancelled.
        for (Player player : players) {
            player.sendExperienceLevel();
        }
    }
     */

    @PowerNukkitOnly
    public boolean setFirstItem(Item item, boolean send) {
        return setItem(SACRIFICE, item, send);
    }

    @PowerNukkitOnly
    public boolean setFirstItem(Item item) {
        return setFirstItem(item, true);
    }

    @PowerNukkitOnly
    public boolean setSecondItem(Item item, boolean send) {
        return setItem(SACRIFICE, item, send);
    }

    @PowerNukkitOnly
    public boolean setSecondItem(Item item) {
        return setSecondItem(item, true);
    }

    @Deprecated @DeprecationDetails(since = "TBD", reason = "send parameter is deprecated", toBeRemovedAt = "1.4.0.0-PN")
    @PowerNukkitOnly
    public boolean setResult(Item item, boolean send) {
        return setItem(2, item, send);
    }

<<<<<<< HEAD
    @Deprecated @DeprecationDetails(since = "TBD", reason = "the client won't see this change, and the transaction might fail.", toBeRemovedAt = "1.4.0.0-PN")
    @PowerNukkitOnly
=======
    @DeprecationDetails(since = "TBD", reason = "the client won't see this change, and the transaction might fail",
        toBeRemovedAt = "1.4.0.0-PN")
    @Deprecated
>>>>>>> 54cbf48d
    public boolean setResult(Item item) {
        if (item == null || item.isNull()) {
            this.currentResult = Item.get(0);
        } else {
            this.currentResult = item.clone();
        }
        return true;
    }
    
    private static int getRepairCost(Item item) {
        return item.hasCompoundTag() && item.getNamedTag().contains("RepairCost") ? item.getNamedTag().getInt("RepairCost") : 0;
    }

    @PowerNukkitOnly
    @Deprecated @DeprecationDetails(
            reason = "NukkitX added the samething with other name.",
            by = "PowerNukkit", since = "1.3.2.0-PN",
            replaceWith = "getCost()"
    )
    public int getLevelCost() {
        return getCost();
    }

    @PowerNukkitOnly
    @Deprecated @DeprecationDetails(
            reason = "NukkitX added the samething with other name.",
            by = "PowerNukkit", since = "1.3.2.0-PN",
            replaceWith = "setCost(int)"
    )
    protected void setLevelCost(int levelCost) {
        setCost(levelCost);
    }

    @Since("1.3.2.0-PN")
    public int getCost() {
        return this.cost;
    }

    @Since("1.3.2.0-PN")
    public void setCost(int cost) {
        this.cost = cost;
    }

    @PowerNukkitOnly
    public String getNewItemName() {
        return newItemName;
    }

    @PowerNukkitOnly
    public void setNewItemName(String newItemName) {
        this.newItemName = newItemName;
    }
    
    private static int getRepairMaterial(Item target) {
        switch (target.getId()) {
            case ItemID.WOODEN_SWORD:
            case ItemID.WOODEN_PICKAXE:
            case ItemID.WOODEN_SHOVEL:
            case ItemID.WOODEN_AXE:
            case ItemID.WOODEN_HOE:
                return BlockID.PLANKS;
        
            case ItemID.IRON_SWORD:
            case ItemID.IRON_PICKAXE:
            case ItemID.IRON_SHOVEL:
            case ItemID.IRON_AXE:
            case ItemID.IRON_HOE:
            case ItemID.IRON_HELMET:
            case ItemID.IRON_CHESTPLATE:
            case ItemID.IRON_LEGGINGS:
            case ItemID.IRON_BOOTS:
            case ItemID.CHAIN_HELMET:
            case ItemID.CHAIN_CHESTPLATE:
            case ItemID.CHAIN_LEGGINGS:
            case ItemID.CHAIN_BOOTS:
                return ItemID.IRON_INGOT;
        
            case ItemID.GOLD_SWORD:
            case ItemID.GOLD_PICKAXE:
            case ItemID.GOLD_SHOVEL:
            case ItemID.GOLD_AXE:
            case ItemID.GOLD_HOE:
            case ItemID.GOLD_HELMET:
            case ItemID.GOLD_CHESTPLATE:
            case ItemID.GOLD_LEGGINGS:
            case ItemID.GOLD_BOOTS:
                return ItemID.GOLD_INGOT;
        
            case ItemID.DIAMOND_SWORD:
            case ItemID.DIAMOND_PICKAXE:
            case ItemID.DIAMOND_SHOVEL:
            case ItemID.DIAMOND_AXE:
            case ItemID.DIAMOND_HOE:
            case ItemID.DIAMOND_HELMET:
            case ItemID.DIAMOND_CHESTPLATE:
            case ItemID.DIAMOND_LEGGINGS:
            case ItemID.DIAMOND_BOOTS:
                return ItemID.DIAMOND;
        
            case ItemID.LEATHER_CAP:
            case ItemID.LEATHER_TUNIC:
            case ItemID.LEATHER_PANTS:
            case ItemID.LEATHER_BOOTS:
                return ItemID.LEATHER;
                
            case ItemID.STONE_SWORD:
            case ItemID.STONE_PICKAXE:
            case ItemID.STONE_SHOVEL:
            case ItemID.STONE_AXE:
            case ItemID.STONE_HOE:
                return BlockID.COBBLESTONE;

            case ItemID.NETHERITE_SWORD:
            case ItemID.NETHERITE_PICKAXE:
            case ItemID.NETHERITE_SHOVEL:
            case ItemID.NETHERITE_AXE:
            case ItemID.NETHERITE_HOE:
            case ItemID.NETHERITE_HELMET:
            case ItemID.NETHERITE_CHESTPLATE:
            case ItemID.NETHERITE_LEGGINGS:
            case ItemID.NETHERITE_BOOTS:
                return ItemID.NETHERITE_INGOT;
                
            case ItemID.ELYTRA:
                return ItemID.PHANTOM_MEMBRANE;

            default:
                return 0;
        }
    }
}<|MERGE_RESOLUTION|>--- conflicted
+++ resolved
@@ -2,13 +2,10 @@
 
 import cn.nukkit.Player;
 import cn.nukkit.api.DeprecationDetails;
-<<<<<<< HEAD
 import cn.nukkit.api.PowerNukkitOnly;
 import cn.nukkit.api.Since;
 import cn.nukkit.block.Block;
-=======
 import cn.nukkit.block.BlockID;
->>>>>>> 54cbf48d
 import cn.nukkit.item.Item;
 import cn.nukkit.item.ItemID;
 import cn.nukkit.item.enchantment.Enchantment;
@@ -383,14 +380,8 @@
         return setItem(2, item, send);
     }
 
-<<<<<<< HEAD
     @Deprecated @DeprecationDetails(since = "TBD", reason = "the client won't see this change, and the transaction might fail.", toBeRemovedAt = "1.4.0.0-PN")
     @PowerNukkitOnly
-=======
-    @DeprecationDetails(since = "TBD", reason = "the client won't see this change, and the transaction might fail",
-        toBeRemovedAt = "1.4.0.0-PN")
-    @Deprecated
->>>>>>> 54cbf48d
     public boolean setResult(Item item) {
         if (item == null || item.isNull()) {
             this.currentResult = Item.get(0);
