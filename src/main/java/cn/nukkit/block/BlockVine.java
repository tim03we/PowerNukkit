package cn.nukkit.block;

import cn.nukkit.Player;
import cn.nukkit.entity.Entity;
import cn.nukkit.event.block.BlockGrowEvent;
import cn.nukkit.event.block.BlockSpreadEvent;
import cn.nukkit.item.Item;
import cn.nukkit.item.ItemBlock;
import cn.nukkit.item.ItemTool;
import cn.nukkit.level.Level;
import cn.nukkit.math.AxisAlignedBB;
import cn.nukkit.math.BlockFace;
import cn.nukkit.math.SimpleAxisAlignedBB;
import cn.nukkit.utils.BlockColor;

import java.util.Random;
import java.util.concurrent.ThreadLocalRandom;

/**
 * Created by Pub4Game on 15.01.2016.
 */
public class BlockVine extends BlockTransparentMeta {

    public BlockVine(int meta) {
        super(meta);
    }

    public BlockVine() {
        this(0);
    }

    @Override
    public String getName() {
        return "Vines";
    }

    @Override
    public int getId() {
        return VINE;
    }

    @Override
    public double getHardness() {
        return 0.2;
    }

    @Override
    public double getResistance() {
        return 1;
    }

    @Override
    public boolean canPassThrough() {
        return true;
    }

    @Override
    public boolean hasEntityCollision() {
        return true;
    }

    @Override
    public boolean canBeReplaced() {
        return true;
    }

    @Override
    public boolean canBeClimbed() {
        return true;
    }

    @Override
    public int getWaterloggingLevel() {
        return 1;
    }

    @Override
    public boolean canBeFlowedInto() {
        return true;
    }

    @Override
    public void onEntityCollide(Entity entity) {
        entity.resetFallDistance();
        entity.onGround = true;
    }

    @Override
    public boolean isSolid() {
        return false;
    }

    @Override
    protected AxisAlignedBB recalculateBoundingBox() {
        double f1 = 1;
        double f2 = 1;
        double f3 = 1;
        double f4 = 0;
        double f5 = 0;
        double f6 = 0;
        boolean flag = this.getDamage() > 0;
        if ((this.getDamage() & 0x02) > 0) {
            f4 = Math.max(f4, 0.0625);
            f1 = 0;
            f2 = 0;
            f5 = 1;
            f3 = 0;
            f6 = 1;
            flag = true;
        }
        if ((this.getDamage() & 0x08) > 0) {
            f1 = Math.min(f1, 0.9375);
            f4 = 1;
            f2 = 0;
            f5 = 1;
            f3 = 0;
            f6 = 1;
            flag = true;
        }
        if ((this.getDamage() & 0x01) > 0) {
            f3 = Math.min(f3, 0.9375);
            f6 = 1;
            f1 = 0;
            f4 = 1;
            f2 = 0;
            f5 = 1;
            flag = true;
        }
        if (!flag && this.up().isSolid()) {
            f2 = Math.min(f2, 0.9375);
            f5 = 1;
            f1 = 0;
            f4 = 1;
            f3 = 0;
            f6 = 1;
        }
        return new SimpleAxisAlignedBB(
                this.x + f1,
                this.y + f2,
                this.z + f3,
                this.x + f4,
                this.y + f5,
                this.z + f6
        );
    }

    @Override
    public boolean place(Item item, Block block, Block target, BlockFace face, double fx, double fy, double fz, Player player) {
        if (block.getId() != VINE && target.isSolid() && face.getHorizontalIndex() != -1) {
            this.setDamage(getMetaFromFace(face.getOpposite()));
            this.getLevel().setBlock(block, this, true, true);
            return true;
        }

        return false;
    }

    @Override
    public Item[] getDrops(Item item) {
        if (item.isShears()) {
            return new Item[]{
                    toItem()
            };
        } else {
            return new Item[0];
        }
    }

    @Override
    public Item toItem() {
        return new ItemBlock(this, 0);
    }

    @Override
    public int onUpdate(int type) {
        if (type == Level.BLOCK_UPDATE_NORMAL) {
            if (!this.getSide(getFace()).isSolid()) {
                Block up = this.up();
                if (up.getId() != this.getId() || up.getDamage() != this.getDamage()) {
                    this.getLevel().useBreakOn(this, null, null, true);
                    return Level.BLOCK_UPDATE_NORMAL;
                }
            }
        } else if (type == Level.BLOCK_UPDATE_RANDOM) {
            Random random = ThreadLocalRandom.current();
            if (random.nextInt(4) == 0) {
                BlockFace face = BlockFace.random(random);
                Block block = this.getSide(face);
                int faceMeta = getMetaFromFace(face);
                int meta = this.getDamage();

                if (this.y < 255 && face == BlockFace.UP && block.getId() == AIR) {
                    if (this.canSpread()) {
                        for (BlockFace horizontalFace : BlockFace.Plane.HORIZONTAL) {
                            if (random.nextBoolean() || !this.getSide(horizontalFace).getSide(face).isSolid()) {
                                meta &= ~getMetaFromFace(horizontalFace);
                            }
                        }
                        putVineOnHorizontalFace(block, meta, this);
                    }
                } else if (face.getHorizontalIndex() != -1 && (meta & faceMeta) != faceMeta) {
                    if (this.canSpread()) {
                        if (block.getId() == AIR) {
                            BlockFace cwFace = face.rotateY();
                            BlockFace ccwFace = face.rotateYCCW();
                            Block cwBlock = block.getSide(cwFace);
                            Block ccwBlock = block.getSide(ccwFace);
                            int cwMeta = getMetaFromFace(cwFace);
                            int ccwMeta = getMetaFromFace(ccwFace);
                            boolean onCw = (meta & cwMeta) == cwMeta;
                            boolean onCcw = (meta & ccwMeta) == ccwMeta;

                            if (onCw && cwBlock.isSolid()) {
                                putVine(block, getMetaFromFace(cwFace), this);
                            } else if (onCcw && ccwBlock.isSolid()) {
                                putVine(block, getMetaFromFace(ccwFace), this);
                            } else if (onCw && cwBlock.getId() == AIR && this.getSide(cwFace).isSolid()) {
                                putVine(cwBlock, getMetaFromFace(face.getOpposite()), this);
                            } else if (onCcw && ccwBlock.getId() == AIR && this.getSide(ccwFace).isSolid()) {
                                putVine(ccwBlock, getMetaFromFace(face.getOpposite()), this);
                            } else if (block.up().isSolid()) {
                                putVine(block, 0, this);
                            }
                        } else if (!block.isTransparent()) {
                            meta |= getMetaFromFace(face);
                            putVine(this, meta, null);
                        }
                    }
                } else if (this.y > 0) {
                    Block below = this.down();
                    int id = below.getId();
                    if (id == AIR || id == VINE) {
                        for (BlockFace horizontalFace : BlockFace.Plane.HORIZONTAL) {
                            if (random.nextBoolean()) {
                                meta &= ~getMetaFromFace(horizontalFace);
                            }
                        }
                        putVineOnHorizontalFace(below, below.getDamage() | meta, id == AIR ? this : null);
                    }
                }
                return Level.BLOCK_UPDATE_RANDOM;
            }
        }
        return 0;
    }

    private boolean canSpread() {
        int blockX = this.getFloorX();
        int blockY = this.getFloorY();
        int blockZ = this.getFloorZ();

        int count = 0;
        for (int x = blockX - 4; x <= blockX + 4; x++) {
            for (int z = blockZ - 4; z <= blockZ + 4; z++) {
                for (int y = blockY - 1; y <= blockY + 1; y++) {
                    if (this.level.getBlock(x, y, z).getId() == VINE) {
                        if (++count >= 5) return false;
                    }
                }
            }
        }
        return true;
    }

    private void putVine(Block block, int meta, Block source) {
        if (block.getId() == VINE && block.getDamage() == meta) return;
        Block vine = get(VINE, meta);
        BlockGrowEvent event;
        if (source != null) {
            event = new BlockSpreadEvent(block, source, vine);
        } else {
            event = new BlockGrowEvent(block, vine);
        }
        this.level.getServer().getPluginManager().callEvent(event);
        if (!event.isCancelled()) {
            this.level.setBlock(block, vine, true);
        }
    }

    private void putVineOnHorizontalFace(Block block, int meta, Block source) {
        if (block.getId() == VINE && block.getDamage() == meta) return;
        boolean isOnHorizontalFace = false;
        for (BlockFace face : BlockFace.Plane.HORIZONTAL) {
            int faceMeta = getMetaFromFace(face);
            if ((meta & faceMeta) == faceMeta) {
                isOnHorizontalFace = true;
                break;
            }
        }
        if (isOnHorizontalFace) {
            putVine(block, meta, source);
        }
    }

    private BlockFace getFace() {
        int meta = this.getDamage();
        if ((meta & 1) > 0) {
            return BlockFace.SOUTH;
        } else if ((meta & 2) > 0) {
            return BlockFace.WEST;
        } else if ((meta & 4) > 0) {
            return BlockFace.NORTH;
        } else if ((meta & 8) > 0) {
            return BlockFace.EAST;
        }

        return BlockFace.UP;
    }

    private static int getMetaFromFace(BlockFace face) {
        switch (face) {
            case SOUTH:
            default:
                return 0x01;
            case WEST:
                return 0x02;
            case NORTH:
                return 0x04;
            case EAST:
                return 0x08;
        }
    }

    @Override
    public int getToolType() {
        return ItemTool.TYPE_AXE;
    }

    @Override
    public BlockColor getColor() {
        return BlockColor.FOLIAGE_BLOCK_COLOR;
    }

    @Override
<<<<<<< HEAD
    public boolean breaksWhenMoved() {
        return true;
    }

    @Override
    public boolean sticksToPiston() {
        return false;
    }
=======
    public boolean canSilkTouch() {
        return true;
    }
>>>>>>> 47d54ad2
}<|MERGE_RESOLUTION|>--- conflicted
+++ resolved
@@ -332,7 +332,6 @@
     }
 
     @Override
-<<<<<<< HEAD
     public boolean breaksWhenMoved() {
         return true;
     }
@@ -341,9 +340,9 @@
     public boolean sticksToPiston() {
         return false;
     }
-=======
+
+    @Override
     public boolean canSilkTouch() {
         return true;
     }
->>>>>>> 47d54ad2
 }