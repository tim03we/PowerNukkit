--- conflicted
+++ resolved
@@ -205,7 +205,11 @@
     }
 
     @Override
-<<<<<<< HEAD
+    public BlockColor getColor() {
+        return BlockColor.FOLIAGE_BLOCK_COLOR;
+    }
+
+    @Override
     public boolean breaksWhenMoved() {
         return true;
     }
@@ -213,9 +217,5 @@
     @Override
     public boolean sticksToPiston() {
         return false;
-=======
-    public BlockColor getColor() {
-        return BlockColor.FOLIAGE_BLOCK_COLOR;
->>>>>>> 147ad080
     }
 }