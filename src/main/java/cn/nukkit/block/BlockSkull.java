--- conflicted
+++ resolved
@@ -120,7 +120,11 @@
     }
 
     @Override
-<<<<<<< HEAD
+    public BlockColor getColor() {
+        return BlockColor.AIR_BLOCK_COLOR;
+    }
+
+    @Override
     public boolean breaksWhenMoved() {
         return true;
     }
@@ -129,10 +133,4 @@
     public boolean sticksToPiston() {
         return false;
     }
-=======
-    public BlockColor getColor() {
-        return BlockColor.AIR_BLOCK_COLOR;
-    }
-
->>>>>>> 147ad080
 }