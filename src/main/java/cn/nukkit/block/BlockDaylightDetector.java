--- conflicted
+++ resolved
@@ -37,13 +37,13 @@
     }
 
     @Override
-<<<<<<< HEAD
     public int getWaterloggingLevel() {
         return 1;
-=======
+    }
+
+    @Override
     public int getToolType() {
         return ItemTool.TYPE_AXE;
->>>>>>> 01ff5692
     }
 
     @Override
