package cn.nukkit.block;

import cn.nukkit.Player;
import cn.nukkit.api.DeprecationDetails;
import cn.nukkit.api.PowerNukkitDifference;
import cn.nukkit.api.PowerNukkitOnly;
import cn.nukkit.api.Since;
import cn.nukkit.blockproperty.ArrayBlockProperty;
import cn.nukkit.blockproperty.BlockProperties;
import cn.nukkit.blockproperty.BlockProperty;
import cn.nukkit.blockproperty.exception.InvalidBlockPropertyValueException;
import cn.nukkit.blockproperty.value.SmallFlowerType;
import cn.nukkit.item.Item;
import cn.nukkit.item.ItemID;
import cn.nukkit.level.Level;
import cn.nukkit.level.particle.BoneMealParticle;
import cn.nukkit.math.BlockFace;
import cn.nukkit.math.Vector3;
import cn.nukkit.utils.BlockColor;
import cn.nukkit.utils.DyeColor;

import javax.annotation.Nonnull;
import java.util.concurrent.ThreadLocalRandom;

/**
 * @author xtypr
 * @since 2015/11/23
 */
public class BlockFlower extends BlockFlowable {
    @PowerNukkitOnly
    @Since("1.4.0.0-PN")
    public static final BlockProperty<SmallFlowerType> RED_FLOWER_TYPE = new ArrayBlockProperty<>("flower_type", true, new SmallFlowerType[]{
            SmallFlowerType.POPPY,
            SmallFlowerType.ORCHID,
            SmallFlowerType.ALLIUM,
            SmallFlowerType.HOUSTONIA,
            SmallFlowerType.TULIP_RED,
            SmallFlowerType.TULIP_ORANGE,
            SmallFlowerType.TULIP_WHITE,
            SmallFlowerType.TULIP_PINK,
            SmallFlowerType.OXEYE,
            SmallFlowerType.CORNFLOWER,
            SmallFlowerType.LILY_OF_THE_VALLEY
    });

    @PowerNukkitOnly
    @Since("1.4.0.0-PN")
    public static final BlockProperties PROPERTIES = new BlockProperties(RED_FLOWER_TYPE);
    
    @Deprecated
    @DeprecationDetails(since = "1.4.0.0-PN", by = "PowerNukkit", reason = "Magic value. Use FlowerType instead")
    public static final int TYPE_POPPY = 0;

    @Deprecated
    @DeprecationDetails(since = "1.4.0.0-PN", by = "PowerNukkit", reason = "Magic value. Use FlowerType instead")
    public static final int TYPE_BLUE_ORCHID = 1;

    @Deprecated
    @DeprecationDetails(since = "1.4.0.0-PN", by = "PowerNukkit", reason = "Magic value. Use FlowerType instead")
    public static final int TYPE_ALLIUM = 2;

    @Deprecated
    @DeprecationDetails(since = "1.4.0.0-PN", by = "PowerNukkit", reason = "Magic value. Use FlowerType instead")
    public static final int TYPE_AZURE_BLUET = 3;

    @Deprecated
    @DeprecationDetails(since = "1.4.0.0-PN", by = "PowerNukkit", reason = "Magic value. Use FlowerType instead")
    public static final int TYPE_RED_TULIP = 4;

    @Deprecated
    @DeprecationDetails(since = "1.4.0.0-PN", by = "PowerNukkit", reason = "Magic value. Use FlowerType instead")
    public static final int TYPE_ORANGE_TULIP = 5;

    @Deprecated
    @DeprecationDetails(since = "1.4.0.0-PN", by = "PowerNukkit", reason = "Magic value. Use FlowerType instead")
    public static final int TYPE_WHITE_TULIP = 6;

    @Deprecated
    @DeprecationDetails(since = "1.4.0.0-PN", by = "PowerNukkit", reason = "Magic value. Use FlowerType instead")
    public static final int TYPE_PINK_TULIP = 7;

    @Deprecated
    @DeprecationDetails(since = "1.4.0.0-PN", by = "PowerNukkit", reason = "Magic value. Use FlowerType instead")
    public static final int TYPE_OXEYE_DAISY = 8;

    public BlockFlower() {
        this(0);
    }

    public BlockFlower(int meta) {
        super(meta);
    }

    @Override
    public int getId() {
        return FLOWER;
    }

    @Since("1.4.0.0-PN")
    @PowerNukkitOnly
    @Nonnull
    @Override
    public BlockProperties getProperties() {
        return PROPERTIES;
    }

    @Override
    public String getName() {
        return getFlowerType().getEnglishName();
    }
    
    @PowerNukkitOnly
    @Since("1.4.0.0-PN")
    public SmallFlowerType getFlowerType() {
        return getPropertyValue(RED_FLOWER_TYPE);
    }
    
    protected void setOnSingleFlowerType(SmallFlowerType acceptsOnly, SmallFlowerType attemptedToSet) {
        if (attemptedToSet == null || attemptedToSet == acceptsOnly) {
            return;
        }
        String persistenceName = getPersistenceName();
        throw new InvalidBlockPropertyValueException(
                new ArrayBlockProperty<>(persistenceName +"_type", false, new SmallFlowerType[]{acceptsOnly}),
                acceptsOnly,
                attemptedToSet,
                persistenceName+" only accepts "+acceptsOnly.name().toLowerCase()
        );
    }

    @PowerNukkitOnly
    @Since("1.4.0.0-PN")
    public void setFlowerType(SmallFlowerType flowerType) {
        setPropertyValue(RED_FLOWER_TYPE, flowerType);
    }
    
    @PowerNukkitOnly
    @Since("1.4.0.0-PN")
    public static boolean isSupportValid(Block block) {
        switch (block.getId()) {
            case GRASS:
            case DIRT:
            case FARMLAND:
            case PODZOL:
                return true;
            default:
                return false;
        }
    }

    @PowerNukkitDifference(since = "1.4.0.0-PN", info = "Fixed support logic")
    public boolean canPlantOn(Block block) {
        return isSupportValid(block);
    }

    @Override
    public boolean place(@Nonnull Item item, @Nonnull Block block, @Nonnull Block target, @Nonnull BlockFace face, double fx, double fy, double fz, Player player) {
        Block down = this.down();
        if (canPlantOn(down)) {
            this.getLevel().setBlock(block, this, true);

            return true;
        }
        return false;
    }

    @PowerNukkitDifference(since = "1.4.0.0-PN", info = "Will break on normal update if the supporting block is invalid")
    @Override
    public int onUpdate(int type) {
        if (type == Level.BLOCK_UPDATE_NORMAL) {
            if (!canPlantOn(down())) {
                this.getLevel().useBreakOn(this);

                return Level.BLOCK_UPDATE_NORMAL;
            }
        }

        return 0;
    }

    @Override
    public BlockColor getColor() {
        return BlockColor.FOLIAGE_BLOCK_COLOR;
    }

    @Override
    public boolean canBeActivated() {
        return true;
    }

    @Override
    public boolean onActivate(@Nonnull Item item, Player player) {
<<<<<<< HEAD
        if (item.getId() == ItemID.DYE && item.getDamage() == DyeColor.WHITE.getDyeData()) { //Bone meal
=======
        if (item.isFertilizer()) { //Bone meal
>>>>>>> 7b97344b
            if (player != null && (player.gamemode & 0x01) == 0) {
                item.count--;
            }

            this.level.addParticle(new BoneMealParticle(this));

            for (int i = 0; i < 8; i++) {
                Vector3 vec = this.add(
                        ThreadLocalRandom.current().nextInt(-3, 4),
                        ThreadLocalRandom.current().nextInt(-1, 2),
                        ThreadLocalRandom.current().nextInt(-3, 4));

                if (level.getBlock(vec).getId() == AIR && level.getBlock(vec.down()).getId() == GRASS && vec.getY() >= 0 && vec.getY() < 256) {
                    if (ThreadLocalRandom.current().nextInt(10) == 0) {
                        this.level.setBlock(vec, this.getUncommonFlower(), true);
                    } else {
                        this.level.setBlock(vec, get(this.getId()), true);
                    }
                }
            }

            return true;
        }

        return false;
    }

    protected Block getUncommonFlower() {
        return get(DANDELION);
    }
}<|MERGE_RESOLUTION|>--- conflicted
+++ resolved
@@ -190,11 +190,7 @@
 
     @Override
     public boolean onActivate(@Nonnull Item item, Player player) {
-<<<<<<< HEAD
-        if (item.getId() == ItemID.DYE && item.getDamage() == DyeColor.WHITE.getDyeData()) { //Bone meal
-=======
         if (item.isFertilizer()) { //Bone meal
->>>>>>> 7b97344b
             if (player != null && (player.gamemode & 0x01) == 0) {
                 item.count--;
             }
