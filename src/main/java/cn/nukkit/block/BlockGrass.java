--- conflicted
+++ resolved
@@ -13,12 +13,9 @@
 import cn.nukkit.math.NukkitRandom;
 import cn.nukkit.math.Vector3;
 import cn.nukkit.utils.BlockColor;
-<<<<<<< HEAD
-=======
 
 import javax.annotation.Nonnull;
 
->>>>>>> 22b6a8b9
 /**
  * author: Angelic47
  * Nukkit Project
