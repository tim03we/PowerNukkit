--- conflicted
+++ resolved
@@ -76,7 +76,6 @@
     @Override
     public int onUpdate(int type) {
         if (type == Level.BLOCK_UPDATE_RANDOM) {
-<<<<<<< HEAD
             if (getLevel().getFullLight(add(0, 1, 0)) >= BlockCrops.MINIMUM_LIGHT_LEVEL) {
                 NukkitRandom random = new NukkitRandom();
                 x = random.nextRange((int) x - 1, (int) x + 1);
@@ -85,7 +84,7 @@
                 Block block = this.getLevel().getBlock(new Vector3(x, y, z));
                 if (block.getId() == Block.DIRT && block.getDamage() == 0) {
                     if (block.up() instanceof BlockAir) {
-                        BlockSpreadEvent ev = new BlockSpreadEvent(block, this, new BlockGrass());
+                        BlockSpreadEvent ev = new BlockSpreadEvent(block, this, Block.get(BlockID.GRASS));
                         Server.getInstance().getPluginManager().callEvent(ev);
                         if (!ev.isCancelled()) {
                             this.getLevel().setBlock(block, ev.getNewState());
@@ -93,32 +92,11 @@
                     }
                 } else if (block.getId() == Block.GRASS) {
                     if (block.up() instanceof BlockSolid) {
-                        BlockSpreadEvent ev = new BlockSpreadEvent(block, this, new BlockDirt());
+                        BlockSpreadEvent ev = new BlockSpreadEvent(block, this, Block.get(BlockID.DIRT));
                         Server.getInstance().getPluginManager().callEvent(ev);
                         if (!ev.isCancelled()) {
                             this.getLevel().setBlock(block, ev.getNewState());
                         }
-=======
-            NukkitRandom random = new NukkitRandom();
-            x = random.nextRange((int) x - 1, (int) x + 1);
-            y = random.nextRange((int) y - 2, (int) y + 2);
-            z = random.nextRange((int) z - 1, (int) z + 1);
-            Block block = this.getLevel().getBlock(new Vector3(x, y, z));
-            if (block.getId() == Block.DIRT && block.getDamage() == 0) {
-                if (block.up() instanceof BlockAir) {
-                    BlockSpreadEvent ev = new BlockSpreadEvent(block, this, Block.get(BlockID.GRASS));
-                    Server.getInstance().getPluginManager().callEvent(ev);
-                    if (!ev.isCancelled()) {
-                        this.getLevel().setBlock(block, ev.getNewState());
-                    }
-                }
-             } else if (block.getId() == Block.GRASS) {
-                if (block.up() instanceof BlockSolid) {
-                    BlockSpreadEvent ev = new BlockSpreadEvent(block, this, Block.get(BlockID.DIRT));
-                    Server.getInstance().getPluginManager().callEvent(ev);
-                    if (!ev.isCancelled()) {
-                        this.getLevel().setBlock(block, ev.getNewState());
->>>>>>> fb1bfff6
                     }
                 }
             }
