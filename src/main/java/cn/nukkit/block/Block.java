--- conflicted
+++ resolved
@@ -27,13 +27,9 @@
 import cn.nukkit.plugin.Plugin;
 import cn.nukkit.potion.Effect;
 import cn.nukkit.utils.BlockColor;
-<<<<<<< HEAD
-import cn.nukkit.utils.InvalidBlockDamageException;
-=======
 import cn.nukkit.utils.InvalidBlockPropertyException;
 import lombok.AccessLevel;
 import lombok.Getter;
->>>>>>> 22b6a8b9
 import lombok.extern.log4j.Log4j2;
 
 import javax.annotation.Nonnull;
@@ -50,20 +46,12 @@
  * author: MagicDroidX
  * Nukkit Project
  */
-<<<<<<< HEAD
-
-@Log4j2
-
-public abstract class Block extends Position implements Metadatable, Cloneable, AxisAlignedBB, BlockID {
-
-=======
 @PowerNukkitDifference(info = "Implements IMutableBlockState only on PowerNukkit", since = "1.4.0.0-PN")
 @SuppressWarnings({"java:S2160", "java:S3400"})
 @Log4j2
 public abstract class Block extends Position implements Metadatable, Cloneable, AxisAlignedBB, BlockID, IMutableBlockState {
 
     //<editor-fold desc="static fields" defaultstate="collapsed">
->>>>>>> 22b6a8b9
     public static final int MAX_BLOCK_ID = 600;
     public static final int DATA_BITS = 6;
     public static final int DATA_SIZE = 1 << DATA_BITS;
