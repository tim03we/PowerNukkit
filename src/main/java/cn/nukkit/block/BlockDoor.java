package cn.nukkit.block;

import cn.nukkit.Player;
import cn.nukkit.api.DeprecationDetails;
import cn.nukkit.api.PowerNukkitDifference;
import cn.nukkit.api.PowerNukkitOnly;
import cn.nukkit.api.Since;
import cn.nukkit.blockproperty.ArrayBlockProperty;
import cn.nukkit.blockproperty.BlockProperties;
import cn.nukkit.blockproperty.BlockProperty;
import cn.nukkit.blockproperty.BooleanBlockProperty;
import cn.nukkit.event.block.BlockRedstoneEvent;
import cn.nukkit.event.block.DoorToggleEvent;
import cn.nukkit.item.Item;
import cn.nukkit.item.ItemID;
import cn.nukkit.item.ItemTool;
import cn.nukkit.level.Level;
import cn.nukkit.level.Sound;
import cn.nukkit.math.AxisAlignedBB;
import cn.nukkit.math.BlockFace;
import cn.nukkit.math.BlockFace.AxisDirection;
import cn.nukkit.math.SimpleAxisAlignedBB;
import cn.nukkit.network.protocol.LevelEventPacket;
import cn.nukkit.utils.Faceable;

import javax.annotation.Nonnull;
import javax.annotation.Nullable;

import static cn.nukkit.blockproperty.CommonBlockProperties.OPEN;

/**
 * @author MagicDroidX (Nukkit Project)
 */
public abstract class BlockDoor extends BlockTransparentMeta implements Faceable {
    private static final double THICKNESS = 3.0 /16;
    
    public static final BooleanBlockProperty UPPER_BLOCK = new BooleanBlockProperty("upper_block_bit", false);
    public static final BooleanBlockProperty DOOR_HINGE = new BooleanBlockProperty("door_hinge_bit", false);
    public static final BlockProperty<BlockFace> DOOR_DIRECTION = new ArrayBlockProperty<>("direction", false, new BlockFace[]{
            BlockFace.EAST, BlockFace.SOUTH,
            BlockFace.WEST, BlockFace.NORTH
    }).ordinal(true);
    
    protected static final BlockProperties PROPERTIES = new BlockProperties(DOOR_DIRECTION, OPEN, UPPER_BLOCK, DOOR_HINGE);
    
    @Deprecated @DeprecationDetails(reason = "Use the accessors or properties instead", since = "1.4.0.0-PN", replaceWith = "CommonBlockProperties.OPEN")
    public static final int DOOR_OPEN_BIT = PROPERTIES.getOffset(OPEN.getName());
    
    @Deprecated @DeprecationDetails(reason = "Use the accessors or properties instead", since = "1.4.0.0-PN", replaceWith = "UPPER_BLOCK")
    public static final int DOOR_TOP_BIT = PROPERTIES.getOffset(UPPER_BLOCK.getName());
    
    @Deprecated @DeprecationDetails(reason = "Use the accessors or properties instead", since = "1.4.0.0-PN", replaceWith = "DOOR_HINGE")
    public static final int DOOR_HINGE_BIT = PROPERTIES.getOffset(DOOR_HINGE.getName());
    
    @Deprecated @DeprecationDetails(reason = "Was removed from the game", since = "1.4.0.0-PN", replaceWith = "Level.isBlockPowered(block.getLocation())")
    public static final int DOOR_POWERED_BIT = PROPERTIES.getBitSize();

    protected BlockDoor(int meta) {
        super(meta);
    }

    @Since("1.4.0.0-PN")
    @PowerNukkitOnly
    @Nonnull
    @Override
    public BlockProperties getProperties() {
        return PROPERTIES;
    }

    @Override
    public boolean canBeActivated() {
        return true;
    }

    @PowerNukkitOnly
    @Override
    public int getWaterloggingLevel() {
        return 1;
    }

    @Override
    public boolean isSolid() {
        return false;
    }

    @Since("1.3.0.0-PN")
    @PowerNukkitOnly
    @Override
    public boolean isSolid(BlockFace side) {
        return false;
    }

    @Deprecated @DeprecationDetails(reason = "Limited amount of state data", since = "1.4.0.0-PN", replaceWith = "getCurrentState()")
    public int getFullDamage() {
        return getSignedBigDamage();
    }

    @Override
    protected AxisAlignedBB recalculateBoundingBox() {
        BlockFace position = getBlockFace().getOpposite();
        boolean isOpen = isOpen();
        boolean isRight = isRightHinged();
        
        if (isOpen) {
            return recalculateBoundingBoxWithPos(isRight? position.rotateYCCW() : position.rotateY());
        } else {
            return recalculateBoundingBoxWithPos(position);
        }
    }

    private AxisAlignedBB recalculateBoundingBoxWithPos(BlockFace pos) {
        if (pos.getAxisDirection() == AxisDirection.NEGATIVE) {
            return new SimpleAxisAlignedBB (
                    this.x,
                    this.y,
                    this.z,
                    this.x + 1 + pos.getXOffset() - (THICKNESS * pos.getXOffset()),
                    this.y + 1,
                    this.z + 1 + pos.getZOffset() - (THICKNESS * pos.getZOffset())
            );
        } else {
            return new SimpleAxisAlignedBB (
                    this.x + pos.getXOffset() - (THICKNESS * pos.getXOffset()),
                    this.y,
                    this.z + pos.getZOffset() - (THICKNESS * pos.getZOffset()),
                    this.x + 1,
                    this.y + 1,
                    this.z + 1
            );
        }
    }

    @PowerNukkitDifference(info = "Will drop the iron door item if the support is broken", since = "1.3.1.2-PN")
    @Override
    public int onUpdate(int type) {
        if (type == Level.BLOCK_UPDATE_NORMAL) {
            onNormalUpdate();
            return type;
        }
        
        if (type == Level.BLOCK_UPDATE_REDSTONE && level.getServer().isRedstoneEnabled()) {
            onRedstoneUpdate();
            return type;
        }

        return 0;
    }

    private void onNormalUpdate() {
        Block down = this.down();
        if (isTop()) {
            if (down.getId() != this.getId() || down.getBooleanValue(UPPER_BLOCK)) {
                level.setBlock(this, Block.get(AIR), false);
            }

            boolean downIsOpen = down.getBooleanValue(OPEN);
            if (downIsOpen != isOpen()) {
                setOpen(downIsOpen);
                level.setBlock(this, this, false, true);
            }
            return;
        }
        
        if (down.getId() == AIR) {
            level.useBreakOn(this, getToolType() == ItemTool.TYPE_PICKAXE? Item.get(ItemID.DIAMOND_PICKAXE) : null);
        }
    }

    private void onRedstoneUpdate() {
        boolean isPowered = level.isBlockPowered(this.getLocation());
        if (isOpen() != isPowered) {
            level.getServer().getPluginManager().callEvent(new BlockRedstoneEvent(this, isOpen() ? 15 : 0, isOpen() ? 0 : 15));

            toggle(null);
            playOpenCloseSound();
        }
    }

    @PowerNukkitDifference(since = "1.4.0.0-PN", info = "Fixed support logic")
    @Override
    public boolean place(@Nonnull Item item, @Nonnull Block block, @Nonnull Block target, @Nonnull BlockFace face, double fx, double fy, double fz, @Nullable Player player) {
        if (this.y > 254 || face != BlockFace.UP) {
            return false;
        }
        
        Block blockUp = this.up();
        Block blockDown = this.down();
        if (!blockUp.canBeReplaced() || !blockDown.isSolid(BlockFace.UP) && !(blockDown instanceof BlockCauldron)) {
            return false;
        }
        
        BlockFace direction = player.getDirection();
        setBlockFace(direction);

        Block left = this.getSide(direction.rotateYCCW());
        Block right = this.getSide(direction.rotateY());
        if (left.getId() == this.getId() || (!right.isTransparent() && left.isTransparent())) { //Door hinge
            setRightHinged(true);
        }

        setTop(false);

        level.setBlock(block, this, true, false); //Bottom

        if (blockUp instanceof BlockLiquid && ((BlockLiquid) blockUp).usesWaterLogging()) {
            level.setBlock(blockUp, 1, blockUp, true, false);
        }

        BlockDoor doorTop = (BlockDoor) clone();
        doorTop.y++;
        doorTop.setTop(true);
        level.setBlock(doorTop, doorTop, true, true); //Top
        
        level.updateAround(block);

        if (level.getServer().isRedstoneEnabled() && !isOpen() && level.isBlockPowered(getLocation())) {
            toggle(null);
        }

        return true;
    }

    @Override
    public boolean onBreak(Item item) {
        if (isTop()) {
            Block down = this.down();
            if (down.getId() == this.getId() && !down.getBooleanValue(UPPER_BLOCK)) {
                level.setBlock(down, Block.get(AIR), true);
            }
        } else {
            Block up = this.up();
            if (up.getId() == this.getId() && up.getBooleanValue(UPPER_BLOCK)) {
                level.setBlock(up, Block.get(BlockID.AIR), true);
            }
        }
        this.getLevel().setBlock(this, Block.get(BlockID.AIR), true);

        return true;
    }

    @Override
    public boolean onActivate(@Nonnull Item item, Player player) {
        if (!toggle(player)) {
            return false;
        }
<<<<<<< HEAD
        
        playOpenCloseSound();
=======

        this.getLevel().addLevelEvent(this.add(0.5, 0.5, 0.5), LevelEventPacket.EVENT_SOUND_DOOR);
>>>>>>> 521ead6d
        return true;
    }
    
    @PowerNukkitOnly
    @Since("1.4.0.0-PN")
    public void playOpenCloseSound() {
        if (isOpen()) {
            playOpenSound();
        } else {
            playCloseSound();
        }
    }
    
    @PowerNukkitOnly
    @Since("1.4.0.0-PN")
    public void playOpenSound() {
        level.addSound(this, Sound.RANDOM_DOOR_OPEN);
    }

    @PowerNukkitOnly
    @Since("1.4.0.0-PN")
    public void playCloseSound() {
        level.addSound(this, Sound.RANDOM_DOOR_CLOSE);
    }

    public boolean toggle(Player player) {
        DoorToggleEvent event = new DoorToggleEvent(this, player);
        level.getServer().getPluginManager().callEvent(event);

        if (event.isCancelled()) {
            return false;
        }

        Block down;
        Block up;
        if (isTop()) {
            down = down();
            up = this;
        } else {
            down = this;
            up = up();
        }
        
        if( down.getId() == this.getId() && !down.getBooleanValue(UPPER_BLOCK) 
                && up.getId() == this.getId() && up.getBooleanValue(UPPER_BLOCK) ) {
            down.toggleBooleanProperty(OPEN);
            level.setBlock(down, down, true, true);
        } else {
            toggleBooleanProperty(OPEN);
            level.setBlock(this, this, true, true);
        }
        
        return true;
    }

    public boolean isOpen() {
        return getBooleanValue(OPEN);
    }
    
    @PowerNukkitOnly
    @Since("1.4.0.0-PN")
    public void setOpen(boolean open) {
        setBooleanValue(OPEN, open);
    }
    
    public boolean isTop() {
        return getBooleanValue(UPPER_BLOCK);
    }

    @PowerNukkitOnly
    @Since("1.4.0.0-PN")
    public void setTop(boolean top) {
        setBooleanValue(UPPER_BLOCK, top);
    }

    @Deprecated @DeprecationDetails(reason = "Use the properties API instead", since = "1.4.0.0-PN")
    public boolean isTop(int meta) {
        return PROPERTIES.getBooleanValue(meta, UPPER_BLOCK.getName());
    }

    public boolean isRightHinged() {
        return getBooleanValue(DOOR_HINGE);
    }

    @PowerNukkitOnly
    @Since("1.4.0.0-PN")
    public void setRightHinged(boolean rightHinged) {
        setBooleanValue(DOOR_HINGE, rightHinged);
    }

    @Override
    public BlockFace getBlockFace() {
        return getPropertyValue(DOOR_DIRECTION);
    }

    @PowerNukkitOnly
    @Since("1.4.0.0-PN")
    @Override
    public void setBlockFace(BlockFace face) {
        setPropertyValue(DOOR_DIRECTION, face);
    }

    @Override
    public boolean breaksWhenMoved() {
        return true;
    }

    @Override
    public boolean sticksToPiston() {
        return false;
    }
}<|MERGE_RESOLUTION|>--- conflicted
+++ resolved
@@ -243,13 +243,8 @@
         if (!toggle(player)) {
             return false;
         }
-<<<<<<< HEAD
         
         playOpenCloseSound();
-=======
-
-        this.getLevel().addLevelEvent(this.add(0.5, 0.5, 0.5), LevelEventPacket.EVENT_SOUND_DOOR);
->>>>>>> 521ead6d
         return true;
     }
     
