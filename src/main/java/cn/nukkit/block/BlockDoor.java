package cn.nukkit.block;

import cn.nukkit.Player;
import cn.nukkit.event.block.BlockRedstoneEvent;
import cn.nukkit.event.block.DoorToggleEvent;
import cn.nukkit.item.Item;
import cn.nukkit.level.Level;
import cn.nukkit.level.Sound;
import cn.nukkit.math.AxisAlignedBB;
import cn.nukkit.math.BlockFace;
import cn.nukkit.math.SimpleAxisAlignedBB;
import cn.nukkit.utils.Faceable;

/**
 * author: MagicDroidX
 * Nukkit Project
 */
public abstract class BlockDoor extends BlockTransparentMeta implements Faceable {

    public static int DOOR_OPEN_BIT = 0x04;
    public static int DOOR_TOP_BIT = 0x08;
    public static int DOOR_HINGE_BIT = 0x01;
    public static int DOOR_POWERED_BIT = 0x02;

    protected BlockDoor(int meta) {
        super(meta);
    }

    @Override
    public boolean canBeActivated() {
        return true;
    }

    @Override
    public boolean isSolid() {
        return false;
    }

    public int getFullDamage() {
        int meta;

        if(isTop()) {
            meta = this.down().getDamage();
        } else {
            meta = this.getDamage();
        }
        return (this.getId() << 5 ) + (meta & 0x07 | (isTop() ? 0x08 : 0) | (isRightHinged() ? 0x10 :0));
    }

    @Override
    protected AxisAlignedBB recalculateBoundingBox() {

        double f = 0.1875;

        AxisAlignedBB bb = new SimpleAxisAlignedBB(
                this.x,
                this.y,
                this.z,
                this.x + 1,
                this.y + 2,
                this.z + 1
        );

        int j = isTop() ? (this.down().getDamage() & 0x03) : getDamage() & 0x03;
        boolean isOpen = isOpen();
        boolean isRight = isRightHinged();

        if (j == 0) {
            if (isOpen) {
                if (!isRight) {
                    bb.setBounds(
                            this.x,
                            this.y,
                            this.z,
                            this.x + 1,
                            this.y + 1,
                            this.z + f
                    );
                } else {
                    bb.setBounds(
                            this.x,
                            this.y,
                            this.z + 1 - f,
                            this.x + 1,
                            this.y + 1,
                            this.z + 1
                    );
                }
            } else {
                bb.setBounds(
                        this.x,
                        this.y,
                        this.z,
                        this.x + f,
                        this.y + 1,
                        this.z + 1
                );
            }
        } else if (j == 1) {
            if (isOpen) {
                if (!isRight) {
                    bb.setBounds(
                            this.x + 1 - f,
                            this.y,
                            this.z,
                            this.x + 1,
                            this.y + 1,
                            this.z + 1
                    );
                } else {
                    bb.setBounds(
                            this.x,
                            this.y,
                            this.z,
                            this.x + f,
                            this.y + 1,
                            this.z + 1
                    );
                }
            } else {
                bb.setBounds(
                        this.x,
                        this.y,
                        this.z,
                        this.x + 1,
                        this.y + 1,
                        this.z + f
                );
            }
        } else if (j == 2) {
            if (isOpen) {
                if (!isRight) {
                    bb.setBounds(
                            this.x,
                            this.y,
                            this.z + 1 - f,
                            this.x + 1,
                            this.y + 1,
                            this.z + 1
                    );
                } else {
                    bb.setBounds(
                            this.x,
                            this.y,
                            this.z,
                            this.x + 1,
                            this.y + 1,
                            this.z + f
                    );
                }
            } else {
                bb.setBounds(
                        this.x + 1 - f,
                        this.y,
                        this.z,
                        this.x + 1,
                        this.y + 1,
                        this.z + 1
                );
            }
        } else if (j == 3) {
            if (isOpen) {
                if (!isRight) {
                    bb.setBounds(
                            this.x,
                            this.y,
                            this.z,
                            this.x + f,
                            this.y + 1,
                            this.z + 1
                    );
                } else {
                    bb.setBounds(
                            this.x + 1 - f,
                            this.y,
                            this.z,
                            this.x + 1,
                            this.y + 1,
                            this.z + 1
                    );
                }
            } else {
                bb.setBounds(
                        this.x,
                        this.y,
                        this.z + 1 - f,
                        this.x + 1,
                        this.y + 1,
                        this.z + 1
                );
            }
        }

        return bb;
    }

    @Override
    public int onUpdate(int type) {
        if (type == Level.BLOCK_UPDATE_NORMAL) {
            if (this.down().getId() == AIR) {
                Block up = this.up();

                if (up instanceof BlockDoor) {
                    this.getLevel().setBlock(up, new BlockAir(), false);
                    this.getLevel().useBreakOn(this);
                }

                return Level.BLOCK_UPDATE_NORMAL;
            }
        }

        if (type == Level.BLOCK_UPDATE_REDSTONE) {
            if (!this.level.getServer().isRedstoneEnabled()) {
                return 0;
            }

            if ((!isOpen() && this.level.isBlockPowered(this.getLocation())) || (isOpen() && !this.level.isBlockPowered(this.getLocation()))) {
                this.level.getServer().getPluginManager().callEvent(new BlockRedstoneEvent(this, isOpen() ? 15 : 0, isOpen() ? 0 : 15));

                this.toggle(null);
            }
        }

        return 0;
    }

    @Override
    public boolean place(Item item, Block block, Block target, BlockFace face, double fx, double fy, double fz, Player player) {
        if (this.y > 254) return false;
        if (face == BlockFace.UP) {
            Block blockUp = this.up();
            Block blockDown = this.down();
            if (!blockUp.canBeReplaced() || blockDown.isTransparent()) {
                return false;
            }
            int[] faces = {1, 2, 3, 0};
            int direction = faces[player != null ? player.getDirection().getHorizontalIndex() : 0];

            Block left = this.getSide(player.getDirection().rotateYCCW());
            Block right = this.getSide(player.getDirection().rotateY());
            int metaUp = DOOR_TOP_BIT;
            if (left.getId() == this.getId() || (!right.isTransparent() && left.isTransparent())) { //Door hinge
                metaUp |= DOOR_HINGE_BIT;
            }

            this.setDamage(direction);
            this.getLevel().setBlock(block, this, true, false); //Bottom
            this.getLevel().setBlock(blockUp, Block.get(this.getId(), metaUp), true, true); //Top

<<<<<<< HEAD
            if (this.level.getServer().isRedstoneEnabled()) {
                if (!this.isOpen() && this.level.isBlockPowered(this.getLocation())) {
                    this.toggle(null);
                }
=======
            if (!this.isOpen() && this.level.isBlockPowered(this.getLocation())) {
                this.toggle(null);
                metaUp |= DOOR_POWERED_BIT;
                this.getLevel().setBlockDataAt(blockUp.getFloorX(), blockUp.getFloorY(), blockUp.getFloorZ(), metaUp);
>>>>>>> 955c29ca
            }

            return true;
        }

        return false;
    }

    @Override
    public boolean onBreak(Item item) {
        if (isTop(this.getDamage())) {
            Block down = this.down();
            if (down.getId() == this.getId()) {
                this.getLevel().setBlock(down, new BlockAir(), true);
            }
        } else {
            Block up = this.up();
            if (up.getId() == this.getId()) {
                this.getLevel().setBlock(up, new BlockAir(), true);
            }
        }
        this.getLevel().setBlock(this, new BlockAir(), true);

        return true;
    }

    @Override
    public boolean onActivate(Item item) {
        return this.onActivate(item, null);
    }

    @Override
    public boolean onActivate(Item item, Player player) {
        if (!this.toggle(player)) {
            return false;
        }

        this.level.addSound(this, isOpen() ? Sound.RANDOM_DOOR_OPEN : Sound.RANDOM_DOOR_CLOSE);
        return true;
    }

    public boolean toggle(Player player) {
        DoorToggleEvent event = new DoorToggleEvent(this, player);
        this.getLevel().getServer().getPluginManager().callEvent(event);

        if (event.isCancelled()) {
            return false;
        }

        Block down;
        if (isTop()) {
            down = this.down();
        } else {
            down = this;
        }
        if( down.up().getId() != down.getId() ) {
            return false;
        }
        down.setDamage(down.getDamage() ^ DOOR_OPEN_BIT);
        getLevel().setBlock(down, down, true, true);
        return true;
    }

    public boolean isOpen() {
        if (isTop(this.getDamage())) {
            return (this.down().getDamage() & DOOR_OPEN_BIT) > 0;
        }
        else{
            return (this.getDamage() & DOOR_OPEN_BIT) >0;
        }
    }
    public boolean isTop() {
        return isTop(this.getDamage());
    }

    public boolean isTop(int meta) {
        return (meta & DOOR_TOP_BIT) != 0;
    }

    public boolean isRightHinged() {
        if (isTop()) {
            return (this.getDamage() & DOOR_HINGE_BIT ) >0;
        }
        return (this.up().getDamage() & DOOR_HINGE_BIT) >0;
    }

    @Override
    public BlockFace getBlockFace() {
        return BlockFace.fromHorizontalIndex(this.getDamage() & 0x07);
    }
}<|MERGE_RESOLUTION|>--- conflicted
+++ resolved
@@ -247,17 +247,12 @@
             this.getLevel().setBlock(block, this, true, false); //Bottom
             this.getLevel().setBlock(blockUp, Block.get(this.getId(), metaUp), true, true); //Top
 
-<<<<<<< HEAD
             if (this.level.getServer().isRedstoneEnabled()) {
                 if (!this.isOpen() && this.level.isBlockPowered(this.getLocation())) {
                     this.toggle(null);
-                }
-=======
-            if (!this.isOpen() && this.level.isBlockPowered(this.getLocation())) {
-                this.toggle(null);
-                metaUp |= DOOR_POWERED_BIT;
-                this.getLevel().setBlockDataAt(blockUp.getFloorX(), blockUp.getFloorY(), blockUp.getFloorZ(), metaUp);
->>>>>>> 955c29ca
+                    metaUp |= DOOR_POWERED_BIT;
+                    this.getLevel().setBlockDataAt(blockUp.getFloorX(), blockUp.getFloorY(), blockUp.getFloorZ(), metaUp);
+                }
             }
 
             return true;
