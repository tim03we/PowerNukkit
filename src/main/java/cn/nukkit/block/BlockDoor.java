--- conflicted
+++ resolved
@@ -1,7 +1,7 @@
 package cn.nukkit.block;
 
 import cn.nukkit.Player;
-<<<<<<< HEAD
+import cn.nukkit.api.PowerNukkitDifference;
 import cn.nukkit.api.DeprecationDetails;
 import cn.nukkit.api.PowerNukkitOnly;
 import cn.nukkit.api.Since;
@@ -9,9 +9,6 @@
 import cn.nukkit.blockproperty.BlockProperties;
 import cn.nukkit.blockproperty.BlockProperty;
 import cn.nukkit.blockproperty.BooleanBlockProperty;
-=======
-import cn.nukkit.api.PowerNukkitDifference;
->>>>>>> 15391471
 import cn.nukkit.event.block.BlockRedstoneEvent;
 import cn.nukkit.event.block.DoorToggleEvent;
 import cn.nukkit.item.Item;
@@ -135,15 +132,8 @@
             return type;
         }
 
-<<<<<<< HEAD
         return 0;
     }
-=======
-                if (up instanceof BlockDoor) {
-                    this.getLevel().setBlock(up, Block.get(BlockID.AIR), false);
-                    this.getLevel().useBreakOn(this, getToolType() == ItemTool.TYPE_PICKAXE? Item.get(ItemID.DIAMOND_PICKAXE) : null);
-                }
->>>>>>> 15391471
 
     private void onNormalUpdate() {
         Block down = this.down();
@@ -161,7 +151,7 @@
         }
         
         if (down.getId() == AIR) {
-            level.useBreakOn(this);
+            level.useBreakOn(this, getToolType() == ItemTool.TYPE_PICKAXE? Item.get(ItemID.DIAMOND_PICKAXE) : null);
         }
     }
 
