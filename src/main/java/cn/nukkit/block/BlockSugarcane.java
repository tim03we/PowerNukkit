package cn.nukkit.block;

import cn.nukkit.Player;
import cn.nukkit.Server;
import cn.nukkit.event.block.BlockGrowEvent;
import cn.nukkit.item.Item;
import cn.nukkit.item.ItemSugarcane;
import cn.nukkit.level.Level;
import cn.nukkit.level.particle.BoneMealParticle;
import cn.nukkit.math.BlockFace;
import cn.nukkit.utils.BlockColor;

import javax.annotation.Nonnull;

/**
 * @author Pub4Game
 * @since 09.01.2016
 */
public class BlockSugarcane extends BlockFlowable {

    public BlockSugarcane() {
        this(0);
    }

    public BlockSugarcane(int meta) {
        super(meta);
    }

    @Override
    public String getName() {
        return "Sugarcane";
    }

    @Override
    public int getId() {
        return SUGARCANE_BLOCK;
    }

    @Override
    public Item toItem() {
        return new ItemSugarcane();
    }

    @Override
    public boolean canBeActivated() {
        return true;
    }

    @Override
    public boolean onActivate(@Nonnull Item item, Player player) {
        if (item.isFertilizer()) { //Bonemeal
            int count = 1;

            for (int i = 1; i <= 2; i++) {
                int id = this.level.getBlockIdAt(this.getFloorX(), this.getFloorY() - i, this.getFloorZ());

                if (id == SUGARCANE_BLOCK) {
                    count++;
                }
            }

            if (count < 3) {
                boolean success = false;
                int toGrow = 3 - count;

                for (int i = 1; i <= toGrow; i++) {
                    Block block = this.up(i);
                    if (block.getId() == 0) {
                        BlockGrowEvent ev = new BlockGrowEvent(block, Block.get(BlockID.SUGARCANE_BLOCK));
                        Server.getInstance().getPluginManager().callEvent(ev);

                        if (!ev.isCancelled()) {
                            this.getLevel().setBlock(block, ev.getNewState(), true);
                            success = true;
                        }
                    } else if (block.getId() != SUGARCANE_BLOCK) {
                        break;
                    }
                }

                if (success) {
                    if (player != null && (player.gamemode & 0x01) == 0) {
                        item.count--;
                    }

                    this.level.addParticle(new BoneMealParticle(this));
                }
            }

            return true;
        }
        return false;
    }

    @Override
    public int onUpdate(int type) {
        Level level = getLevel();
        if (type == Level.BLOCK_UPDATE_NORMAL) {
            level.scheduleUpdate(this, 0);
            return type;
        }
        
        if (type == Level.BLOCK_UPDATE_SCHEDULED) {
            if (!isSupportValid()) {
                level.useBreakOn(this);
            }
            return type;
        }
        
        if (type == Level.BLOCK_UPDATE_RANDOM) {
            if (!isSupportValid()) {
                level.scheduleUpdate(this, 0);
                return type;
            }
            if (getDamage() < 15) {
                setDamage(this.getDamage() + 1);
                level.setBlock(this, this, false);
                return type;
            }
            Block up = up();
            if (up.getId() != AIR) {
                return type;
            }
            
            int height = 0;
            for (Block current = this; height < 3 && current.getId() == SUGARCANE_BLOCK; height++) {
                current = current.down();
            }
            if (height >= 3) {
                return type;
            }

            BlockGrowEvent ev = new BlockGrowEvent(up, Block.get(BlockID.SUGARCANE_BLOCK));
            Server.getInstance().getPluginManager().callEvent(ev);

            if (ev.isCancelled()) {
                return type;
            }
            
            if (!level.setBlock(up, Block.get(BlockID.SUGARCANE_BLOCK), false)) {
                return type;
            }
            
            setDamage(0);
            level.setBlock(this, this, false);
            return type;
        }
        return 0;
    }

    @Override
    public boolean place(@Nonnull Item item, @Nonnull Block block, @Nonnull Block target, @Nonnull BlockFace face, double fx, double fy, double fz, Player player) {
        if (block.getId() != AIR) {
            return false;
        }
        if (isSupportValid()) {
            this.getLevel().setBlock(block, this, true);
            return true;
        }
        return false;
    }

    /**
     * @since 1.2.0.2-PN
     */
    private boolean isSupportValid() {
        Block down = this.down();
        int downId = down.getId();
        if (downId == SUGARCANE_BLOCK) {
            return true;
<<<<<<< HEAD
        }
        if (downId != GRASS && downId != DIRT && downId != SAND) {
            return false;
        }
        for (BlockFace face : BlockFace.Plane.HORIZONTAL) {
            Block possibleWater = down.getSide(face);
            if (possibleWater instanceof BlockWater
                    || possibleWater instanceof BlockIceFrosted
                    || possibleWater.getLevelBlockAtLayer(1) instanceof BlockWater) {
=======
        } else if (down.getId() == GRASS || down.getId() == DIRT || down.getId() == SAND || down.getId() == PODZOL) {
            Block block0 = down.north();
            Block block1 = down.south();
            Block block2 = down.west();
            Block block3 = down.east();
            if ((block0 instanceof BlockWater) || (block1 instanceof BlockWater) || (block2 instanceof BlockWater) || (block3 instanceof BlockWater)) {
                this.getLevel().setBlock(block, Block.get(BlockID.SUGARCANE_BLOCK), true);
>>>>>>> 90cd601e
                return true;
            }
        }
        return false;
    }

    @Override
    public BlockColor getColor() {
        return BlockColor.FOLIAGE_BLOCK_COLOR;
    }
}<|MERGE_RESOLUTION|>--- conflicted
+++ resolved
@@ -168,9 +168,8 @@
         int downId = down.getId();
         if (downId == SUGARCANE_BLOCK) {
             return true;
-<<<<<<< HEAD
         }
-        if (downId != GRASS && downId != DIRT && downId != SAND) {
+        if (downId != GRASS && downId != DIRT && downId != SAND || down.getId() == PODZOL) {
             return false;
         }
         for (BlockFace face : BlockFace.Plane.HORIZONTAL) {
@@ -178,15 +177,6 @@
             if (possibleWater instanceof BlockWater
                     || possibleWater instanceof BlockIceFrosted
                     || possibleWater.getLevelBlockAtLayer(1) instanceof BlockWater) {
-=======
-        } else if (down.getId() == GRASS || down.getId() == DIRT || down.getId() == SAND || down.getId() == PODZOL) {
-            Block block0 = down.north();
-            Block block1 = down.south();
-            Block block2 = down.west();
-            Block block3 = down.east();
-            if ((block0 instanceof BlockWater) || (block1 instanceof BlockWater) || (block2 instanceof BlockWater) || (block3 instanceof BlockWater)) {
-                this.getLevel().setBlock(block, Block.get(BlockID.SUGARCANE_BLOCK), true);
->>>>>>> 90cd601e
                 return true;
             }
         }
