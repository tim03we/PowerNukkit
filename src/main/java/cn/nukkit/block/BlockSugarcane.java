--- conflicted
+++ resolved
@@ -101,7 +101,6 @@
             if (!isSupportValid()) {
                 level.useBreakOn(this);
             }
-<<<<<<< HEAD
             return type;
         }
         
@@ -126,30 +125,13 @@
             }
             if (height >= 3) {
                 return type;
-=======
-        } else if (type == Level.BLOCK_UPDATE_RANDOM) {
-            if (this.down().getId() != SUGARCANE_BLOCK) {
-                if (this.getDamage() == 0x0F) {
-                    for (int y = 1; y < 3; ++y) {
-                        Block b = this.getLevel().getBlock(new Vector3(this.x, this.y + y, this.z));
-                        if (b.getId() == AIR) {
-                            BlockGrowEvent ev = new BlockGrowEvent(b, Block.get(BlockID.SUGARCANE_BLOCK));
-                            Server.getInstance().getPluginManager().callEvent(ev);
-                            
-                            if (!ev.isCancelled()) {
-                                this.getLevel().setBlock(b, Block.get(BlockID.SUGARCANE_BLOCK), false);
-                            }
-                            break;
-                        }
-                    }
-                    this.setDamage(0);
-                    this.getLevel().setBlock(this, this, false);
-                } else {
-                    this.setDamage(this.getDamage() + 1);
-                    this.getLevel().setBlock(this, this, false);
-                }
-                return Level.BLOCK_UPDATE_RANDOM;
->>>>>>> 069a8429
+            }
+
+            BlockGrowEvent ev = new BlockGrowEvent(up, Block.get(BlockID.SUGARCANE_BLOCK));
+            Server.getInstance().getPluginManager().callEvent(ev);
+
+            if (ev.isCancelled()) {
+                return type;
             }
             
             if (!level.setBlock(up, Block.get(BlockID.SUGARCANE_BLOCK), false)) {
