--- conflicted
+++ resolved
@@ -33,11 +33,11 @@
         return ItemTool.TYPE_PICKAXE;
     }
 
-<<<<<<< HEAD
     @Override
     public int getToolTier() {
         return ItemTool.TIER_WOODEN;
-=======
+    }
+
     @PowerNukkitDifference(since = "1.4.0.0-PN", info = "Will return false")
     @Override
     public boolean canHarvestWithHand() {
@@ -51,6 +51,5 @@
             return new Item[] { toItem() };
         }
         return new Item[0];
->>>>>>> d9f96294
     }
 }