--- conflicted
+++ resolved
@@ -3,7 +3,7 @@
 import cn.nukkit.Player;
 import cn.nukkit.api.DeprecationDetails;
 import cn.nukkit.api.PowerNukkitDifference;
-<<<<<<< HEAD
+import cn.nukkit.event.level.StructureGrowEvent;
 import cn.nukkit.api.PowerNukkitOnly;
 import cn.nukkit.api.Since;
 import cn.nukkit.blockproperty.ArrayBlockProperty;
@@ -11,9 +11,6 @@
 import cn.nukkit.blockproperty.BlockProperty;
 import cn.nukkit.blockproperty.BooleanBlockProperty;
 import cn.nukkit.blockproperty.value.WoodType;
-=======
-import cn.nukkit.event.level.StructureGrowEvent;
->>>>>>> 7b97344b
 import cn.nukkit.item.Item;
 import cn.nukkit.item.ItemID;
 import cn.nukkit.level.Level;
@@ -153,13 +150,8 @@
 
     @Override
     public boolean onActivate(@Nonnull Item item, Player player) {
-<<<<<<< HEAD
-        if (item.getId() == ItemID.DYE && item.getDamage() == DyeColor.WHITE.getDyeData()) { // BoneMeal
+        if (item.isFertilizer()) { // BoneMeal
             if (player != null && !player.isCreative()) {
-=======
-        if (item.isFertilizer()) { //BoneMeal
-            if (player != null && (player.gamemode & 0x01) == 0) {
->>>>>>> 7b97344b
                 item.count--;
             }
 
@@ -205,25 +197,13 @@
 
         Vector3 vector3 = new Vector3();
 
-        switch (getWoodType()) {
+        switch (this.getDamage() & 0x07) {
             case JUNGLE:
-<<<<<<< HEAD
-                loop:
-                for (; x >= -1; --x) {
-                    for (; z >= -1; --z) {
-                        if (this.findSaplings(x, z, WoodType.JUNGLE)) {
-                            generator = new ObjectJungleBigTree(10, 20, Block.get(BlockID.WOOD, BlockWood.JUNGLE), Block.get(BlockID.LEAVES, BlockLeaves.JUNGLE));
-                            bigTree = true;
-                            break loop;
-                        }
-                    }
-=======
                 Vector2 vector2;
                 if ((vector2 = this.findSaplings(JUNGLE)) != null) {
                     vector3 = this.add(vector2.getFloorX(), 0, vector2.getFloorY());
                     generator = new ObjectJungleBigTree(10, 20, Block.get(BlockID.WOOD, BlockWood.JUNGLE), Block.get(BlockID.LEAVES, BlockLeaves.JUNGLE));
                     bigTree = true;
->>>>>>> 7b97344b
                 }
 
                 if (!bigTree) {
@@ -234,22 +214,10 @@
                 generator = new ObjectSavannaTree();
                 break;
             case DARK_OAK:
-<<<<<<< HEAD
-                loop:
-                for (; x >= -1; --x) {
-                    for (; z >= -1; --z) {
-                        if (this.findSaplings(x, z, WoodType.DARK_OAK)) {
-                            generator = new ObjectDarkOakTree();
-                            bigTree = true;
-                            break loop;
-                        }
-                    }
-=======
                 if ((vector2 = this.findSaplings(DARK_OAK)) != null) {
                     vector3 = this.add(vector2.getFloorX(), 0, vector2.getFloorY());
                     generator = new ObjectDarkOakTree();
                     bigTree = true;
->>>>>>> 7b97344b
                 }
 
                 if (!bigTree) {
@@ -258,9 +226,6 @@
                 break;
             //TODO: big spruce
             default:
-<<<<<<< HEAD
-                ObjectTree.growTree(this.level, this.getFloorX(), this.getFloorY(), this.getFloorZ(), new NukkitRandom(), getWoodType(), false);
-=======
                 ListChunkManager chunkManager = new ListChunkManager(this.level);
                 ObjectTree.growTree(chunkManager, this.getFloorX(), this.getFloorY(), this.getFloorZ(), new NukkitRandom(), this.getDamage() & 0x07);
                 StructureGrowEvent ev = new StructureGrowEvent(this, chunkManager.getBlocks());
@@ -271,22 +236,14 @@
                 for(Block block : ev.getBlockList()) {
                     this.level.setBlockAt(block.getFloorX(), block.getFloorY(), block.getFloorZ(), block.getId(), block.getDamage());
                 }
->>>>>>> 7b97344b
                 return;
         }
 
         if (bigTree) {
-<<<<<<< HEAD
-            this.level.setBlock(this.add(x, 0, z), get(AIR), true, false);
-            this.level.setBlock(this.add(x + 1., 0, z), get(AIR), true, false);
-            this.level.setBlock(this.add(x, 0, z + 1.), get(AIR), true, false);
-            this.level.setBlock(this.add(x + 1., 0, z + 1.), get(AIR), true, false);
-=======
             this.level.setBlock(vector3, get(AIR), true, false);
             this.level.setBlock(vector3.add(1, 0, 0), get(AIR), true, false);
             this.level.setBlock(vector3.add(0, 0, 1), get(AIR), true, false);
             this.level.setBlock(vector3.add(1, 0, 1), get(AIR), true, false);
->>>>>>> 7b97344b
         } else {
             this.level.setBlock(this, get(AIR), true, false);
         }
@@ -297,17 +254,10 @@
         this.level.getServer().getPluginManager().callEvent(ev);
         if (ev.isCancelled() || !success) {
             if (bigTree) {
-<<<<<<< HEAD
-                this.level.setBlock(this.add(x, 0, z), this, true, false);
-                this.level.setBlock(this.add(x + 1., 0, z), this, true, false);
-                this.level.setBlock(this.add(x, 0, z + 1.), this, true, false);
-                this.level.setBlock(this.add(x + 1., 0, z + 1.), this, true, false);
-=======
                 this.level.setBlock(vector3, this, true, false);
                 this.level.setBlock(vector3.add(1, 0, 0), this, true, false);
                 this.level.setBlock(vector3.add(0, 0, 1), this, true, false);
                 this.level.setBlock(vector3.add(1, 0, 1), this, true, false);
->>>>>>> 7b97344b
             } else {
                 this.level.setBlock(this, this, true, false);
             }
@@ -318,13 +268,6 @@
         }
     }
 
-<<<<<<< HEAD
-    private boolean findSaplings(int x, int z, WoodType type) {
-        return this.isSameType(this.add(x, 0, z), type) && 
-                this.isSameType(this.add(x + 1., 0, z), type) && 
-                this.isSameType(this.add(x, 0, z + 1.), type) && 
-                this.isSameType(this.add(x + 1., 0, z + 1.), type);
-=======
     private Vector2 findSaplings(int type) {
         List<List<Vector2>> validVectorsList = new ArrayList<>();
         validVectorsList.add(Arrays.asList(new Vector2(0, 0), new Vector2(1, 0), new Vector2(0, 1), new Vector2(1, 1)));
@@ -350,7 +293,6 @@
             }
         }
         return null;
->>>>>>> 7b97344b
     }
 
     @Deprecated
