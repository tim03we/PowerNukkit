package cn.nukkit.block;

import cn.nukkit.item.Item;
import cn.nukkit.item.Tool;
<<<<<<< HEAD
import cn.nukkit.level.Level;
=======
import cn.nukkit.utils.Color;
>>>>>>> c835bc96

/**
 * author: MagicDroidX
 * Nukkit Project
 */
public class Ice extends Transparent {

    public Ice() {
        this(0);
    }

    public Ice(int meta) {
        super(0);
    }

    @Override
    public int getId() {
        return ICE;
    }

    @Override
    public String getName() {
        return "Ice";
    }

    @Override
    public double getResistance() {
        return 2.5;
    }

    @Override
    public double getHardness() {
        return 0.5;
    }

    @Override
    public double getFrictionFactor() {
        return 0.98;
    }

    @Override
    public int getToolType() {
        return Tool.TYPE_PICKAXE;
    }

    @Override
    public boolean onBreak(Item item) {
        this.getLevel().setBlock(this, new Water(), true);
        return true;
    }

    @Override
    public int onUpdate(int type) {
        if (type == Level.BLOCK_UPDATE_RANDOM) {
            if (this.getLevel().getBlockLightAt((int) this.x, (int) this.y, (int) this.z) >= 12) {
                this.getLevel().setBlock(this, new Water(), true);
                return Level.BLOCK_UPDATE_NORMAL;
            }
        }
        return 0;
    }

    @Override
    public int[][] getDrops(Item item) {
        return new int[0][0];
    }

    @Override
    public Color getMapColor() {
        return Color.iceColor;
    }
}<|MERGE_RESOLUTION|>--- conflicted
+++ resolved
@@ -2,11 +2,8 @@
 
 import cn.nukkit.item.Item;
 import cn.nukkit.item.Tool;
-<<<<<<< HEAD
 import cn.nukkit.level.Level;
-=======
 import cn.nukkit.utils.Color;
->>>>>>> c835bc96
 
 /**
  * author: MagicDroidX
