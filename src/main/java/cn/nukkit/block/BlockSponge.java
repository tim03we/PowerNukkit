package cn.nukkit.block;

import cn.nukkit.Player;
import cn.nukkit.item.Item;
import cn.nukkit.item.ItemTool;
import cn.nukkit.level.GlobalBlockPalette;
import cn.nukkit.level.Level;
<<<<<<< HEAD
import cn.nukkit.level.Sound;
import cn.nukkit.level.particle.CloudParticle;
=======
>>>>>>> 47d54ad2
import cn.nukkit.level.particle.SmokeParticle;
import cn.nukkit.math.BlockFace;
import cn.nukkit.network.protocol.LevelEventPacket;
import cn.nukkit.utils.BlockColor;

import java.util.ArrayDeque;
import java.util.Queue;
import java.util.concurrent.ThreadLocalRandom;

/**
 * author: Angelic47
 * Nukkit Project
 */
public class BlockSponge extends BlockSolidMeta {

    public static final int DRY = 0;
    public static final int WET = 1;
    private static final String[] NAMES = new String[]{
            "Sponge",
            "Wet sponge"
    };

    public BlockSponge() {
        this(0);
    }

    public BlockSponge(int meta) {
        super(meta);
    }

    @Override
    public int getId() {
        return SPONGE;
    }

    @Override
    public double getHardness() {
        return 0.6;
    }

    @Override
    public double getResistance() {
        return 3;
    }

    @Override
    public int getToolType() {
        return ItemTool.TYPE_HOE;
    }

    @Override
    public String getName() {
        return NAMES[this.getDamage() & 0b1];
    }

    @Override
    public BlockColor getColor() {
        return BlockColor.YELLOW_BLOCK_COLOR;
    }

    @Override
    public boolean place(Item item, Block block, Block target, BlockFace face, double fx, double fy, double fz, Player player) {
<<<<<<< HEAD
        Level level = block.getLevel();
        boolean blockSet = level.setBlock(block, this);

        if (blockSet) {
            if (this.getDamage() == WET && level.getDimension() == Level.DIMENSION_NETHER) {
                level.setBlock(block, Block.get(BlockID.SPONGE, DRY));
                this.getLevel().addSound(block.getLocation(), Sound.RANDOM_FIZZ);

                for (int i = 0; i < 8; ++i) {
                    this.getLevel().addParticle(
                            new CloudParticle(block.getLocation().add(Math.random(), 1, Math.random()))
                    );
                }
            } else if (this.getDamage() == DRY && performWaterAbsorb(block)) {
                level.setBlock(block, Block.get(BlockID.SPONGE, WET));

                for (int i = 0; i < 4; i++) {
                    level.addLevelEvent(
                            LevelEventPacket.EVENT_PARTICLE_DESTROY, 
                            GlobalBlockPalette.getOrCreateRuntimeId(BlockID.WATER, 0),
                            block 
                    );
                }
=======
        if (this.getDamage() == WET && level.getDimension() == Level.DIMENSION_NETHER) {
            level.setBlock(block, Block.get(BlockID.SPONGE, DRY), true, true);
            this.getLevel().addLevelEvent(block.add(0.5, 0.875, 0.5), LevelEventPacket.EVENT_SOUND_EXPLODE);

            for (int i = 0; i < 8; ++i) {
                level.addParticle(new SmokeParticle(block.getLocation().add(ThreadLocalRandom.current().nextDouble(), 1, ThreadLocalRandom.current().nextDouble())));
            }

            return true;
        } else if (this.getDamage() == DRY && block instanceof BlockWater && performWaterAbsorb(block)) {
            level.setBlock(block, Block.get(BlockID.SPONGE, WET), true, true);

            for (int i = 0; i < 4; i++) {
                LevelEventPacket packet = new LevelEventPacket();
                packet.evid = LevelEventPacket.EVENT_PARTICLE_DESTROY;
                packet.x = (float) block.getX() + 0.5f;
                packet.y = (float) block.getY() + 1f;
                packet.z = (float) block.getZ() + 0.5f;
                packet.data = GlobalBlockPalette.getOrCreateRuntimeId(BlockID.WATER, 0);
                level.addChunkPacket(getChunkX(), getChunkZ(), packet);
>>>>>>> 47d54ad2
            }

            return true;
        }

        return super.place(item, block, target, face, fx, fy, fz, player);
    }

    private boolean performWaterAbsorb(Block block) {
        Queue<Entry> entries = new ArrayDeque<>();

        entries.add(new Entry(block, 0));

        Entry entry;
        int waterRemoved = 0;
        while (waterRemoved < 64 && (entry = entries.poll()) != null) {
            for (BlockFace face : BlockFace.values()) {

                Block faceBlock = entry.block.getSide(face);
                if (faceBlock.getId() == BlockID.WATER || faceBlock.getId() == BlockID.STILL_WATER) {
                    this.level.setBlock(faceBlock, Block.get(BlockID.AIR));
                    ++waterRemoved;
                    if (entry.distance < 6) {
                        entries.add(new Entry(faceBlock, entry.distance + 1));
                    }
                } else if (faceBlock.getId() == BlockID.AIR) {
                    if (entry.distance < 6) {
                        entries.add(new Entry(faceBlock, entry.distance + 1));
                    }
                }
            }
        }
        return waterRemoved > 0;
    }

    private static class Entry {
        private final Block block;
        private final int distance;

        public Entry(Block block, int distance) {
            this.block = block;
            this.distance = distance;
        }
    }
}<|MERGE_RESOLUTION|>--- conflicted
+++ resolved
@@ -5,11 +5,8 @@
 import cn.nukkit.item.ItemTool;
 import cn.nukkit.level.GlobalBlockPalette;
 import cn.nukkit.level.Level;
-<<<<<<< HEAD
 import cn.nukkit.level.Sound;
 import cn.nukkit.level.particle.CloudParticle;
-=======
->>>>>>> 47d54ad2
 import cn.nukkit.level.particle.SmokeParticle;
 import cn.nukkit.math.BlockFace;
 import cn.nukkit.network.protocol.LevelEventPacket;
@@ -72,37 +69,13 @@
 
     @Override
     public boolean place(Item item, Block block, Block target, BlockFace face, double fx, double fy, double fz, Player player) {
-<<<<<<< HEAD
-        Level level = block.getLevel();
-        boolean blockSet = level.setBlock(block, this);
-
-        if (blockSet) {
-            if (this.getDamage() == WET && level.getDimension() == Level.DIMENSION_NETHER) {
-                level.setBlock(block, Block.get(BlockID.SPONGE, DRY));
-                this.getLevel().addSound(block.getLocation(), Sound.RANDOM_FIZZ);
-
-                for (int i = 0; i < 8; ++i) {
-                    this.getLevel().addParticle(
-                            new CloudParticle(block.getLocation().add(Math.random(), 1, Math.random()))
-                    );
-                }
-            } else if (this.getDamage() == DRY && performWaterAbsorb(block)) {
-                level.setBlock(block, Block.get(BlockID.SPONGE, WET));
-
-                for (int i = 0; i < 4; i++) {
-                    level.addLevelEvent(
-                            LevelEventPacket.EVENT_PARTICLE_DESTROY, 
-                            GlobalBlockPalette.getOrCreateRuntimeId(BlockID.WATER, 0),
-                            block 
-                    );
-                }
-=======
         if (this.getDamage() == WET && level.getDimension() == Level.DIMENSION_NETHER) {
             level.setBlock(block, Block.get(BlockID.SPONGE, DRY), true, true);
             this.getLevel().addLevelEvent(block.add(0.5, 0.875, 0.5), LevelEventPacket.EVENT_SOUND_EXPLODE);
 
+            ThreadLocalRandom random = ThreadLocalRandom.current();
             for (int i = 0; i < 8; ++i) {
-                level.addParticle(new SmokeParticle(block.getLocation().add(ThreadLocalRandom.current().nextDouble(), 1, ThreadLocalRandom.current().nextDouble())));
+                level.addParticle(new CloudParticle(block.getLocation().add(random.nextDouble(), 1, random.nextDouble())));
             }
 
             return true;
@@ -117,7 +90,6 @@
                 packet.z = (float) block.getZ() + 0.5f;
                 packet.data = GlobalBlockPalette.getOrCreateRuntimeId(BlockID.WATER, 0);
                 level.addChunkPacket(getChunkX(), getChunkZ(), packet);
->>>>>>> 47d54ad2
             }
 
             return true;
