package cn.nukkit.block;

import cn.nukkit.Player;
import cn.nukkit.item.Item;
import cn.nukkit.item.ItemTool;
import cn.nukkit.level.GlobalBlockPalette;
import cn.nukkit.level.Level;
import cn.nukkit.level.Sound;
import cn.nukkit.level.particle.CloudParticle;
import cn.nukkit.math.BlockFace;
import cn.nukkit.network.protocol.LevelEventPacket;
import cn.nukkit.utils.BlockColor;

import javax.annotation.Nonnull;
import java.util.ArrayDeque;
import java.util.Queue;
import java.util.concurrent.ThreadLocalRandom;

/**
 * @author Angelic47 (Nukkit Project)
 */
public class BlockSponge extends BlockSolidMeta {

    public static final int DRY = 0;
    public static final int WET = 1;
    private static final String[] NAMES = new String[]{
            "Sponge",
            "Wet sponge"
    };

    public BlockSponge() {
        this(0);
    }

    public BlockSponge(int meta) {
        super(meta);
    }

    @Override
    public int getId() {
        return SPONGE;
    }

    @Override
    public double getHardness() {
        return 0.6;
    }

    @Override
    public double getResistance() {
        return 3;
    }

    @Override
    public int getToolType() {
        return ItemTool.TYPE_HOE;
    }

    @Override
    public String getName() {
        return NAMES[this.getDamage() & 0b1];
    }

    @Override
    public BlockColor getColor() {
        return BlockColor.YELLOW_BLOCK_COLOR;
    }

    @Override
<<<<<<< HEAD
    public boolean place(@Nonnull Item item, @Nonnull Block block, @Nonnull Block target, @Nonnull BlockFace face, double fx, double fy, double fz, Player player) {
        Level level = block.getLevel();
        boolean blockSet = level.setBlock(block, this);

        if (blockSet) {
            if (this.getDamage() == WET && level.getDimension() == Level.DIMENSION_NETHER) {
                level.setBlock(block, Block.get(BlockID.SPONGE, DRY));
                this.getLevel().addSound(block.getLocation(), Sound.RANDOM_FIZZ);

                for (int i = 0; i < 8; ++i) {
                    this.getLevel().addParticle(
                            new CloudParticle(block.getLocation().add(Math.random(), 1, Math.random()))
                    );
                }
            } else if (this.getDamage() == DRY && performWaterAbsorb(block)) {
                level.setBlock(block, Block.get(BlockID.SPONGE, WET));

                for (int i = 0; i < 4; i++) {
                    level.addLevelEvent(
                            LevelEventPacket.EVENT_PARTICLE_DESTROY, 
                            GlobalBlockPalette.getOrCreateRuntimeId(BlockID.WATER, 0),
                            block 
                    );
                }
=======
    public boolean place(Item item, Block block, Block target, BlockFace face, double fx, double fy, double fz, Player player) {
        if (this.getDamage() == WET && level.getDimension() == Level.DIMENSION_NETHER) {
            level.setBlock(block, Block.get(BlockID.SPONGE, DRY), true, true);
            this.getLevel().addLevelEvent(block.add(0.5, 0.875, 0.5), LevelEventPacket.EVENT_SOUND_EXPLODE);

            ThreadLocalRandom random = ThreadLocalRandom.current();
            for (int i = 0; i < 8; ++i) {
                level.addParticle(new CloudParticle(block.getLocation().add(random.nextDouble(), 1, random.nextDouble())));
            }

            return true;
        } else if (this.getDamage() == DRY && block instanceof BlockWater && performWaterAbsorb(block)) {
            level.setBlock(block, Block.get(BlockID.SPONGE, WET), true, true);

            for (int i = 0; i < 4; i++) {
                LevelEventPacket packet = new LevelEventPacket();
                packet.evid = LevelEventPacket.EVENT_PARTICLE_DESTROY;
                packet.x = (float) block.getX() + 0.5f;
                packet.y = (float) block.getY() + 1f;
                packet.z = (float) block.getZ() + 0.5f;
                packet.data = GlobalBlockPalette.getOrCreateRuntimeId(BlockID.WATER, 0);
                level.addChunkPacket(getChunkX(), getChunkZ(), packet);
>>>>>>> 521ead6d
            }

            return true;
        }

        return super.place(item, block, target, face, fx, fy, fz, player);
    }

    private boolean performWaterAbsorb(Block block) {
        Queue<Entry> entries = new ArrayDeque<>();

        entries.add(new Entry(block, 0));

        Entry entry;
        int waterRemoved = 0;
        while (waterRemoved < 64 && (entry = entries.poll()) != null) {
            for (BlockFace face : BlockFace.values()) {

                Block faceBlock = entry.block.getSide(face);
                if (faceBlock.getId() == BlockID.WATER || faceBlock.getId() == BlockID.STILL_WATER) {
                    this.level.setBlock(faceBlock, Block.get(BlockID.AIR));
                    ++waterRemoved;
                    if (entry.distance < 6) {
                        entries.add(new Entry(faceBlock, entry.distance + 1));
                    }
                } else if (faceBlock.getId() == BlockID.AIR) {
                    if (entry.distance < 6) {
                        entries.add(new Entry(faceBlock, entry.distance + 1));
                    }
                }
            }
        }
        return waterRemoved > 0;
    }

    private static class Entry {
        private final Block block;
        private final int distance;

        public Entry(Block block, int distance) {
            this.block = block;
            this.distance = distance;
        }
    }
}<|MERGE_RESOLUTION|>--- conflicted
+++ resolved
@@ -67,33 +67,7 @@
     }
 
     @Override
-<<<<<<< HEAD
     public boolean place(@Nonnull Item item, @Nonnull Block block, @Nonnull Block target, @Nonnull BlockFace face, double fx, double fy, double fz, Player player) {
-        Level level = block.getLevel();
-        boolean blockSet = level.setBlock(block, this);
-
-        if (blockSet) {
-            if (this.getDamage() == WET && level.getDimension() == Level.DIMENSION_NETHER) {
-                level.setBlock(block, Block.get(BlockID.SPONGE, DRY));
-                this.getLevel().addSound(block.getLocation(), Sound.RANDOM_FIZZ);
-
-                for (int i = 0; i < 8; ++i) {
-                    this.getLevel().addParticle(
-                            new CloudParticle(block.getLocation().add(Math.random(), 1, Math.random()))
-                    );
-                }
-            } else if (this.getDamage() == DRY && performWaterAbsorb(block)) {
-                level.setBlock(block, Block.get(BlockID.SPONGE, WET));
-
-                for (int i = 0; i < 4; i++) {
-                    level.addLevelEvent(
-                            LevelEventPacket.EVENT_PARTICLE_DESTROY, 
-                            GlobalBlockPalette.getOrCreateRuntimeId(BlockID.WATER, 0),
-                            block 
-                    );
-                }
-=======
-    public boolean place(Item item, Block block, Block target, BlockFace face, double fx, double fy, double fz, Player player) {
         if (this.getDamage() == WET && level.getDimension() == Level.DIMENSION_NETHER) {
             level.setBlock(block, Block.get(BlockID.SPONGE, DRY), true, true);
             this.getLevel().addLevelEvent(block.add(0.5, 0.875, 0.5), LevelEventPacket.EVENT_SOUND_EXPLODE);
@@ -115,7 +89,6 @@
                 packet.z = (float) block.getZ() + 0.5f;
                 packet.data = GlobalBlockPalette.getOrCreateRuntimeId(BlockID.WATER, 0);
                 level.addChunkPacket(getChunkX(), getChunkZ(), packet);
->>>>>>> 521ead6d
             }
 
             return true;
