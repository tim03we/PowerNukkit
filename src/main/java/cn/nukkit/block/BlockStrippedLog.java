package cn.nukkit.block;

import cn.nukkit.item.Item;
<<<<<<< HEAD
import cn.nukkit.math.BlockFace;
import cn.nukkit.math.Vector3f;
import cn.nukkit.player.Player;
=======
>>>>>>> e43332e2
import cn.nukkit.utils.Identifier;

public class BlockStrippedLog extends BlockLog {

    public BlockStrippedLog(Identifier identifier) {
        super(identifier);
    }

    @Override
    public boolean canBeActivated() {
        return false;
    }

    @Override
<<<<<<< HEAD
    public boolean place(Item item, Block block, Block target, BlockFace face, Vector3f clickPos, Player player) {
        this.setDamage(FACES[face.getIndex()] >> 2);
        return this.getLevel().setBlock(this.asVector3i(), this, true, true);
=======
    public Item toItem() {
        return Item.get(id);
>>>>>>> e43332e2
    }
}<|MERGE_RESOLUTION|>--- conflicted
+++ resolved
@@ -1,12 +1,9 @@
 package cn.nukkit.block;
 
 import cn.nukkit.item.Item;
-<<<<<<< HEAD
 import cn.nukkit.math.BlockFace;
 import cn.nukkit.math.Vector3f;
 import cn.nukkit.player.Player;
-=======
->>>>>>> e43332e2
 import cn.nukkit.utils.Identifier;
 
 public class BlockStrippedLog extends BlockLog {
@@ -21,13 +18,13 @@
     }
 
     @Override
-<<<<<<< HEAD
     public boolean place(Item item, Block block, Block target, BlockFace face, Vector3f clickPos, Player player) {
         this.setDamage(FACES[face.getIndex()] >> 2);
         return this.getLevel().setBlock(this.asVector3i(), this, true, true);
-=======
+    }
+
+    @Override
     public Item toItem() {
         return Item.get(id);
->>>>>>> e43332e2
     }
 }