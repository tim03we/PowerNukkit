--- conflicted
+++ resolved
@@ -47,13 +47,13 @@
     }
 
     @Override
-<<<<<<< HEAD
     public int getWaterloggingLevel() {
         return 1;
-=======
+    }
+
+    @Override
     public boolean canBePulled() {
         return false;
->>>>>>> 5931d91b
     }
 
     @Override
