--- conflicted
+++ resolved
@@ -168,13 +168,8 @@
     }
 
     @Override
-<<<<<<< HEAD
     public boolean onActivate(@Nonnull Item item, Player player) {
-        if (item.getId() == Item.DYE && item.getDamage() == 0x0f) {
-=======
-    public boolean onActivate(Item item, Player player) {
         if (item.isFertilizer()) {
->>>>>>> a46320ac
             if (this.getGrowthStage() < 2) {
                 if (!this.grow()) {
                     return false;
