package cn.nukkit.block;

import cn.nukkit.Player;
import cn.nukkit.api.PowerNukkitDifference;
import cn.nukkit.api.PowerNukkitOnly;
import cn.nukkit.api.Since;
import cn.nukkit.item.Item;
import cn.nukkit.item.ItemTool;
import cn.nukkit.level.Sound;
import cn.nukkit.math.BlockFace;
import cn.nukkit.utils.BlockColor;

import javax.annotation.Nonnull;

/**
 * @author xtypr
 * @since 2015/11/22
 */

public class BlockGrassPath extends BlockGrass {

    public BlockGrassPath() {
    }

    @Override
    public int getId() {
        return GRASS_PATH;
    }

    @Override
    public String getName() {
        return "Grass Path";
    }

    @Override
    public int getToolType() {
        return ItemTool.TYPE_SHOVEL;
    }

    @PowerNukkitDifference(since = "1.4.0.0-PN", info = "Returns y+1, making this a normal cube")
    @Override
    public double getMaxY() {
<<<<<<< HEAD
        return this.y +1; // Even though the block is visually smaller, the actual bounding box is just a normal cube 
=======
        return this.y + 1;
>>>>>>> 521ead6d
    }

    @Override
    public double getResistance() {
        return 3.25;
    }

    @Override
    public BlockColor getColor() {
        return BlockColor.DIRT_BLOCK_COLOR;
    }

    @Override
    public boolean canSilkTouch() {
        return true;
    }

    @Override
    public int onUpdate(int type) {
        return 0;
    }

    @Override
    public boolean onActivate(@Nonnull Item item, Player player) {
        if (item.isHoe()) {
            item.useOn(this);
            this.getLevel().setBlock(this, get(FARMLAND), true);
            if(player != null){
                player.getLevel().addSound(player, Sound.USE_GRASS);
            }
            return true;
        }

        return false;
    }

    @Since("1.3.0.0-PN")
    @PowerNukkitOnly
    @Override
    public boolean isSolid(BlockFace side) {
        return true;
    }

    @PowerNukkitDifference(since = "1.4.0.0-PN", info = "Will return true")
    @Override
    public boolean isTransparent() {
        return true;
    }
}<|MERGE_RESOLUTION|>--- conflicted
+++ resolved
@@ -37,14 +37,9 @@
         return ItemTool.TYPE_SHOVEL;
     }
 
-    @PowerNukkitDifference(since = "1.4.0.0-PN", info = "Returns y+1, making this a normal cube")
     @Override
     public double getMaxY() {
-<<<<<<< HEAD
-        return this.y +1; // Even though the block is visually smaller, the actual bounding box is just a normal cube 
-=======
         return this.y + 1;
->>>>>>> 521ead6d
     }
 
     @Override
