<<<<<<< HEAD
package cn.nukkit.block;

import cn.nukkit.item.Item;
import cn.nukkit.item.ItemTool;

public class BlockStonecutter extends BlockSolid {

    public BlockStonecutter() {

    }

    @Override
    public int getId() {
        return STONECUTTER;
    }

    @Override
    public String getName() {
        return "Stonecutter";
    }

    @Override
    public double getHardness() {
        return 3.5;
    }

    @Override
    public double getResistance() {
        return 17.5;
    }

    @Override
    public int getToolType() {
        return ItemTool.TYPE_PICKAXE;
    }
    
    @Override
    public int getToolTier() {
        return ItemTool.TIER_WOODEN;
    }

    @Override
    public boolean canHarvestWithHand() {
        return false;
    }

    @Override
    public int getWaterloggingLevel() {
        return 1;
    }
}
=======
package cn.nukkit.block;

import cn.nukkit.api.PowerNukkitOnly;
import cn.nukkit.item.Item;
import cn.nukkit.item.ItemTool;

public class BlockStonecutter extends BlockSolid {

    public BlockStonecutter() {

    }

    @Override
    public int getId() {
        return STONECUTTER;
    }

    @Override
    public String getName() {
        return "Stonecutter";
    }

    @Override
    public double getHardness() {
        return 3.5;
    }

    @Override
    public double getResistance() {
        return 17.5;
    }

    @Override
    public int getToolType() {
        return ItemTool.TYPE_PICKAXE;
    }

    @Override
    public Item[] getDrops(Item item) {
        if (item.isPickaxe() && item.getTier() >= ItemTool.TIER_WOODEN) {
            return new Item[]{
                    this.toItem()
            };
        } else {
            return new Item[0];
        }
    }

    @Override
    public boolean canHarvestWithHand() {
        return false;
    }

    @PowerNukkitOnly
    @Override
    public int getWaterloggingLevel() {
        return 1;
    }
}
>>>>>>> d9f96294
<|MERGE_RESOLUTION|>--- conflicted
+++ resolved
@@ -1,56 +1,3 @@
-<<<<<<< HEAD
-package cn.nukkit.block;
-
-import cn.nukkit.item.Item;
-import cn.nukkit.item.ItemTool;
-
-public class BlockStonecutter extends BlockSolid {
-
-    public BlockStonecutter() {
-
-    }
-
-    @Override
-    public int getId() {
-        return STONECUTTER;
-    }
-
-    @Override
-    public String getName() {
-        return "Stonecutter";
-    }
-
-    @Override
-    public double getHardness() {
-        return 3.5;
-    }
-
-    @Override
-    public double getResistance() {
-        return 17.5;
-    }
-
-    @Override
-    public int getToolType() {
-        return ItemTool.TYPE_PICKAXE;
-    }
-    
-    @Override
-    public int getToolTier() {
-        return ItemTool.TIER_WOODEN;
-    }
-
-    @Override
-    public boolean canHarvestWithHand() {
-        return false;
-    }
-
-    @Override
-    public int getWaterloggingLevel() {
-        return 1;
-    }
-}
-=======
 package cn.nukkit.block;
 
 import cn.nukkit.api.PowerNukkitOnly;
@@ -89,14 +36,8 @@
     }
 
     @Override
-    public Item[] getDrops(Item item) {
-        if (item.isPickaxe() && item.getTier() >= ItemTool.TIER_WOODEN) {
-            return new Item[]{
-                    this.toItem()
-            };
-        } else {
-            return new Item[0];
-        }
+    public int getToolTier() {
+        return ItemTool.TIER_WOODEN;
     }
 
     @Override
@@ -109,5 +50,4 @@
     public int getWaterloggingLevel() {
         return 1;
     }
-}
->>>>>>> d9f96294
+}