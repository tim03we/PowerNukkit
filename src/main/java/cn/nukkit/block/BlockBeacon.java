package cn.nukkit.block;

import cn.nukkit.Player;
import cn.nukkit.blockentity.BlockEntity;
import cn.nukkit.blockentity.BlockEntityBeacon;
import cn.nukkit.inventory.BeaconInventory;
import cn.nukkit.item.Item;
import cn.nukkit.item.ItemTool;
import cn.nukkit.math.BlockFace;
import cn.nukkit.nbt.tag.CompoundTag;
import cn.nukkit.utils.BlockColor;

/**
 * author: Angelic47 Nukkit Project
 */
public class BlockBeacon extends BlockTransparent {

    public BlockBeacon() {
    }

    @Override
    public int getId() {
        return BEACON;
    }

    @Override
    public double getHardness() {
        return 3;
    }

    @Override
    public double getResistance() {
        return 15;
    }

    @Override
    public int getLightLevel() {
        return 15;
    }

    @Override
    public int getToolType() {
        return ItemTool.TYPE_PICKAXE;
    }

    @Override
    public String getName() {
        return "Beacon";
    }

    @Override
    public boolean canBeActivated() {
        return true;
    }

    @Override
    public boolean onActivate(Item item, Player player) {
        if (player != null) {
            BlockEntity t = this.getLevel().getBlockEntity(this);
            BlockEntityBeacon beacon;
            if (t instanceof BlockEntityBeacon) {
                beacon = (BlockEntityBeacon) t;
            } else {
                CompoundTag nbt = new CompoundTag("")
                        .putString("id", BlockEntity.BEACON)
                        .putInt("x", (int) this.x)
                        .putInt("y", (int) this.y)
                        .putInt("z", (int) this.z);
                beacon = (BlockEntityBeacon) BlockEntity.createBlockEntity(BlockEntity.BEACON, this.getLevel().getChunk((int) (this.x) >> 4, (int) (this.z) >> 4), nbt);
                if (beacon == null) {
                    return false;
                }
            }

            player.addWindow(new BeaconInventory(player.getUIInventory(), this), Player.BEACON_WINDOW_ID);
        }
        return true;
    }

    @Override
    public boolean place(Item item, Block block, Block target, BlockFace face, double fx, double fy, double fz, Player player) {
        boolean blockSuccess = super.place(item, block, target, face, fx, fy, fz, player);

        if (blockSuccess) {
            CompoundTag nbt = new CompoundTag("")
                    .putString("id", BlockEntity.BEACON)
                    .putInt("x", (int) this.x)
                    .putInt("y", (int) this.y)
                    .putInt("z", (int) this.z);
            BlockEntityBeacon beacon = (BlockEntityBeacon) BlockEntity.createBlockEntity(BlockEntity.BEACON, this.getLevel().getChunk((int) (this.x) >> 4, (int) (this.z) >> 4), nbt);
            if (beacon == null) {
                return false;
            }
        }

        return blockSuccess;
    }

    @Override
    public boolean canBePushed() {
        return false;
    }

    @Override
<<<<<<< HEAD
    public boolean canBePulled() {
        return false;
=======
    public BlockColor getColor() {
        return BlockColor.DIAMOND_BLOCK_COLOR;
>>>>>>> 147ad080
    }
}<|MERGE_RESOLUTION|>--- conflicted
+++ resolved
@@ -102,12 +102,12 @@
     }
 
     @Override
-<<<<<<< HEAD
+    public BlockColor getColor() {
+        return BlockColor.DIAMOND_BLOCK_COLOR;
+    }
+
+    @Override
     public boolean canBePulled() {
         return false;
-=======
-    public BlockColor getColor() {
-        return BlockColor.DIAMOND_BLOCK_COLOR;
->>>>>>> 147ad080
     }
 }