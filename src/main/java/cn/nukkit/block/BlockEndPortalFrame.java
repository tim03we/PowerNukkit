package cn.nukkit.block;

import cn.nukkit.Player;
import cn.nukkit.item.Item;
import cn.nukkit.item.ItemBlock;
import cn.nukkit.math.BlockFace;
import cn.nukkit.network.protocol.LevelSoundEventPacket;
import cn.nukkit.utils.BlockColor;
import cn.nukkit.utils.Faceable;

/**
 * Created by Pub4Game on 26.12.2015.
 */
public class BlockEndPortalFrame extends BlockTransparentMeta implements Faceable {

    public BlockEndPortalFrame() {
        this(0);
    }

    public BlockEndPortalFrame(int meta) {
        super(meta);
    }

    @Override
    public int getId() {
        return END_PORTAL_FRAME;
    }

    @Override
    public double getResistance() {
        return 18000000;
    }

    @Override
    public double getHardness() {
        return -1;
    }

    @Override
    public int getLightLevel() {
        return 1;
    }

    @Override
    public int getWaterloggingLevel() {
        return 1;
    }

    @Override
    public String getName() {
        return "End Portal Frame";
    }

    @Override
    public boolean isBreakable(Item item) {
        return false;
    }

    @Override
    public double getMaxY() {
        return this.y + ((this.getDamage() & 0x04) > 0 ? 1 : 0.8125);
    }

    @Override
    public boolean canBePushed() {
        return false;
    }

    public boolean hasComparatorInputOverride() {
        return true;
    }

    public int getComparatorInputOverride() {
        return (getDamage() & 4) != 0 ? 15 : 0;
    }

    @Override
    public boolean canBeActivated() {
        return true;
    }

    @Override
    public boolean onActivate(Item item, Player player) {
        if((this.getDamage() & 0x04) == 0 && player != null && item.getId() == Item.ENDER_EYE) {
            this.setDamage(this.getDamage() + 4);
            this.getLevel().setBlock(this, this, true, true);
            this.getLevel().addLevelSoundEvent(this, LevelSoundEventPacket.SOUND_BLOCK_END_PORTAL_FRAME_FILL);
            //TODO: create portal
            return true;
        }
        return false;
    }

    @Override
    public boolean canHarvestWithHand() {
        return false;
    }

    @Override
    public Item toItem() {
        return new ItemBlock(this, 0);
    }

    @Override
    public BlockFace getBlockFace() {
        return BlockFace.fromHorizontalIndex(this.getDamage() & 0x07);
    }

    @Override
<<<<<<< HEAD
    public BlockColor getColor() {
        return BlockColor.GREEN_BLOCK_COLOR;
=======
    public boolean place(Item item, Block block, Block target, BlockFace face, double fx, double fy, double fz, Player player) {
        int[] faces = {2, 3, 0, 1};
        this.setDamage(faces[player != null ? player.getDirection().getHorizontalIndex() : 0]);
        this.getLevel().setBlock(block, this, true);
        return true;
>>>>>>> 98ef6480
    }
}<|MERGE_RESOLUTION|>--- conflicted
+++ resolved
@@ -107,15 +107,15 @@
     }
 
     @Override
-<<<<<<< HEAD
-    public BlockColor getColor() {
-        return BlockColor.GREEN_BLOCK_COLOR;
-=======
     public boolean place(Item item, Block block, Block target, BlockFace face, double fx, double fy, double fz, Player player) {
         int[] faces = {2, 3, 0, 1};
         this.setDamage(faces[player != null ? player.getDirection().getHorizontalIndex() : 0]);
         this.getLevel().setBlock(block, this, true);
         return true;
->>>>>>> 98ef6480
+    }
+
+    @Override
+    public BlockColor getColor() {
+        return BlockColor.GREEN_BLOCK_COLOR;
     }
 }