/*
 * To change this license header, choose License Headers in Project Properties.
 * To change this template file, choose Tools | Templates
 * and open the template in the editor.
 */
package cn.nukkit.block;

import cn.nukkit.Player;
import cn.nukkit.blockentity.BlockEntity;
import cn.nukkit.blockentity.BlockEntityShulkerBox;
import cn.nukkit.inventory.ContainerInventory;
import cn.nukkit.inventory.InventoryHolder;
import cn.nukkit.inventory.ShulkerBoxInventory;
import cn.nukkit.item.Item;
import cn.nukkit.item.ItemBlock;
import cn.nukkit.item.ItemTool;
import cn.nukkit.math.BlockFace;
import cn.nukkit.nbt.NBTIO;
import cn.nukkit.nbt.tag.CompoundTag;
import cn.nukkit.nbt.tag.ListTag;
import cn.nukkit.nbt.tag.Tag;
import cn.nukkit.utils.BlockColor;
<<<<<<< HEAD
=======

import java.util.Map;
>>>>>>> 62e05c75

/**
 *
 * @author Reece Mackie
 */
public class BlockUndyedShulkerBox extends BlockTransparent {

    public BlockUndyedShulkerBox() {
        super();
    }

    @Override
    public int getId() {
        return UNDYED_SHULKER_BOX;
    }

    @Override
    public String getName() {
        return "Shulker Box";
    }

    @Override
    public double getHardness() {
        return 2;
    }

    @Override
    public double getResistance() {
        return 10;
    }

    @Override
    public boolean canBeActivated() {
        return true;
    }

    @Override
    public int getToolType() {
        return ItemTool.TYPE_PICKAXE;
    }

    @Override
    public Item toItem() {
        ItemBlock item = new ItemBlock(this, this.getDamage(), 1);

        BlockEntityShulkerBox t = (BlockEntityShulkerBox) this.getLevel().getBlockEntity(this);

        if (t != null) {
            ShulkerBoxInventory i = t.getRealInventory();

            if (!i.isEmpty()) {
                CompoundTag nbt = item.getNamedTag();
                if (nbt == null)
                    nbt = new CompoundTag("");

                ListTag<CompoundTag> items = new ListTag<>();

                for (int it = 0; it < i.getSize(); it++) {
                    if (i.getItem(it).getId() != Item.AIR) {
                        CompoundTag d = NBTIO.putItemHelper(i.getItem(it), it);
                        items.add(d);
                    }
                }

                nbt.put("Items", items);

                item.setCompoundTag(nbt);
            }

            if (t.hasName()) {
                item.setCustomName(t.getName());
            }
        }

        return item;
    }

    @Override
    public boolean place(Item item, Block block, Block target, BlockFace face, double fx, double fy, double fz, Player player) {
        this.getLevel().setBlock(block, this, true);
        CompoundTag nbt = BlockEntity.getDefaultCompound(this, BlockEntity.SHULKER_BOX)
                .putByte("facing", face.getIndex());

        if (item.hasCustomName()) {
            nbt.putString("CustomName", item.getCustomName());
        }

        CompoundTag t = item.getNamedTag();

        // This code gets executed when the player has broken the shulker box and placed it back (©Kevims 2020)
        if (t != null && t.contains("Items")) {
            nbt.putList(t.getList("Items"));
        }

        // This code gets executed when the player has copied the shulker box in creative mode (©Kevims 2020)
        if (item.hasCustomBlockData()) {
            Map<String, Tag> customData = item.getCustomBlockData().getTags();
            for (Map.Entry<String, Tag> tag : customData.entrySet()) {
                nbt.put(tag.getKey(), tag.getValue());
            }
        }

        BlockEntityShulkerBox box = (BlockEntityShulkerBox) BlockEntity.createBlockEntity(BlockEntity.SHULKER_BOX, this.getLevel().getChunk(this.getFloorX() >> 4, this.getFloorZ() >> 4), nbt);
        return box != null;
    }

    @Override
    public boolean canHarvestWithHand() {
        return false;
    }

    @Override
    public boolean onActivate(Item item, Player player) {
        if (player != null) {
            BlockEntity t = this.getLevel().getBlockEntity(this);
            BlockEntityShulkerBox box;
            if (t instanceof BlockEntityShulkerBox) {
                box = (BlockEntityShulkerBox) t;
            } else {
                CompoundTag nbt = BlockEntity.getDefaultCompound(this, BlockEntity.SHULKER_BOX);
                box = (BlockEntityShulkerBox) BlockEntity.createBlockEntity(BlockEntity.SHULKER_BOX, this.getLevel().getChunk(this.getFloorX() >> 4, this.getFloorZ() >> 4), nbt);
                if (box == null) {
                    return false;
                }
            }

            Block block = this.getSide(BlockFace.fromIndex(box.namedTag.getByte("facing")));
            if (!(block instanceof BlockAir) && !(block instanceof BlockLiquid) && !(block instanceof BlockFlowable)) {
                return true;
            }

            player.addWindow(box.getInventory());
        }

        return true;
    }

    @Override
    public boolean hasComparatorInputOverride() {
        return true;
    }

    @Override
    public int getComparatorInputOverride() {
        BlockEntity be = this.getLevel().getBlockEntity(this);

        if (!(be instanceof InventoryHolder)) {
            return 0;
        }

        return ContainerInventory.calculateRedstone(((InventoryHolder) be).getInventory());
    }

    @Override
    public BlockColor getColor() {
        return BlockColor.PURPLE_BLOCK_COLOR;
    }

    @Override
    public boolean breaksWhenMoved() {
        return true;
    }

    @Override
    public boolean sticksToPiston() {
        return false;
    }
}<|MERGE_RESOLUTION|>--- conflicted
+++ resolved
@@ -20,11 +20,8 @@
 import cn.nukkit.nbt.tag.ListTag;
 import cn.nukkit.nbt.tag.Tag;
 import cn.nukkit.utils.BlockColor;
-<<<<<<< HEAD
-=======
 
 import java.util.Map;
->>>>>>> 62e05c75
 
 /**
  *
