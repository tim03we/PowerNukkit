--- conflicted
+++ resolved
@@ -69,11 +69,7 @@
 
         boolean redstone = this.level.getServer().isRedstoneEnabled();
 
-<<<<<<< HEAD
-        this.getLevel().setBlock(this, this, false, true);
-=======
         this.getLevel().setBlock(this, this, false, !redstone);
->>>>>>> b9cf4254
         this.getLevel().addSound(this, Sound.RANDOM_CLICK, 0.8f, isPowerOn() ? 0.58f : 0.5f );
 
         LeverOrientation orientation = LeverOrientation.byMetadata(this.isPowerOn() ? this.getDamage() ^ 0x08 : this.getDamage());
