package cn.nukkit.block;

import cn.nukkit.Player;
import cn.nukkit.blockentity.BlockEntity;
import cn.nukkit.blockentity.BlockEntityItemFrame;
import cn.nukkit.item.Item;
import cn.nukkit.item.ItemItemFrame;
import cn.nukkit.level.Level;
import cn.nukkit.level.Sound;
import cn.nukkit.math.BlockFace;
import cn.nukkit.nbt.tag.CompoundTag;
import cn.nukkit.nbt.tag.Tag;

import java.util.Random;

/**
 * Created by Pub4Game on 03.07.2016.
 */
public class BlockItemFrame extends BlockTransparentMeta {
    private final static int[] FACING = new int[]{4, 5, 3, 2, 1, 0}; // TODO when 1.13 support arrives, add UP/DOWN facings

    private final static int FACING_BITMASK = 0b0111;
    private final static int MAP_BIT = 0b1000;

    public BlockItemFrame() {
        this(0);
    }

    public BlockItemFrame(int meta) {
        super(meta);
    }

    @Override
    public int getId() {
        return ITEM_FRAME_BLOCK;
    }

    @Override
    public String getName() {
        return "Item Frame";
    }

    @Override
    public int onUpdate(int type) {
        if (type == Level.BLOCK_UPDATE_NORMAL) {
<<<<<<< HEAD
            if (this.getSideAtLayer(0, getFacing()).isTransparent()) {
=======
            if (!this.getSide(getFacing()).isSolid()) {
>>>>>>> e8e118c0
                this.level.useBreakOn(this);
                return type;
            }
        }

        return 0;
    }

    @Override
    public boolean canBeActivated() {
        return true;
    }

    @Override
    public int getWaterloggingLevel() {
        return 1;
    }

    @Override
    public boolean onActivate(Item item, Player player) {
        BlockEntity blockEntity = this.getLevel().getBlockEntity(this);
        BlockEntityItemFrame itemFrame = (BlockEntityItemFrame) blockEntity;
        if (itemFrame == null) {
            itemFrame = (BlockEntityItemFrame) BlockEntity.createBlockEntity(BlockEntity.ITEM_FRAME, this,
                    BlockEntity.getDefaultCompound(this, BlockEntity.ITEM_FRAME)
                            .putByte("ItemRotation", 0)
                            .putFloat("ItemDropChance", 1.0f));
        }
        if (itemFrame == null) {
            return false;
        }
        if (itemFrame.getItem().getId() == Item.AIR) {
        	Item itemOnFrame = item.clone();
        	if (player != null && player.isSurvival()) {
        		itemOnFrame.setCount(itemOnFrame.getCount() - 1);
                player.getInventory().setItemInHand(itemOnFrame);
        	}
            itemOnFrame.setCount(1);
            itemFrame.setItem(itemOnFrame);
            this.getLevel().addSound(this, Sound.BLOCK_ITEMFRAME_ADD_ITEM);
        } else {
            itemFrame.setItemRotation((itemFrame.getItemRotation() + 1) % 8);
            this.getLevel().addSound(this, Sound.BLOCK_ITEMFRAME_ROTATE_ITEM);
        }
        return true;
    }

    @Override
    public boolean place(Item item, Block block, Block target, BlockFace face, double fx, double fy, double fz, Player player) {
        if (face.getIndex() > 1 && target.isSolid() && (!block.isSolid() || block.canBeReplaced())) {
            this.setDamage(FACING[face.getIndex()]);
            this.getLevel().setBlock(block, this, true, true);
            CompoundTag nbt = new CompoundTag()
                    .putString("id", BlockEntity.ITEM_FRAME)
                    .putInt("x", (int) block.x)
                    .putInt("y", (int) block.y)
                    .putInt("z", (int) block.z)
                    .putByte("ItemRotation", 0)
                    .putFloat("ItemDropChance", 1.0f);
            if (item.hasCustomBlockData()) {
                for (Tag aTag : item.getCustomBlockData().getAllTags()) {
                    nbt.put(aTag.getName(), aTag);
                }
            }
            BlockEntityItemFrame frame = (BlockEntityItemFrame) BlockEntity.createBlockEntity(BlockEntity.ITEM_FRAME, this.getLevel().getChunk((int) this.x >> 4, (int) this.z >> 4), nbt);
            if (frame == null) {
                return false;
            }
            this.getLevel().addSound(this, Sound.BLOCK_ITEMFRAME_PLACE);
            return true;
        }
        return false;
    }

    @Override
    public boolean onBreak(Item item) {
        this.getLevel().setBlock(this, layer, Block.get(BlockID.AIR), true, true);
        this.getLevel().addSound(this, Sound.BLOCK_ITEMFRAME_REMOVE_ITEM);
        return true;
    }

    @Override
    public Item[] getDrops(Item item) {
        BlockEntity blockEntity = this.getLevel().getBlockEntity(this);
        BlockEntityItemFrame itemFrame = (BlockEntityItemFrame) blockEntity;
        int chance = new Random().nextInt(100) + 1;
        if (itemFrame != null && chance <= (itemFrame.getItemDropChance() * 100)) {
            return new Item[]{
                    toItem(), itemFrame.getItem().clone()
            };
        } else {
            return new Item[]{
                    toItem()
            };
        }
    }

    @Override
    public Item toItem() {
        return new ItemItemFrame();
    }

    @Override
    public boolean canPassThrough() {
        return true;
    }

    @Override
    public boolean hasComparatorInputOverride() {
        return true;
    }

    @Override
    public int getComparatorInputOverride() {
        BlockEntity blockEntity = this.level.getBlockEntity(this);

        if (blockEntity instanceof BlockEntityItemFrame) {
            return ((BlockEntityItemFrame) blockEntity).getAnalogOutput();
        }

        return super.getComparatorInputOverride();
    }

    public BlockFace getFacing() {
        switch (this.getDamage() & FACING_BITMASK) {
            case 0:
                return BlockFace.WEST;
            case 1:
                return BlockFace.EAST;
            case 2:
                return BlockFace.NORTH;
            case 3:
                return BlockFace.SOUTH;
        }

        return null;
    }

    @Override
    public double getHardness() {
        return 0.25;
    }

    @Override
    public boolean breaksWhenMoved() {
        return true;
    }

    @Override
    public boolean sticksToPiston() {
        return false;
    }
}<|MERGE_RESOLUTION|>--- conflicted
+++ resolved
@@ -43,11 +43,7 @@
     @Override
     public int onUpdate(int type) {
         if (type == Level.BLOCK_UPDATE_NORMAL) {
-<<<<<<< HEAD
-            if (this.getSideAtLayer(0, getFacing()).isTransparent()) {
-=======
-            if (!this.getSide(getFacing()).isSolid()) {
->>>>>>> e8e118c0
+            if (!this.getSideAtLayer(0, getFacing()).isSolid()) {
                 this.level.useBreakOn(this);
                 return type;
             }
