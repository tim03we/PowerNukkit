package cn.nukkit.block;

import cn.nukkit.item.Item;
import cn.nukkit.item.ItemTool;
import cn.nukkit.item.MinecraftItemID;
import cn.nukkit.item.enchantment.Enchantment;
import cn.nukkit.math.NukkitRandom;

import java.util.concurrent.ThreadLocalRandom;

/**
 * @author MagicDroidX (Nukkit Project)
 */
public class BlockOreLapis extends BlockSolid {


    public BlockOreLapis() {
    }

    @Override
    public int getId() {
        return LAPIS_ORE;
    }

    @Override
    public double getHardness() {
        return 3;
    }

    @Override
    public double getResistance() {
        return 5;
    }

    @Override
    public int getToolType() {
        return ItemTool.TYPE_PICKAXE;
    }

    @Override
    public int getToolTier() {
        return ItemTool.TIER_STONE;
    }

    @Override
    public String getName() {
        return "Lapis Lazuli Ore";
    }

    @Override
    public Item[] getDrops(Item item) {
<<<<<<< HEAD
        if (item.isPickaxe() && item.getTier() >= getToolTier()) {
            int count = 4 + ThreadLocalRandom.current().nextInt(5);
=======
        if (item.isPickaxe() && item.getTier() >= ItemTool.TIER_STONE) {
            ThreadLocalRandom random = ThreadLocalRandom.current();
            int count = 4 + random.nextInt(5);
>>>>>>> 46b5272e
            Enchantment fortune = item.getEnchantment(Enchantment.ID_FORTUNE_DIGGING);
            if (fortune != null && fortune.getLevel() >= 1) {
                int i = random.nextInt(fortune.getLevel() + 2) - 1;

                if (i < 0) {
                    i = 0;
                }

                count *= (i + 1);
            }

            return new Item[]{
                    MinecraftItemID.LAPIS_LAZULI.get(count)
            };
        } else {
            return Item.EMPTY_ARRAY;
        }
    }

    @Override
    public int getDropExp() {
        return new NukkitRandom().nextRange(2, 5);
    }

    @Override
    public boolean canHarvestWithHand() {
        return false;
    }

    @Override
    public boolean canSilkTouch() {
        return true;
    }
}<|MERGE_RESOLUTION|>--- conflicted
+++ resolved
@@ -49,14 +49,9 @@
 
     @Override
     public Item[] getDrops(Item item) {
-<<<<<<< HEAD
         if (item.isPickaxe() && item.getTier() >= getToolTier()) {
-            int count = 4 + ThreadLocalRandom.current().nextInt(5);
-=======
-        if (item.isPickaxe() && item.getTier() >= ItemTool.TIER_STONE) {
             ThreadLocalRandom random = ThreadLocalRandom.current();
             int count = 4 + random.nextInt(5);
->>>>>>> 46b5272e
             Enchantment fortune = item.getEnchantment(Enchantment.ID_FORTUNE_DIGGING);
             if (fortune != null && fortune.getLevel() >= 1) {
                 int i = random.nextInt(fortune.getLevel() + 2) - 1;
