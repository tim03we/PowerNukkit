package cn.nukkit.block;

import cn.nukkit.api.DeprecationDetails;
import cn.nukkit.api.PowerNukkitDifference;
import cn.nukkit.api.PowerNukkitOnly;
import cn.nukkit.api.Since;
import cn.nukkit.blockproperty.ArrayBlockProperty;
import cn.nukkit.blockproperty.BlockProperties;
import cn.nukkit.blockproperty.BlockProperty;
import cn.nukkit.utils.BlockColor;

import javax.annotation.Nonnull;
import java.util.Arrays;
import java.util.stream.Collectors;

import static cn.nukkit.utils.BlockColor.*;

/**
 * @author MagicDroidX (Nukkit Project)
 * @apiNote Implements BlockConnectable only on PowerNukkit
 */
@PowerNukkitDifference(info = "Extends BlockWallBase and implements BlockConnectable only on PowerNukkit", since = "1.4.0.0-PN")
public class BlockWall extends BlockWallBase {
    public static final BlockProperty<WallType> WALL_BLOCK_TYPE = new ArrayBlockProperty<>("wall_block_type", true, WallType.class);
    
    @PowerNukkitOnly
    @Since("1.4.0.0-PN")
    public static final BlockProperties PROPERTIES = new BlockProperties(
            WALL_BLOCK_TYPE,
            WALL_CONNECTION_TYPE_SOUTH,
            WALL_CONNECTION_TYPE_WEST,
            WALL_CONNECTION_TYPE_NORTH,
            WALL_CONNECTION_TYPE_EAST,
            WALL_POST_BIT
    );
<<<<<<< HEAD

    private static final boolean SHOULD_FAIL = false;
    private static final boolean SHOULD_VALIDATE_META = true;
    private static final double MIN_POST_BB =  5.0/16;
    private static final double MAX_POST_BB = 11.0/16;

=======
    
>>>>>>> 94cc77b7
    @Deprecated
    @DeprecationDetails(reason = "No longer matches the meta directly", replaceWith = "WallType.COBBLESTONE", since = "1.3.0.0-PN")
    public static final int NONE_MOSSY_WALL = 0;

    @Deprecated
    @DeprecationDetails(reason = "No longer matches the meta directly", replaceWith = "WallType.MOSSY_COBBLESTONE", since = "1.3.0.0-PN")
    public static final int MOSSY_WALL = 1;
<<<<<<< HEAD

    private static final int[] INVALID_META_COMBINATIONS = {
            0b0_0000_0011_0000,
            0b0_0000_1100_0000,
            0b0_0011_0000_0000,
            0b0_1100_0000_0000,
            0b0_0000_0000_1110,
            0b0_0000_0000_1111,
    };

=======
    
>>>>>>> 94cc77b7
    public BlockWall() {
        this(0);
    }

    public BlockWall(int meta) {
        super(meta);
    }

    @Override
    public int getId() {
        return STONE_WALL;
    }

    @PowerNukkitOnly
    @Since("1.4.0.0-PN")
    @Nonnull
    @Override
    public BlockProperties getProperties() {
        return PROPERTIES;
    }

<<<<<<< HEAD
    @PowerNukkitDifference(since = "1.3.0.0-PN", info = "If an invalid metadata is given, it will remove the invalid bits automatically")
    @Override
    public void setDamage(int meta) {
        if (!SHOULD_VALIDATE_META) {
            super.setDamage(meta);
        }

        if (getDamage() == meta) {
            return;
        }

        for (int invalidMetaCombination : INVALID_META_COMBINATIONS) {
            if ((meta & invalidMetaCombination) != invalidMetaCombination) {
                continue;
            }

            InvalidBlockDamageException exception = new InvalidBlockDamageException(getId(), meta, getDamage());
            if (SHOULD_FAIL) {
                throw exception;
            }

            if (!isInitializing()) {
                log.warn("Tried to set an invalid wall meta, the bits " + invalidMetaCombination + " were removed." + (level != null ? " " + getLocation() : ""), exception);
            }

            meta = meta & ~invalidMetaCombination;
        }

        super.setDamage(meta);
    }

    @Override
    public boolean isSolid(){
        return false;
    }

    @Override
    public double getHardness() {
        return 2;
    }

    @Override
    public double getResistance() {
        return 30;
    }

    @PowerNukkitOnly
    @Override
    public int getWaterloggingLevel() {
        return 1;
    }
=======
>>>>>>> 94cc77b7

    @PowerNukkitDifference(since = "1.3.0.0-PN", info = "Return the actual material color instead of transparent")
    @Override
    public BlockColor getColor() {
        return getWallType().color;
    }

<<<<<<< HEAD
    private boolean shouldBeTall(Block above, BlockFace face) {
        switch (above.getId()) {
            case AIR:
            case SKULL_BLOCK:
                return false;

            // If the bell is standing and follow the path, make it tall
            case BELL:
                BlockBell bell = (BlockBell) above;
                return bell.getAttachmentType() == BlockBell.TYPE_ATTACHMENT_STANDING
                        && bell.getBlockFace().getAxis() != face.getAxis();
            case COBBLE_WALL:
                return ((BlockWall) above).getConnectionType(face) != WallConnectionType.NONE;
            default:
                if (above instanceof BlockConnectable) {
                    return ((BlockConnectable) above).isConnected(face);
                } else if (above instanceof BlockPressurePlateBase || above instanceof BlockStairs) {
                    return true;
                }
                return above.isSolid() && !above.isTransparent() || shouldBeTallBasedOnBoundingBox(above, face);
        }
    }

    private boolean shouldBeTallBasedOnBoundingBox(Block above, BlockFace face) {
        AxisAlignedBB boundingBox = above.getBoundingBox();
        if (boundingBox == null) {
            return false;
        }
        boundingBox = boundingBox.getOffsetBoundingBox(-above.x, -above.y, -above.z);
        if (boundingBox.getMinY() > 0) {
            return false;
        }
        int offset = face.getXOffset();
        if (offset < 0) {
            return boundingBox.getMinX() < MIN_POST_BB /*&& MIN_POST_BB <= boundingBox.getMaxX()*/
                    && boundingBox.getMinZ() < MIN_POST_BB && MAX_POST_BB < boundingBox.getMaxZ();
        } else if (offset > 0) {
            return /*boundingBox.getMinX() <= MAX_POST_BB &&*/ MAX_POST_BB < boundingBox.getMaxX()
                    && MAX_POST_BB < boundingBox.getMaxZ() && boundingBox.getMinZ() < MAX_POST_BB;
        } else {
            offset = face.getZOffset();
            if (offset < 0) {
                return boundingBox.getMinZ() < MIN_POST_BB /*&& MIN_POST_BB <= boundingBox.getMaxZ()*/
                        && boundingBox.getMinX() < MIN_POST_BB && MIN_POST_BB < boundingBox.getMaxX();
            } else if (offset > 0) {
                return /*boundingBox.getMinZ() <= MAX_POST_BB &&*/ MAX_POST_BB < boundingBox.getMaxZ()
                        && MAX_POST_BB < boundingBox.getMaxX() && boundingBox.getMinX() < MAX_POST_BB;
            }
        }
        return false;
    }

    @PowerNukkitOnly
    @Since("1.3.0.0-PN")
    public boolean autoConfigureState() {
        final int previousMeta = getDamage();

        setWallPost(true);

        Block above = up(1, 0);

        for (BlockFace blockFace : BlockFace.Plane.HORIZONTAL) {
            Block side = getSideAtLayer(0, blockFace);
            if (canConnect(side)) {
                try {
                    connect(blockFace, above, false);
                } catch (RuntimeException e) {
                    log.error("Failed to connect the block "+this+" at "+getLocation()+" to "+blockFace+" which is "+side+" at "+side.getLocation());
                    throw e;
                }
            } else {
                disconnect(blockFace);
            }
        }

        recheckPostConditions(above);

        return getDamage() != previousMeta;
    }

    @PowerNukkitDifference(info = "Will connect as expected", since = "1.3.0.0-PN")
    @Override
    public int onUpdate(int type) {
        if (type == Level.BLOCK_UPDATE_NORMAL) {
            if(autoConfigureState()) {
                level.setBlock(this, this, true);
            }
            return type;
        }
        return 0;
    }

    @PowerNukkitDifference(info = "Will be placed on the right state", since = "1.3.0.0-PN")
    @Override
    public boolean place(Item item, Block block, Block target, BlockFace face, double fx, double fy, double fz, Player player) {
        autoConfigureState();
        return super.place(item, block, target, face, fx, fy, fz, player);
    }

    @PowerNukkitOnly
    @Since("1.3.0.0-PN")
    public boolean isWallPost() {
        return (getDamage() & 0x1000) == 0x1000;
    }

    @PowerNukkitOnly
    @Since("1.3.0.0-PN")
    public void setWallPost(boolean wallPost) {
        setDamage(getDamage() & ~0x1000 | (wallPost? 0x1000 : 0x0000));
    }

    @PowerNukkitOnly
    @Since("1.3.0.0-PN")
    public WallType getWallType() {
        int type = getDamage() & 0xF;
        if (type > WallType.VALUES.length) {
            type = 0;
        }
        return WallType.VALUES[type];
    }

    @PowerNukkitOnly
    @Since("1.3.0.0-PN")
    public void setWallType(WallType type) {
        setDamage((getDamage() & ~0xF) | (type.ordinal() & 0xF));
    }

    @PowerNukkitOnly
    @Since("1.3.0.0-PN")
    public void clearConnections() {
        setDamage(getDamage() & ~0xFF0);
    }

    @PowerNukkitOnly
    @Since("1.3.0.0-PN")
    public Map<BlockFace, WallConnectionType> getWallConnections() {
        EnumMap<BlockFace, WallConnectionType> connections = new EnumMap<>(BlockFace.class);
        for (BlockFace blockFace : BlockFace.Plane.HORIZONTAL) {
            WallConnectionType connectionType = getConnectionType(blockFace);
            if (connectionType != WallConnectionType.NONE) {
                connections.put(blockFace, connectionType);
            }
        }
        return connections;
    }

    private int getBitIndex(BlockFace face) {
        assert face.getHorizontalIndex() >= 0;
        return 4 + face.getHorizontalIndex() * 2;
    }

    @PowerNukkitOnly
    @Since("1.3.0.0-PN")
    public WallConnectionType getConnectionType(BlockFace blockFace) {
        if (blockFace.getHorizontalIndex() < 0) {
            return WallConnectionType.NONE;
        }

        int bitIndex = getBitIndex(blockFace);
        int typeOrdinal = getDamage() >> bitIndex & 0x3;
        return WallConnectionType.VALUES[typeOrdinal];
    }


    @PowerNukkitOnly
    @Since("1.3.0.0-PN")
    public boolean setConnection(BlockFace blockFace, WallConnectionType type) {
        if (blockFace.getHorizontalIndex() < 0) {
            return false;
        }

        // Locate the 2 bit position
        int bitIndex = getBitIndex(blockFace);

        // Clear the 2 bits
        int damage = getDamage() & ~(0x3 << bitIndex);

        // Set the 2 bits values based on the connection type
        damage |= type.ordinal() << bitIndex;

        // Save in memory
        setDamage(damage);

        return true;
    }

    /**
     * @return true if it should be a post
     */
    @PowerNukkitOnly
    @Since("1.3.0.0-PN")
    public void autoUpdatePostFlag() {
        setWallPost(recheckPostConditions(up(1, 0)));
    }

    private boolean recheckPostConditions(Block above) {
        // If nothing is connected, it should be a post
        if ((getDamage() & 0xFF0) == 0x000) {
            return true;
        }

        // If it's not straight, it should be a post
        Map<BlockFace, WallConnectionType> connections = getWallConnections();
        if (connections.size() != 2) {
            return true;
        }

        Iterator<Map.Entry<BlockFace, WallConnectionType>> iterator = connections.entrySet().iterator();
        Map.Entry<BlockFace, WallConnectionType> entryA = iterator.next();
        Map.Entry<BlockFace, WallConnectionType> entryB = iterator.next();
        if (entryA.getValue() != entryB.getValue() || entryA.getKey().getOpposite() != entryB.getKey()) {
            return true;
        }

        Axis axis = entryA.getKey().getAxis();

        switch (above.getId()) {
            // These special blocks forces walls to become a post
            case FLOWER_POT_BLOCK:
            case SKULL_BLOCK:
            case CONDUIT:
            case STANDING_BANNER:
                return true;

            // End rods make it become a post if it's placed on the wall
            case END_ROD:
                if (((Faceable) above).getBlockFace() == BlockFace.UP) {
                    return true;
                }
                break;

            // If the wall above is a post, it should also be a post
            case COBBLE_WALL:
                if (((BlockWall) above).isWallPost()) {
                    return true;
                }
                break;

            // If the bell is standing and don't follow the path, make it a post
            case BELL:
                BlockBell bell = (BlockBell) above;
                if (bell.getAttachmentType() == BlockBell.TYPE_ATTACHMENT_STANDING
                        && bell.getBlockFace().getAxis() == axis) {
                    return true;
                }

                break;

            default:
                if (above instanceof BlockLantern) {
                    // Lanterns makes this become a post if they are not hanging

                    if (above.getDamage() == 0) { // Not hanging
                        return true;
                    }

                } else if (above.getId() == LEVER || above instanceof BlockTorch || above instanceof BlockButton) {
                    // These blocks make this become a post if they are placed down (facing up)

                    if (((Faceable) above).getBlockFace() == BlockFace.UP) {
                        return true;
                    }

                } else if (above instanceof BlockFenceGate) {
                    // If the gate don't follow the path, make it a post

                    if (((Faceable) above).getBlockFace().getAxis() == axis) {
                        return true;
                    }

                } else if (above instanceof BlockConnectable) {
                    // If the connectable block above don't share 2 equal connections, then this should be a post

                    int shared = 0;
                    for (BlockFace connection : ((BlockConnectable) above).getConnections()) {
                        if (connections.containsKey(connection) && ++shared == 2) {
                            break;
                        }
                    }

                    if (shared < 2) {
                        return true;
                    }

                }
        }

        // Sign posts always makes the wall become a post
        return above instanceof BlockSignPost;
    }

    @PowerNukkitOnly
    @Since("1.3.0.0-PN")
    public boolean isSameHeightStraight() {
        Map<BlockFace, WallConnectionType> connections = getWallConnections();
        if (connections.size() != 2) {
            return false;
        }

        Iterator<Map.Entry<BlockFace, WallConnectionType>> iterator = connections.entrySet().iterator();
        Map.Entry<BlockFace, WallConnectionType> a = iterator.next();
        Map.Entry<BlockFace, WallConnectionType> b = iterator.next();
        return a.getValue() == b.getValue() && a.getKey().getOpposite() == b.getKey();
=======
    @PowerNukkitOnly
    @Since("1.3.0.0-PN")
    public WallType getWallType() {
        return getPropertyValue(WALL_BLOCK_TYPE);
>>>>>>> 94cc77b7
    }

    @PowerNukkitOnly
    @Since("1.3.0.0-PN")
<<<<<<< HEAD
    public boolean connect(BlockFace blockFace) {
        return connect(blockFace, true);
    }

    @PowerNukkitOnly
    @Since("1.3.0.0-PN")
    public boolean connect(BlockFace blockFace, boolean recheckPost) {
        if (blockFace.getHorizontalIndex() < 0) {
            return false;
        }

        Block above = getSideAtLayer(0, BlockFace.UP);
        return connect(blockFace, above, recheckPost);
    }

    private boolean connect(BlockFace blockFace, Block above, boolean recheckPost) {
        WallConnectionType type = shouldBeTall(above, blockFace)? WallConnectionType.TALL : WallConnectionType.SHORT;
        if (setConnection(blockFace, type)) {
            if (recheckPost) {
                recheckPostConditions(above);
            }
            return true;
        }
        return false;
    }

    @PowerNukkitOnly
    @Since("1.3.0.0-PN")
    public boolean disconnect(BlockFace blockFace) {
        if (blockFace.getHorizontalIndex() < 0) {
            return false;
        }

        if (setConnection(blockFace, WallConnectionType.NONE)) {
            autoUpdatePostFlag();
            return true;
        }
        return false;
    }

    @Override
    public String getName() {
        if (this.getDamage() == 0x01) {
            return "Mossy Cobblestone Wall";
        }

        return "Cobblestone Wall";
    }

    @Override
    protected AxisAlignedBB recalculateBoundingBox() {

        boolean north = this.canConnect(this.getSide(BlockFace.NORTH));
        boolean south = this.canConnect(this.getSide(BlockFace.SOUTH));
        boolean west = this.canConnect(this.getSide(BlockFace.WEST));
        boolean east = this.canConnect(this.getSide(BlockFace.EAST));

        double n = north ? 0 : 0.25;
        double s = south ? 1 : 0.75;
        double w = west ? 0 : 0.25;
        double e = east ? 1 : 0.75;

        if (north && south && !west && !east) {
            w = 0.3125;
            e = 0.6875;
        } else if (!north && !south && west && east) {
            n = 0.3125;
            s = 0.6875;
        }

        return new SimpleAxisAlignedBB(
                this.x + w,
                this.y,
                this.z + n,
                this.x + e,
                this.y + 1.5,
                this.z + s
        );
    }

    @PowerNukkitDifference(info = "Will connect to glass panes, iron bars and fence gates", since = "1.3.0.0-PN")
    @Override
    public boolean canConnect(Block block) {
        switch (block.getId()) {
            case COBBLE_WALL:
            case GLASS_PANE:
            case STAINED_GLASS_PANE:
            case IRON_BARS:
                return true;
            default:
                if (block instanceof BlockFenceGate) {
                    BlockFenceGate fenceGate = (BlockFenceGate) block;
                    return fenceGate.getBlockFace().getAxis() != calculateAxis(block);
                } else if (block instanceof BlockStairs) {
                    return ((BlockStairs) block).getBlockFace().getOpposite() == calculateFace(block);
                }
                return block.isSolid() && !block.isTransparent();
        }
    }

    private Axis calculateAxis(Block side) {
        Position vector = side.subtract(this);
        return vector.x != 0? Axis.X : vector.z != 0? Axis.Z : Axis.Y;
    }

    private BlockFace calculateFace(Block side) {
        Position vector = side.subtract(this);
        Axis axis = vector.x != 0? Axis.X : vector.z != 0? Axis.Z : Axis.Y;
        double direction = axis == Axis.X? vector.x : axis == Axis.Y? vector.y : vector.z;
        return BlockFace.fromAxis(direction < 0? AxisDirection.NEGATIVE : AxisDirection.POSITIVE, axis);
    }

    @PowerNukkitOnly
    @Since("1.3.0.0-PN")
    @Override
    public boolean isConnected(BlockFace face) {
        return getConnectionType(face) != WallConnectionType.NONE;
    }

    @Override
    public int getToolType() {
        return ItemTool.TYPE_PICKAXE;
    }

    @Override
    public boolean canHarvestWithHand() {
        return false;
=======
    public void setWallType(WallType type) {
        setPropertyValue(WALL_BLOCK_TYPE, type);
    }
    
    @Override
    public String getName() {
        return getWallType().getTypeName();
>>>>>>> 94cc77b7
    }

    @Since("1.3.0.0-PN")
    @PowerNukkitOnly
    public enum WallConnectionType {
<<<<<<< HEAD
        NONE, SHORT, TALL;

        private static final WallConnectionType[] VALUES = values();
=======
        NONE, SHORT, TALL
>>>>>>> 94cc77b7
    }

    @Since("1.3.0.0-PN")
    @PowerNukkitOnly
    public enum WallType {
        COBBLESTONE, MOSSY_COBBLESTONE, GRANITE(DIRT_BLOCK_COLOR), DIORITE(QUARTZ_BLOCK_COLOR), ANDESITE, SANDSTONE(SAND_BLOCK_COLOR),
        BRICK(RED_BLOCK_COLOR), STONE_BRICK, MOSSY_STONE_BRICK, NETHER_BRICK(NETHERRACK_BLOCK_COLOR), END_STONE_BRICK(SAND_BLOCK_COLOR),
        PRISMARINE(CYAN_BLOCK_COLOR), RED_SANDSTONE(ORANGE_BLOCK_COLOR), RED_NETHER_BRICK(NETHERRACK_BLOCK_COLOR);
<<<<<<< HEAD

        private static final WallType[] VALUES = values();

        private final BlockColor color;

=======
        
        private final BlockColor color;
        private final String typeName;
        
>>>>>>> 94cc77b7
        WallType(BlockColor color) {
            this.color = color;
            String name = Arrays.stream(name().split("_"))
                    .map(part-> part.substring(0,1) + part.substring(1).toLowerCase())
                    .collect(Collectors.joining(" "));
            
            // Concatenation separated to workaround https://bugs.openjdk.java.net/browse/JDK-8077605
            // https://www.reddit.com/r/learnprogramming/comments/32bfle/can_you_explain_this_strange_java8_error/
            typeName = name + " Wall";
        }

        WallType() {
            this(STONE_BLOCK_COLOR);
        }

        @Since("1.3.0.0-PN")
        public BlockColor getColor() {
            return color;
        }

        @Since("1.4.0.0-PN")
        public String getTypeName() {
            return typeName;
        }
    }
}<|MERGE_RESOLUTION|>--- conflicted
+++ resolved
@@ -33,37 +33,15 @@
             WALL_CONNECTION_TYPE_EAST,
             WALL_POST_BIT
     );
-<<<<<<< HEAD
-
-    private static final boolean SHOULD_FAIL = false;
-    private static final boolean SHOULD_VALIDATE_META = true;
-    private static final double MIN_POST_BB =  5.0/16;
-    private static final double MAX_POST_BB = 11.0/16;
-
-=======
     
->>>>>>> 94cc77b7
     @Deprecated
     @DeprecationDetails(reason = "No longer matches the meta directly", replaceWith = "WallType.COBBLESTONE", since = "1.3.0.0-PN")
     public static final int NONE_MOSSY_WALL = 0;
-
+    
     @Deprecated
     @DeprecationDetails(reason = "No longer matches the meta directly", replaceWith = "WallType.MOSSY_COBBLESTONE", since = "1.3.0.0-PN")
     public static final int MOSSY_WALL = 1;
-<<<<<<< HEAD
-
-    private static final int[] INVALID_META_COMBINATIONS = {
-            0b0_0000_0011_0000,
-            0b0_0000_1100_0000,
-            0b0_0011_0000_0000,
-            0b0_1100_0000_0000,
-            0b0_0000_0000_1110,
-            0b0_0000_0000_1111,
-    };
-
-=======
     
->>>>>>> 94cc77b7
     public BlockWall() {
         this(0);
     }
@@ -76,7 +54,7 @@
     public int getId() {
         return STONE_WALL;
     }
-
+    
     @PowerNukkitOnly
     @Since("1.4.0.0-PN")
     @Nonnull
@@ -85,60 +63,6 @@
         return PROPERTIES;
     }
 
-<<<<<<< HEAD
-    @PowerNukkitDifference(since = "1.3.0.0-PN", info = "If an invalid metadata is given, it will remove the invalid bits automatically")
-    @Override
-    public void setDamage(int meta) {
-        if (!SHOULD_VALIDATE_META) {
-            super.setDamage(meta);
-        }
-
-        if (getDamage() == meta) {
-            return;
-        }
-
-        for (int invalidMetaCombination : INVALID_META_COMBINATIONS) {
-            if ((meta & invalidMetaCombination) != invalidMetaCombination) {
-                continue;
-            }
-
-            InvalidBlockDamageException exception = new InvalidBlockDamageException(getId(), meta, getDamage());
-            if (SHOULD_FAIL) {
-                throw exception;
-            }
-
-            if (!isInitializing()) {
-                log.warn("Tried to set an invalid wall meta, the bits " + invalidMetaCombination + " were removed." + (level != null ? " " + getLocation() : ""), exception);
-            }
-
-            meta = meta & ~invalidMetaCombination;
-        }
-
-        super.setDamage(meta);
-    }
-
-    @Override
-    public boolean isSolid(){
-        return false;
-    }
-
-    @Override
-    public double getHardness() {
-        return 2;
-    }
-
-    @Override
-    public double getResistance() {
-        return 30;
-    }
-
-    @PowerNukkitOnly
-    @Override
-    public int getWaterloggingLevel() {
-        return 1;
-    }
-=======
->>>>>>> 94cc77b7
 
     @PowerNukkitDifference(since = "1.3.0.0-PN", info = "Return the actual material color instead of transparent")
     @Override
@@ -146,449 +70,14 @@
         return getWallType().color;
     }
 
-<<<<<<< HEAD
-    private boolean shouldBeTall(Block above, BlockFace face) {
-        switch (above.getId()) {
-            case AIR:
-            case SKULL_BLOCK:
-                return false;
-
-            // If the bell is standing and follow the path, make it tall
-            case BELL:
-                BlockBell bell = (BlockBell) above;
-                return bell.getAttachmentType() == BlockBell.TYPE_ATTACHMENT_STANDING
-                        && bell.getBlockFace().getAxis() != face.getAxis();
-            case COBBLE_WALL:
-                return ((BlockWall) above).getConnectionType(face) != WallConnectionType.NONE;
-            default:
-                if (above instanceof BlockConnectable) {
-                    return ((BlockConnectable) above).isConnected(face);
-                } else if (above instanceof BlockPressurePlateBase || above instanceof BlockStairs) {
-                    return true;
-                }
-                return above.isSolid() && !above.isTransparent() || shouldBeTallBasedOnBoundingBox(above, face);
-        }
-    }
-
-    private boolean shouldBeTallBasedOnBoundingBox(Block above, BlockFace face) {
-        AxisAlignedBB boundingBox = above.getBoundingBox();
-        if (boundingBox == null) {
-            return false;
-        }
-        boundingBox = boundingBox.getOffsetBoundingBox(-above.x, -above.y, -above.z);
-        if (boundingBox.getMinY() > 0) {
-            return false;
-        }
-        int offset = face.getXOffset();
-        if (offset < 0) {
-            return boundingBox.getMinX() < MIN_POST_BB /*&& MIN_POST_BB <= boundingBox.getMaxX()*/
-                    && boundingBox.getMinZ() < MIN_POST_BB && MAX_POST_BB < boundingBox.getMaxZ();
-        } else if (offset > 0) {
-            return /*boundingBox.getMinX() <= MAX_POST_BB &&*/ MAX_POST_BB < boundingBox.getMaxX()
-                    && MAX_POST_BB < boundingBox.getMaxZ() && boundingBox.getMinZ() < MAX_POST_BB;
-        } else {
-            offset = face.getZOffset();
-            if (offset < 0) {
-                return boundingBox.getMinZ() < MIN_POST_BB /*&& MIN_POST_BB <= boundingBox.getMaxZ()*/
-                        && boundingBox.getMinX() < MIN_POST_BB && MIN_POST_BB < boundingBox.getMaxX();
-            } else if (offset > 0) {
-                return /*boundingBox.getMinZ() <= MAX_POST_BB &&*/ MAX_POST_BB < boundingBox.getMaxZ()
-                        && MAX_POST_BB < boundingBox.getMaxX() && boundingBox.getMinX() < MAX_POST_BB;
-            }
-        }
-        return false;
+    @PowerNukkitOnly
+    @Since("1.3.0.0-PN")
+    public WallType getWallType() {
+        return getPropertyValue(WALL_BLOCK_TYPE);
     }
 
     @PowerNukkitOnly
     @Since("1.3.0.0-PN")
-    public boolean autoConfigureState() {
-        final int previousMeta = getDamage();
-
-        setWallPost(true);
-
-        Block above = up(1, 0);
-
-        for (BlockFace blockFace : BlockFace.Plane.HORIZONTAL) {
-            Block side = getSideAtLayer(0, blockFace);
-            if (canConnect(side)) {
-                try {
-                    connect(blockFace, above, false);
-                } catch (RuntimeException e) {
-                    log.error("Failed to connect the block "+this+" at "+getLocation()+" to "+blockFace+" which is "+side+" at "+side.getLocation());
-                    throw e;
-                }
-            } else {
-                disconnect(blockFace);
-            }
-        }
-
-        recheckPostConditions(above);
-
-        return getDamage() != previousMeta;
-    }
-
-    @PowerNukkitDifference(info = "Will connect as expected", since = "1.3.0.0-PN")
-    @Override
-    public int onUpdate(int type) {
-        if (type == Level.BLOCK_UPDATE_NORMAL) {
-            if(autoConfigureState()) {
-                level.setBlock(this, this, true);
-            }
-            return type;
-        }
-        return 0;
-    }
-
-    @PowerNukkitDifference(info = "Will be placed on the right state", since = "1.3.0.0-PN")
-    @Override
-    public boolean place(Item item, Block block, Block target, BlockFace face, double fx, double fy, double fz, Player player) {
-        autoConfigureState();
-        return super.place(item, block, target, face, fx, fy, fz, player);
-    }
-
-    @PowerNukkitOnly
-    @Since("1.3.0.0-PN")
-    public boolean isWallPost() {
-        return (getDamage() & 0x1000) == 0x1000;
-    }
-
-    @PowerNukkitOnly
-    @Since("1.3.0.0-PN")
-    public void setWallPost(boolean wallPost) {
-        setDamage(getDamage() & ~0x1000 | (wallPost? 0x1000 : 0x0000));
-    }
-
-    @PowerNukkitOnly
-    @Since("1.3.0.0-PN")
-    public WallType getWallType() {
-        int type = getDamage() & 0xF;
-        if (type > WallType.VALUES.length) {
-            type = 0;
-        }
-        return WallType.VALUES[type];
-    }
-
-    @PowerNukkitOnly
-    @Since("1.3.0.0-PN")
-    public void setWallType(WallType type) {
-        setDamage((getDamage() & ~0xF) | (type.ordinal() & 0xF));
-    }
-
-    @PowerNukkitOnly
-    @Since("1.3.0.0-PN")
-    public void clearConnections() {
-        setDamage(getDamage() & ~0xFF0);
-    }
-
-    @PowerNukkitOnly
-    @Since("1.3.0.0-PN")
-    public Map<BlockFace, WallConnectionType> getWallConnections() {
-        EnumMap<BlockFace, WallConnectionType> connections = new EnumMap<>(BlockFace.class);
-        for (BlockFace blockFace : BlockFace.Plane.HORIZONTAL) {
-            WallConnectionType connectionType = getConnectionType(blockFace);
-            if (connectionType != WallConnectionType.NONE) {
-                connections.put(blockFace, connectionType);
-            }
-        }
-        return connections;
-    }
-
-    private int getBitIndex(BlockFace face) {
-        assert face.getHorizontalIndex() >= 0;
-        return 4 + face.getHorizontalIndex() * 2;
-    }
-
-    @PowerNukkitOnly
-    @Since("1.3.0.0-PN")
-    public WallConnectionType getConnectionType(BlockFace blockFace) {
-        if (blockFace.getHorizontalIndex() < 0) {
-            return WallConnectionType.NONE;
-        }
-
-        int bitIndex = getBitIndex(blockFace);
-        int typeOrdinal = getDamage() >> bitIndex & 0x3;
-        return WallConnectionType.VALUES[typeOrdinal];
-    }
-
-
-    @PowerNukkitOnly
-    @Since("1.3.0.0-PN")
-    public boolean setConnection(BlockFace blockFace, WallConnectionType type) {
-        if (blockFace.getHorizontalIndex() < 0) {
-            return false;
-        }
-
-        // Locate the 2 bit position
-        int bitIndex = getBitIndex(blockFace);
-
-        // Clear the 2 bits
-        int damage = getDamage() & ~(0x3 << bitIndex);
-
-        // Set the 2 bits values based on the connection type
-        damage |= type.ordinal() << bitIndex;
-
-        // Save in memory
-        setDamage(damage);
-
-        return true;
-    }
-
-    /**
-     * @return true if it should be a post
-     */
-    @PowerNukkitOnly
-    @Since("1.3.0.0-PN")
-    public void autoUpdatePostFlag() {
-        setWallPost(recheckPostConditions(up(1, 0)));
-    }
-
-    private boolean recheckPostConditions(Block above) {
-        // If nothing is connected, it should be a post
-        if ((getDamage() & 0xFF0) == 0x000) {
-            return true;
-        }
-
-        // If it's not straight, it should be a post
-        Map<BlockFace, WallConnectionType> connections = getWallConnections();
-        if (connections.size() != 2) {
-            return true;
-        }
-
-        Iterator<Map.Entry<BlockFace, WallConnectionType>> iterator = connections.entrySet().iterator();
-        Map.Entry<BlockFace, WallConnectionType> entryA = iterator.next();
-        Map.Entry<BlockFace, WallConnectionType> entryB = iterator.next();
-        if (entryA.getValue() != entryB.getValue() || entryA.getKey().getOpposite() != entryB.getKey()) {
-            return true;
-        }
-
-        Axis axis = entryA.getKey().getAxis();
-
-        switch (above.getId()) {
-            // These special blocks forces walls to become a post
-            case FLOWER_POT_BLOCK:
-            case SKULL_BLOCK:
-            case CONDUIT:
-            case STANDING_BANNER:
-                return true;
-
-            // End rods make it become a post if it's placed on the wall
-            case END_ROD:
-                if (((Faceable) above).getBlockFace() == BlockFace.UP) {
-                    return true;
-                }
-                break;
-
-            // If the wall above is a post, it should also be a post
-            case COBBLE_WALL:
-                if (((BlockWall) above).isWallPost()) {
-                    return true;
-                }
-                break;
-
-            // If the bell is standing and don't follow the path, make it a post
-            case BELL:
-                BlockBell bell = (BlockBell) above;
-                if (bell.getAttachmentType() == BlockBell.TYPE_ATTACHMENT_STANDING
-                        && bell.getBlockFace().getAxis() == axis) {
-                    return true;
-                }
-
-                break;
-
-            default:
-                if (above instanceof BlockLantern) {
-                    // Lanterns makes this become a post if they are not hanging
-
-                    if (above.getDamage() == 0) { // Not hanging
-                        return true;
-                    }
-
-                } else if (above.getId() == LEVER || above instanceof BlockTorch || above instanceof BlockButton) {
-                    // These blocks make this become a post if they are placed down (facing up)
-
-                    if (((Faceable) above).getBlockFace() == BlockFace.UP) {
-                        return true;
-                    }
-
-                } else if (above instanceof BlockFenceGate) {
-                    // If the gate don't follow the path, make it a post
-
-                    if (((Faceable) above).getBlockFace().getAxis() == axis) {
-                        return true;
-                    }
-
-                } else if (above instanceof BlockConnectable) {
-                    // If the connectable block above don't share 2 equal connections, then this should be a post
-
-                    int shared = 0;
-                    for (BlockFace connection : ((BlockConnectable) above).getConnections()) {
-                        if (connections.containsKey(connection) && ++shared == 2) {
-                            break;
-                        }
-                    }
-
-                    if (shared < 2) {
-                        return true;
-                    }
-
-                }
-        }
-
-        // Sign posts always makes the wall become a post
-        return above instanceof BlockSignPost;
-    }
-
-    @PowerNukkitOnly
-    @Since("1.3.0.0-PN")
-    public boolean isSameHeightStraight() {
-        Map<BlockFace, WallConnectionType> connections = getWallConnections();
-        if (connections.size() != 2) {
-            return false;
-        }
-
-        Iterator<Map.Entry<BlockFace, WallConnectionType>> iterator = connections.entrySet().iterator();
-        Map.Entry<BlockFace, WallConnectionType> a = iterator.next();
-        Map.Entry<BlockFace, WallConnectionType> b = iterator.next();
-        return a.getValue() == b.getValue() && a.getKey().getOpposite() == b.getKey();
-=======
-    @PowerNukkitOnly
-    @Since("1.3.0.0-PN")
-    public WallType getWallType() {
-        return getPropertyValue(WALL_BLOCK_TYPE);
->>>>>>> 94cc77b7
-    }
-
-    @PowerNukkitOnly
-    @Since("1.3.0.0-PN")
-<<<<<<< HEAD
-    public boolean connect(BlockFace blockFace) {
-        return connect(blockFace, true);
-    }
-
-    @PowerNukkitOnly
-    @Since("1.3.0.0-PN")
-    public boolean connect(BlockFace blockFace, boolean recheckPost) {
-        if (blockFace.getHorizontalIndex() < 0) {
-            return false;
-        }
-
-        Block above = getSideAtLayer(0, BlockFace.UP);
-        return connect(blockFace, above, recheckPost);
-    }
-
-    private boolean connect(BlockFace blockFace, Block above, boolean recheckPost) {
-        WallConnectionType type = shouldBeTall(above, blockFace)? WallConnectionType.TALL : WallConnectionType.SHORT;
-        if (setConnection(blockFace, type)) {
-            if (recheckPost) {
-                recheckPostConditions(above);
-            }
-            return true;
-        }
-        return false;
-    }
-
-    @PowerNukkitOnly
-    @Since("1.3.0.0-PN")
-    public boolean disconnect(BlockFace blockFace) {
-        if (blockFace.getHorizontalIndex() < 0) {
-            return false;
-        }
-
-        if (setConnection(blockFace, WallConnectionType.NONE)) {
-            autoUpdatePostFlag();
-            return true;
-        }
-        return false;
-    }
-
-    @Override
-    public String getName() {
-        if (this.getDamage() == 0x01) {
-            return "Mossy Cobblestone Wall";
-        }
-
-        return "Cobblestone Wall";
-    }
-
-    @Override
-    protected AxisAlignedBB recalculateBoundingBox() {
-
-        boolean north = this.canConnect(this.getSide(BlockFace.NORTH));
-        boolean south = this.canConnect(this.getSide(BlockFace.SOUTH));
-        boolean west = this.canConnect(this.getSide(BlockFace.WEST));
-        boolean east = this.canConnect(this.getSide(BlockFace.EAST));
-
-        double n = north ? 0 : 0.25;
-        double s = south ? 1 : 0.75;
-        double w = west ? 0 : 0.25;
-        double e = east ? 1 : 0.75;
-
-        if (north && south && !west && !east) {
-            w = 0.3125;
-            e = 0.6875;
-        } else if (!north && !south && west && east) {
-            n = 0.3125;
-            s = 0.6875;
-        }
-
-        return new SimpleAxisAlignedBB(
-                this.x + w,
-                this.y,
-                this.z + n,
-                this.x + e,
-                this.y + 1.5,
-                this.z + s
-        );
-    }
-
-    @PowerNukkitDifference(info = "Will connect to glass panes, iron bars and fence gates", since = "1.3.0.0-PN")
-    @Override
-    public boolean canConnect(Block block) {
-        switch (block.getId()) {
-            case COBBLE_WALL:
-            case GLASS_PANE:
-            case STAINED_GLASS_PANE:
-            case IRON_BARS:
-                return true;
-            default:
-                if (block instanceof BlockFenceGate) {
-                    BlockFenceGate fenceGate = (BlockFenceGate) block;
-                    return fenceGate.getBlockFace().getAxis() != calculateAxis(block);
-                } else if (block instanceof BlockStairs) {
-                    return ((BlockStairs) block).getBlockFace().getOpposite() == calculateFace(block);
-                }
-                return block.isSolid() && !block.isTransparent();
-        }
-    }
-
-    private Axis calculateAxis(Block side) {
-        Position vector = side.subtract(this);
-        return vector.x != 0? Axis.X : vector.z != 0? Axis.Z : Axis.Y;
-    }
-
-    private BlockFace calculateFace(Block side) {
-        Position vector = side.subtract(this);
-        Axis axis = vector.x != 0? Axis.X : vector.z != 0? Axis.Z : Axis.Y;
-        double direction = axis == Axis.X? vector.x : axis == Axis.Y? vector.y : vector.z;
-        return BlockFace.fromAxis(direction < 0? AxisDirection.NEGATIVE : AxisDirection.POSITIVE, axis);
-    }
-
-    @PowerNukkitOnly
-    @Since("1.3.0.0-PN")
-    @Override
-    public boolean isConnected(BlockFace face) {
-        return getConnectionType(face) != WallConnectionType.NONE;
-    }
-
-    @Override
-    public int getToolType() {
-        return ItemTool.TYPE_PICKAXE;
-    }
-
-    @Override
-    public boolean canHarvestWithHand() {
-        return false;
-=======
     public void setWallType(WallType type) {
         setPropertyValue(WALL_BLOCK_TYPE, type);
     }
@@ -596,39 +85,24 @@
     @Override
     public String getName() {
         return getWallType().getTypeName();
->>>>>>> 94cc77b7
     }
-
+    
     @Since("1.3.0.0-PN")
     @PowerNukkitOnly
     public enum WallConnectionType {
-<<<<<<< HEAD
-        NONE, SHORT, TALL;
-
-        private static final WallConnectionType[] VALUES = values();
-=======
         NONE, SHORT, TALL
->>>>>>> 94cc77b7
     }
-
+    
     @Since("1.3.0.0-PN")
     @PowerNukkitOnly
     public enum WallType {
         COBBLESTONE, MOSSY_COBBLESTONE, GRANITE(DIRT_BLOCK_COLOR), DIORITE(QUARTZ_BLOCK_COLOR), ANDESITE, SANDSTONE(SAND_BLOCK_COLOR),
         BRICK(RED_BLOCK_COLOR), STONE_BRICK, MOSSY_STONE_BRICK, NETHER_BRICK(NETHERRACK_BLOCK_COLOR), END_STONE_BRICK(SAND_BLOCK_COLOR),
         PRISMARINE(CYAN_BLOCK_COLOR), RED_SANDSTONE(ORANGE_BLOCK_COLOR), RED_NETHER_BRICK(NETHERRACK_BLOCK_COLOR);
-<<<<<<< HEAD
-
-        private static final WallType[] VALUES = values();
-
-        private final BlockColor color;
-
-=======
         
         private final BlockColor color;
         private final String typeName;
         
->>>>>>> 94cc77b7
         WallType(BlockColor color) {
             this.color = color;
             String name = Arrays.stream(name().split("_"))
