package cn.nukkit.block;

import cn.nukkit.api.PowerNukkitDifference;
import cn.nukkit.api.PowerNukkitOnly;
import cn.nukkit.api.Since;
import cn.nukkit.blockproperty.BlockProperties;
import cn.nukkit.blockproperty.value.StoneSlab1Type;
import cn.nukkit.item.ItemTool;
import cn.nukkit.utils.BlockColor;

import javax.annotation.Nonnull;

/**
 * @author MagicDroidX (Nukkit Project)
 */
@PowerNukkitDifference(info = "Extends BlockDoubleSlabBase only in PowerNukkit")
public class BlockDoubleSlabStone extends BlockDoubleSlabBase {
    public static final int STONE = 0;
    public static final int SANDSTONE = 1;
    public static final int WOODEN = 2;
    public static final int COBBLESTONE = 3;
    public static final int BRICK = 4;
    public static final int STONE_BRICK = 5;
    public static final int QUARTZ = 6;
    public static final int NETHER_BRICK = 7;

    public BlockDoubleSlabStone() {
        this(0);
    }

    public BlockDoubleSlabStone(int meta) {
        super(meta);
    }

    @Override
    public int getId() {
        return DOUBLE_SLAB;
    }

    @Since("1.4.0.0-PN")
    @PowerNukkitOnly
    @Nonnull
    @Override
    public BlockProperties getProperties() {
        return BlockSlabStone.PROPERTIES;
    }

    @Override
    public double getResistance() {
        return getToolType() > ItemTool.TIER_WOODEN ? 30 : 15;
    }

    @Override
    public double getHardness() {
        return 2;
    }

    @Override
    public int getToolType() {
        return ItemTool.TYPE_PICKAXE;
    }

    public StoneSlab1Type getSlabType() {
        return getPropertyValue(StoneSlab1Type.PROPERTY);
    }

    @Override
    public int getSingleSlabId() {
        return STONE_SLAB;
    }
    
    public void setSlabType(StoneSlab1Type type) {
        setPropertyValue(StoneSlab1Type.PROPERTY, type);
    }

    @Override
    public String getSlabName() {
        return getSlabType().getEnglishName();
    }

    @Override
<<<<<<< HEAD
    public Item[] getDrops(Item item) {
        if (item.isPickaxe() && item.getTier() >= getToolTier()) {
            Item slab = toItem();
            slab.setCount(2);
            return new Item[]{ slab };
        } else {
            return new Item[0];
        }
    }

    @Override
    public int getToolTier() {
        return ItemTool.TIER_WOODEN;
    }

    @Override
=======
>>>>>>> d9f96294
    public BlockColor getColor() {
        return getSlabType().getColor();
    }

    @Override
    public boolean canHarvestWithHand() {
        return false;
    }
}<|MERGE_RESOLUTION|>--- conflicted
+++ resolved
@@ -79,25 +79,11 @@
     }
 
     @Override
-<<<<<<< HEAD
-    public Item[] getDrops(Item item) {
-        if (item.isPickaxe() && item.getTier() >= getToolTier()) {
-            Item slab = toItem();
-            slab.setCount(2);
-            return new Item[]{ slab };
-        } else {
-            return new Item[0];
-        }
-    }
-
-    @Override
     public int getToolTier() {
         return ItemTool.TIER_WOODEN;
     }
 
     @Override
-=======
->>>>>>> d9f96294
     public BlockColor getColor() {
         return getSlabType().getColor();
     }
