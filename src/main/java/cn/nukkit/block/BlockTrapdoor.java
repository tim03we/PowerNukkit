package cn.nukkit.block;

import cn.nukkit.Player;
import cn.nukkit.api.DeprecationDetails;
import cn.nukkit.api.PowerNukkitDifference;
import cn.nukkit.api.PowerNukkitOnly;
import cn.nukkit.api.Since;
import cn.nukkit.blockproperty.ArrayBlockProperty;
import cn.nukkit.blockproperty.BlockProperties;
import cn.nukkit.blockproperty.BlockProperty;
import cn.nukkit.event.block.BlockRedstoneEvent;
import cn.nukkit.event.block.DoorToggleEvent;
import cn.nukkit.item.Item;
import cn.nukkit.item.ItemTool;
import cn.nukkit.level.Level;
import cn.nukkit.math.AxisAlignedBB;
import cn.nukkit.math.BlockFace;
import cn.nukkit.math.BlockFace.AxisDirection;
import cn.nukkit.math.SimpleAxisAlignedBB;
import cn.nukkit.network.protocol.LevelEventPacket;
import cn.nukkit.utils.BlockColor;
import cn.nukkit.utils.Faceable;

import javax.annotation.Nonnull;
import javax.annotation.Nullable;

import static cn.nukkit.block.BlockStairs.UPSIDE_DOWN;
import static cn.nukkit.blockproperty.CommonBlockProperties.OPEN;

/**
 * @author Pub4Game
 * @since 26.12.2015
 */
public class BlockTrapdoor extends BlockTransparentMeta implements Faceable {
    private static final double THICKNESS = 0.1875;
    
    public static final BlockProperty<BlockFace> TRAPDOOR_DIRECTION = new ArrayBlockProperty<>("direction", false, new BlockFace[] {
            // It's basically weirdo_direction but renamed
            BlockFace.EAST, BlockFace.WEST,
            BlockFace.SOUTH, BlockFace.NORTH
    }).ordinal(true);
    
    public static final BlockProperties PROPERTIES = new BlockProperties(TRAPDOOR_DIRECTION, UPSIDE_DOWN, OPEN);
    
    private static final AxisAlignedBB[] boundingBoxDamage = new AxisAlignedBB[0x1 << PROPERTIES.getBitSize()];
    
    @Deprecated @DeprecationDetails(reason = "Use the properties or the accessors", since = "1.4.0.0-PN", replaceWith = "CommonBlockProperties.OPEN")
    public static final int TRAPDOOR_OPEN_BIT = 0x08;

    @Deprecated @DeprecationDetails(reason = "Use the properties or the accessors", since = "1.4.0.0-PN", replaceWith = "BlockStairs.UPSIDE_DOWN")
    public static final int TRAPDOOR_TOP_BIT = 0x04;

    public BlockTrapdoor() {
        this(0);
    }

    public BlockTrapdoor(int meta) {
        super(meta);
    }

    @Override
    public int getId() {
        return TRAPDOOR;
    }

    @Since("1.4.0.0-PN")
    @PowerNukkitOnly
    @Nonnull
    @Override
    public BlockProperties getProperties() {
        return PROPERTIES;
    }

    @Override
    public String getName() {
        return "Oak Trapdoor";
    }

    @Override
    public double getHardness() {
        return 3;
    }

    @Override
    public double getResistance() {
        return 15;
    }

    @Override
    public boolean canBeActivated() {
        return true;
    }

    @Override
    public int getToolType() {
        return ItemTool.TYPE_AXE;
    }

    @PowerNukkitOnly
    @Override
    public int getWaterloggingLevel() {
        return 1;
    }

    //<editor-fold desc="pre-computing the bounding boxes" defaultstate="collapsed">
    static {
        for (int damage = 0; damage < boundingBoxDamage.length; damage++) {
            AxisAlignedBB bb;
            if (PROPERTIES.getBooleanValue(damage, OPEN.getName())) {
                BlockFace face = (BlockFace) PROPERTIES.getValue(damage, TRAPDOOR_DIRECTION.getName());
                face = face.getOpposite();
                if (face.getAxisDirection() == AxisDirection.NEGATIVE) {
                    bb = new SimpleAxisAlignedBB (
                            0,
                            0,
                            0,
                            1 + face.getXOffset() - (THICKNESS * face.getXOffset()),
                            1,
                            1 + face.getZOffset() - (THICKNESS * face.getZOffset())
                    );
                } else {
                    bb = new SimpleAxisAlignedBB (
                            face.getXOffset() - (THICKNESS * face.getXOffset()),
                            0,
                            face.getZOffset() - (THICKNESS * face.getZOffset()),
                            1,
                            1,
                            1
                    );
                }
            } else if (PROPERTIES.getBooleanValue(damage, UPSIDE_DOWN.getName())) {
                bb = new SimpleAxisAlignedBB(
                        0,
                        1 - THICKNESS,
                        0,
                        1,
                        1,
                        1
                );
            } else {
                bb = new SimpleAxisAlignedBB(
                        0,
                        0,
                        0,
                        1,
                        0 + THICKNESS,
                        1
                );
            }
            
            boundingBoxDamage[damage] = bb;
        }
    }
    //</editor-fold>

    @PowerNukkitDifference(info = "The bounding box was fixed", since = "1.3.0.0-PN")
    private AxisAlignedBB getRelativeBoundingBox() {
        @SuppressWarnings("deprecation") 
        int bigDamage = getSignedBigDamage();
        return boundingBoxDamage[bigDamage];
    }

    @Override
    public double getMinX() {
        return this.x + getRelativeBoundingBox().getMinX();
    }

    @Override
    public double getMaxX() {
        return this.x + getRelativeBoundingBox().getMaxX();
    }

    @Override
    public double getMinY() {
        return this.y + getRelativeBoundingBox().getMinY();
    }

    @Override
    public double getMaxY() {
        return this.y + getRelativeBoundingBox().getMaxY();
    }

    @Override
    public double getMinZ() {
        return this.z + getRelativeBoundingBox().getMinZ();
    }

    @Override
    public double getMaxZ() {
        return this.z + getRelativeBoundingBox().getMaxZ();
    }

    @Override
    public int onUpdate(int type) {
        if (type == Level.BLOCK_UPDATE_REDSTONE && this.level.getServer().isRedstoneEnabled()) {
<<<<<<< HEAD
            if (isOpen() != level.isBlockPowered(this.getLocation())) {
                level.getServer().getPluginManager().callEvent(new BlockRedstoneEvent(this, isOpen() ? 15 : 0, isOpen() ? 0 : 15));
                toggleBooleanProperty(OPEN);
                level.setBlock(this, this, true);
                playOpenCloseSound();
=======
            if ((!isOpen() && this.level.isBlockPowered(this.getLocation())) || (isOpen() && !this.level.isBlockPowered(this.getLocation()))) {
                this.level.getServer().getPluginManager().callEvent(new BlockRedstoneEvent(this, isOpen() ? 15 : 0, isOpen() ? 0 : 15));
                this.setDamage(this.getDamage() ^ TRAPDOOR_OPEN_BIT);
                this.level.setBlock(this, this, true);
                this.level.addLevelEvent(this.add(0.5, 0.5, 0.5), LevelEventPacket.EVENT_SOUND_DOOR);
>>>>>>> 521ead6d
                return type;
            }
        }

        return 0;
    }
    
    @PowerNukkitDifference(info = "Will return false if setBlock fails and the direction is relative to where the player is facing", since = "1.4.0.0-PN")
    @Override
    public boolean place(@Nonnull Item item, @Nonnull Block block, @Nonnull Block target, @Nonnull BlockFace face, double fx, double fy, double fz, @Nullable Player player) {
        if (face.getAxis().isHorizontal()) {
            setBlockFace(player == null? face : player.getDirection().getOpposite());
            setTop(fy > 0.5);
        } else {
            setBlockFace(player.getDirection().getOpposite());
            setTop(face != BlockFace.UP);
        }
        
        return level.setBlock(block, this, true, true);
    }

    @Override
    public boolean onActivate(@Nonnull Item item, Player player) {
        if(toggle(player)) {
<<<<<<< HEAD
            playOpenCloseSound();
=======
            this.level.addLevelEvent(this.add(0.5, 0.5, 0.5), LevelEventPacket.EVENT_SOUND_DOOR);
>>>>>>> 521ead6d
            return true;
        }
        return false;
    }

    @PowerNukkitOnly
    @Since("1.4.0.0-PN")
    public void playOpenCloseSound() {
        if (isOpen()) {
            playOpenSound();
        } else {
            playCloseSound();
        }
    }
    
    @PowerNukkitOnly
    @Since("1.4.0.0-PN")
    public void playOpenSound() {
        this.level.addSound(this, Sound.RANDOM_DOOR_OPEN);
    }
    
    @PowerNukkitOnly
    @Since("1.4.0.0-PN")
    public void playCloseSound() {
        this.level.addSound(this, Sound.RANDOM_DOOR_CLOSE);
    }

    @PowerNukkitDifference(info = "Returns false if setBlock fails", since = "1.4.0.0-PN")
    public boolean toggle(Player player) {
        DoorToggleEvent ev = new DoorToggleEvent(this, player);
        getLevel().getServer().getPluginManager().callEvent(ev);
        if(ev.isCancelled()) {
            return false;
        }
        toggleBooleanProperty(OPEN);
        return getLevel().setBlock(this, this, true);
    }

    @Override
    public BlockColor getColor() {
        return BlockColor.WOOD_BLOCK_COLOR;
    }

    public boolean isOpen() {
        return getBooleanValue(OPEN);
    }

    @PowerNukkitOnly
    @Since("1.4.0.0-PN")
    public void setOpen(boolean open) {
        setBooleanValue(OPEN, open);
    }
    
    public boolean isTop() {
        return getBooleanValue(UPSIDE_DOWN);
    }
    
    @PowerNukkitOnly
    @Since("1.4.0.0-PN")
    public void setTop(boolean top) {
        setBooleanValue(UPSIDE_DOWN, top);
    }

    @PowerNukkitDifference(info = "Was returning the wrong face", since = "1.3.0.0-PN")
    @Override
    public BlockFace getBlockFace() {
        return getPropertyValue(TRAPDOOR_DIRECTION);
    }

    @PowerNukkitOnly
    @Since("1.4.0.0-PN")
    @Override
    public void setBlockFace(BlockFace face) {
        setPropertyValue(TRAPDOOR_DIRECTION, face);
    }
}<|MERGE_RESOLUTION|>--- conflicted
+++ resolved
@@ -193,19 +193,11 @@
     @Override
     public int onUpdate(int type) {
         if (type == Level.BLOCK_UPDATE_REDSTONE && this.level.getServer().isRedstoneEnabled()) {
-<<<<<<< HEAD
             if (isOpen() != level.isBlockPowered(this.getLocation())) {
                 level.getServer().getPluginManager().callEvent(new BlockRedstoneEvent(this, isOpen() ? 15 : 0, isOpen() ? 0 : 15));
                 toggleBooleanProperty(OPEN);
                 level.setBlock(this, this, true);
                 playOpenCloseSound();
-=======
-            if ((!isOpen() && this.level.isBlockPowered(this.getLocation())) || (isOpen() && !this.level.isBlockPowered(this.getLocation()))) {
-                this.level.getServer().getPluginManager().callEvent(new BlockRedstoneEvent(this, isOpen() ? 15 : 0, isOpen() ? 0 : 15));
-                this.setDamage(this.getDamage() ^ TRAPDOOR_OPEN_BIT);
-                this.level.setBlock(this, this, true);
-                this.level.addLevelEvent(this.add(0.5, 0.5, 0.5), LevelEventPacket.EVENT_SOUND_DOOR);
->>>>>>> 521ead6d
                 return type;
             }
         }
@@ -230,11 +222,7 @@
     @Override
     public boolean onActivate(@Nonnull Item item, Player player) {
         if(toggle(player)) {
-<<<<<<< HEAD
             playOpenCloseSound();
-=======
-            this.level.addLevelEvent(this.add(0.5, 0.5, 0.5), LevelEventPacket.EVENT_SOUND_DOOR);
->>>>>>> 521ead6d
             return true;
         }
         return false;
