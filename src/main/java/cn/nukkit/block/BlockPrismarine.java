--- conflicted
+++ resolved
@@ -68,17 +68,6 @@
 
     @Override
     public BlockColor getColor() {
-<<<<<<< HEAD
-        int type = this.getDamage() > 2 ? 0 : this.getDamage();
-        switch (type) {
-            case NORMAL:
-                return BlockColor.CYAN_BLOCK_COLOR;
-            default:
-            case DARK:
-            case BRICKS:
-                return BlockColor.DIAMOND_BLOCK_COLOR;
-
-=======
         switch(getDamage() & 0x07){
             case NORMAL:
                 return BlockColor.CYAN_BLOCK_COLOR;
@@ -87,7 +76,6 @@
                 return BlockColor.DIAMOND_BLOCK_COLOR;
             default:
                 return BlockColor.STONE_BLOCK_COLOR;
->>>>>>> 1fac4a29
         }
     }
 }