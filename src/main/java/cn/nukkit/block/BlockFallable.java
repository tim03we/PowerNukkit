--- conflicted
+++ resolved
@@ -1,5 +1,6 @@
 package cn.nukkit.block;
 
+import cn.nukkit.entity.Entity;
 import cn.nukkit.entity.Entity;
 import cn.nukkit.entity.item.EntityFallingBlock;
 import cn.nukkit.level.Level;
@@ -24,31 +25,9 @@
             Block down = this.down();
             if (down.getId() == AIR || down instanceof BlockLiquid || down.getLevelBlockAtLayer(1) instanceof BlockLiquid) {
                 this.level.setBlock(this, Block.get(Block.AIR), true, true);
-<<<<<<< HEAD
                 EntityFallingBlock fall = createFallingEntity(new CompoundTag());
-=======
-                CompoundTag nbt = new CompoundTag()
-                        .putList(new ListTag<DoubleTag>("Pos")
-                                .add(new DoubleTag("", this.x + 0.5))
-                                .add(new DoubleTag("", this.y))
-                                .add(new DoubleTag("", this.z + 0.5)))
-                        .putList(new ListTag<DoubleTag>("Motion")
-                                .add(new DoubleTag("", 0))
-                                .add(new DoubleTag("", 0))
-                                .add(new DoubleTag("", 0)))
 
-                        .putList(new ListTag<FloatTag>("Rotation")
-                                .add(new FloatTag("", 0))
-                                .add(new FloatTag("", 0)))
-                        .putInt("TileID", this.getId())
-                        .putByte("Data", this.getDamage());
-
-                EntityFallingBlock fall = (EntityFallingBlock) Entity.createEntity("FallingSand", this.getLevel().getChunk((int) this.x >> 4, (int) this.z >> 4), nbt);
->>>>>>> f30b87fc
-
-                if (fall != null) {
-                    fall.spawnToAll();
-                }
+                fall.spawnToAll();
             }
         }
         return type;
@@ -75,6 +54,12 @@
             nbt.put(customTag.getName(), customTag.copy());
         }
 
-        return new EntityFallingBlock(this.getLevel().getChunk((int) this.x >> 4, (int) this.z >> 4), nbt);
+        EntityFallingBlock fall = (EntityFallingBlock) Entity.createEntity("FallingSand", this.getLevel().getChunk((int) this.x >> 4, (int) this.z >> 4), nbt);
+
+        if (fall != null) {
+            fall.spawnToAll();
+        }
+
+        return fall;
     }
 }