package cn.nukkit.block;

import cn.nukkit.item.Item;
import cn.nukkit.item.Tool;
import cn.nukkit.utils.Color;

/**
 * @author Nukkit Project Team
 */
public class Diamond extends Solid {

    public Diamond(int meta) {
        super(0);
    }

    public Diamond() {
        this(0);
    }

    @Override
    public double getHardness() {
        return 5;
    }

    @Override
    public double getResistance() {
        return 30;
    }

    @Override
    public int getToolType() {
        return Tool.TYPE_PICKAXE;
    }

    @Override
    public int getId() {
        return Block.DIAMOND_BLOCK;
    }

    @Override
    public String getName() {
        return "Diamond Block";
    }

    @Override
    public int[][] getDrops(Item item) {
        if (item.isPickaxe() && item.getTier() > Tool.TIER_IRON) {
            return new int[][]{{Item.DIAMOND_BLOCK, 0, 1}};
        } else {
            return new int[0][];
        }
    }
<<<<<<< HEAD
=======

    @Override
    public Color getMapColor() {
        return Color.diamondColor;
    }
>>>>>>> c835bc96
}<|MERGE_RESOLUTION|>--- conflicted
+++ resolved
@@ -50,12 +50,10 @@
             return new int[0][];
         }
     }
-<<<<<<< HEAD
-=======
 
     @Override
     public Color getMapColor() {
         return Color.diamondColor;
     }
->>>>>>> c835bc96
+
 }