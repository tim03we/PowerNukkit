package cn.nukkit.block;

import cn.nukkit.Player;
import cn.nukkit.blockentity.BlockEntity;
import cn.nukkit.blockentity.BlockEntityMovingBlock;
import cn.nukkit.blockentity.BlockEntityPistonArm;
import cn.nukkit.event.block.BlockPistonEvent;
import cn.nukkit.item.Item;
import cn.nukkit.item.ItemBlock;
import cn.nukkit.level.GlobalBlockPalette;
import cn.nukkit.level.Level;
import cn.nukkit.math.BlockFace;
import cn.nukkit.math.BlockVector3;
import cn.nukkit.math.Vector3;
import cn.nukkit.nbt.tag.CompoundTag;
import cn.nukkit.network.protocol.LevelSoundEventPacket;
import cn.nukkit.utils.Faceable;
import cn.nukkit.utils.MainLogger;
import com.google.common.collect.Lists;

import java.util.ArrayList;
import java.util.Collections;
import java.util.List;
import java.util.stream.Collectors;

/**
 * @author CreeperFace
 */
public abstract class BlockPistonBase extends BlockSolidMeta implements Faceable {

    public boolean sticky = false;

    public BlockPistonBase() {
        this(0);
    }

    public BlockPistonBase(int meta) {
        super(meta);
    }

    @Override
    public double getResistance() {
        return 2.5;
    }

    @Override
    public double getHardness() {
        return 0.5;
    }

    @Override
    public boolean place(Item item, Block block, Block target, BlockFace face, double fx, double fy, double fz, Player player) {
        if (Math.abs(player.x - this.x) < 2 && Math.abs(player.z - this.z) < 2) {
            double y = player.y + player.getEyeHeight();

            if (y - this.y > 2) {
                this.setDamage(BlockFace.UP.getIndex());
            } else if (this.y - y > 0) {
                this.setDamage(BlockFace.DOWN.getIndex());
            } else {
                this.setDamage(player.getHorizontalFacing().getIndex());
            }
        } else {
            this.setDamage(player.getHorizontalFacing().getIndex());
        }
        this.level.setBlock(block, this, true, true);

        CompoundTag nbt = new CompoundTag("")
                .putString("id", BlockEntity.PISTON_ARM)
                .putInt("x", (int) this.x)
                .putInt("y", (int) this.y)
                .putInt("z", (int) this.z)
                .putInt("facing", this.getBlockFace().getIndex())
                .putBoolean("Sticky", this.sticky);

        new BlockEntityPistonArm(this.level.getChunk(getChunkX(), getChunkZ()), nbt);

        this.checkState(null);
        return true;
    }

    @Override
    public boolean onBreak(Item item) {
        this.level.setBlock(this, new BlockAir(), true, true);

        Block block = this.getSide(getBlockFace());

        if (block instanceof BlockPistonHead && ((BlockPistonHead) block).getBlockFace() == this.getBlockFace()) {
            block.onBreak(item);
        }
        return true;
    }

    public boolean isExtended() {
        BlockFace face = getBlockFace();
        Block block = getSide(face);

        return block instanceof BlockPistonHead && ((BlockPistonHead) block).getBlockFace() == face;
    }

    @Override
    public int onUpdate(int type) {
        if (type != Level.BLOCK_UPDATE_NORMAL && type != Level.BLOCK_UPDATE_REDSTONE && type != Level.BLOCK_UPDATE_SCHEDULED) {
            return 0;
        } else {
            if (!this.level.getServer().isRedstoneEnabled()) {
                return 0;
            }

            BlockEntity blockEntity = this.level.getBlockEntity(this);
            if (blockEntity instanceof BlockEntityPistonArm) {
                BlockEntityPistonArm arm = (BlockEntityPistonArm) blockEntity;
                boolean powered = this.isPowered();

<<<<<<< HEAD
                if (arm.powered != powered) {
                    MainLogger.getLogger().info("should change state");

                    if (checkState(powered)) {
                        arm.powered = powered;

                        if (arm.chunk != null) {
                            arm.chunk.setChanged();
                        }
=======
                if (arm.powered != powered && checkState(powered)) {
                    arm.powered = powered;

                    if (arm.chunk != null) {
                        arm.chunk.setChanged();
>>>>>>> 9511c341
                    }
                }
            }

            return type;
        }
    }

    private boolean checkState(Boolean isPowered) {
        if (!this.level.getServer().isRedstoneEnabled()) {
            return false;
        }

        BlockFace facing = getBlockFace();
        if (isPowered == null) {
            isPowered = this.isPowered();
        }

        if (isPowered && !isExtended()) {
            BlocksCalculator calculator = new BlocksCalculator(true);
            if (calculator.canMove()) {
                if (!this.doMove(true)) {
                    return false;
                }

                this.getLevel().addLevelSoundEvent(this, LevelSoundEventPacket.SOUND_PISTON_OUT);
                return true;
            }
        } else if (!isPowered && isExtended()) {
            if (this.sticky) {
                Vector3 pos = this.add(0).getSide(facing, 2);
                Block block = this.level.getBlock(pos);

                if (canPush(block, facing.getOpposite(), false) && (!(block instanceof BlockFlowable) || block.getId() == PISTON || block.getId() == STICKY_PISTON)) {
                    if (!this.doMove(false)) {
                        return false;
                    }
                } else {
                    return false;
                }
            } else if (!this.doMove(false)) {
                MainLogger.getLogger().info("!move");
                return false;
            }

            this.getLevel().addLevelSoundEvent(this, LevelSoundEventPacket.SOUND_PISTON_IN);
            return true;
        }

        return false;
    }

    private boolean isPowered() {
        BlockFace face = getBlockFace();

        for (BlockFace side : BlockFace.values()) {
            if (side == face) {
                continue;
            }

            Block b = this.getSide(side);

            if (b.getId() == Block.REDSTONE_WIRE && b.getDamage() > 0) {
                return true;
            }

            if (this.level.isSidePowered(b, side)) {
                return true;
            }
        }

        if (this.level.isSidePowered(this, BlockFace.DOWN)) {
            return true;
        } else {
            Vector3 pos = this.getLocation().up();

            for (BlockFace side : BlockFace.values()) {
                if (side != BlockFace.DOWN && this.level.isSidePowered(pos.getSide(side), side)) {
                    return true;
                }
            }

            return false;
        }
    }

    private boolean doMove(boolean extending) {
        BlockFace direction = getBlockFace();
        BlocksCalculator calculator = new BlocksCalculator(extending);

        if (!calculator.canMove()) {
            MainLogger.getLogger().info("!move 2");
            return false;
        } else {
            List<BlockVector3> attached = Collections.emptyList();
<<<<<<< HEAD

            BlockPistonEvent event = new BlockPistonEvent(this, direction, calculator.getBlocksToMove(), calculator.getBlocksToDestroy(), extending);
            this.level.getServer().getPluginManager().callEvent(event);

=======

            BlockPistonEvent event = new BlockPistonEvent(this, direction, calculator.getBlocksToMove(), calculator.getBlocksToDestroy(), extending);
            this.level.getServer().getPluginManager().callEvent(event);

>>>>>>> 9511c341
            if (event.isCancelled()) {
                return false;
            }

            if (this.sticky || extending) {
                List<Block> destroyBlocks = calculator.getBlocksToDestroy();
                for (int i = destroyBlocks.size() - 1; i >= 0; --i) {
                    Block block = destroyBlocks.get(i);
                    this.level.useBreakOn(block, null, null, false);
                }
<<<<<<< HEAD

                List<Block> newBlocks = calculator.getBlocksToMove();

                attached = newBlocks.stream().map(Vector3::asBlockVector3).collect(Collectors.toList());

                BlockFace side = extending ? direction : direction.getOpposite();

=======

                List<Block> newBlocks = calculator.getBlocksToMove();

                attached = newBlocks.stream().map(Vector3::asBlockVector3).collect(Collectors.toList());

                BlockFace side = extending ? direction : direction.getOpposite();

>>>>>>> 9511c341
                for (Block newBlock : newBlocks) {
                    Vector3 oldPos = newBlock.add(0);
                    newBlock.position(newBlock.add(0).getSide(side));

                    BlockEntity blockEntity = this.level.getBlockEntity(oldPos);
<<<<<<< HEAD

                    this.level.setBlock(newBlock, Block.get(BlockID.MOVING_BLOCK), true);

                    CompoundTag nbt = BlockEntity.getDefaultCompound(newBlock, BlockEntity.MOVING_BLOCK)
                            .putInt("pistonPosX", this.getFloorX())
                            .putInt("pistonPosY", this.getFloorY())
                            .putInt("pistonPosZ", this.getFloorZ())
                            .putCompound("movingBlock", new CompoundTag()
                                    .putInt("id", newBlock.getId()) //only for nukkit purpose
                                    .putInt("meta", newBlock.getDamage()) //only for nukkit purpose
                                    .putShort("val", newBlock.getDamage())
                                    .putString("name", GlobalBlockPalette.getName(newBlock.getId(), newBlock.getDamage()))
                            );

                    if (blockEntity != null && !(blockEntity instanceof BlockEntityMovingBlock)) {
                        blockEntity.saveNBT();

                        CompoundTag t = new CompoundTag(blockEntity.namedTag.getTags());

                        nbt.putCompound("movingEntity", t);
                        blockEntity.close();
                    }

                    new BlockEntityMovingBlock(this.level.getChunk(newBlock.getChunkX(), newBlock.getChunkZ()), nbt);

=======

                    this.level.setBlock(newBlock, Block.get(BlockID.MOVING_BLOCK), true);

                    CompoundTag nbt = BlockEntity.getDefaultCompound(newBlock, BlockEntity.MOVING_BLOCK)
                            .putInt("pistonPosX", this.getFloorX())
                            .putInt("pistonPosY", this.getFloorY())
                            .putInt("pistonPosZ", this.getFloorZ())
                            .putCompound("movingBlock", new CompoundTag()
                                    .putInt("id", newBlock.getId()) //only for nukkit purpose
                                    .putInt("meta", newBlock.getDamage()) //only for nukkit purpose
                                    .putShort("val", newBlock.getDamage())
                                    .putString("name", GlobalBlockPalette.getName(newBlock.getId(), newBlock.getDamage()))
                            );

                    if (blockEntity != null && !(blockEntity instanceof BlockEntityMovingBlock)) {
                        blockEntity.saveNBT();

                        CompoundTag t = new CompoundTag(blockEntity.namedTag.getTags());

                        nbt.putCompound("movingEntity", t);
                        blockEntity.close();
                    }

                    new BlockEntityMovingBlock(this.level.getChunk(newBlock.getChunkX(), newBlock.getChunkZ()), nbt);

>>>>>>> 9511c341
                    if (this.level.getBlockIdAt(oldPos.getFloorX(), oldPos.getFloorY(), oldPos.getFloorZ()) != BlockID.MOVING_BLOCK) {
                        this.level.setBlock(oldPos, Block.get(BlockID.AIR));
                    }
                }
            }

            if (extending) {
                this.level.setBlock(this.getSide(direction), new BlockPistonHead(this.getDamage()));
            }

            BlockEntityPistonArm blockEntity = (BlockEntityPistonArm) this.level.getBlockEntity(this);
            blockEntity.move(extending, attached);
            return true;
        }
    }

    public static boolean canPush(Block block, BlockFace face, boolean destroyBlocks) {
        if (block.canBePushed() && block.getY() >= 0 && (face != BlockFace.DOWN || block.getY() != 0) &&
                block.getY() <= 255 && (face != BlockFace.UP || block.getY() != 255)) {

            if (block instanceof BlockFlowable) {
                return destroyBlocks;
            }

            BlockEntity be = block.level.getBlockEntity(block);
            return be == null || be.isMovable();
        }

        return false;
    }

    public class BlocksCalculator {

        private final Vector3 pistonPos;
        private Vector3 armPos;
        private final Block blockToMove;
        private final BlockFace moveDirection;
        private final boolean extending;

        private final List<Block> toMove = new ArrayList<>();
        private final List<Block> toDestroy = new ArrayList<>();

        public BlocksCalculator(boolean extending) {
            this.pistonPos = getLocation();
            this.extending = extending;

            BlockFace face = getBlockFace();
            if (!extending) {
                this.armPos = pistonPos.getSide(face);
            }

            if (extending) {
                this.moveDirection = face;
                this.blockToMove = getSide(face);
            } else {
                this.moveDirection = face.getOpposite();
                if (sticky) {
                    this.blockToMove = getSide(face, 2);
                } else {
                    this.blockToMove = null;
                }
            }
        }

        public boolean canMove() {
            if (!sticky && !extending) {
                return true;
            }

            this.toMove.clear();
            this.toDestroy.clear();
            Block block = this.blockToMove;

            if (!canPush(block, this.moveDirection, false)) {
                if (block instanceof BlockFlowable) {
                    this.toDestroy.add(this.blockToMove);
                    return true;
                }

                return false;
            }

            if (!this.addBlockLine(this.blockToMove)) {
                return false;
<<<<<<< HEAD
            }

            for (int i = 0; i < this.toMove.size(); ++i) {
                Block b = this.toMove.get(i);

                if (b.getId() == SLIME_BLOCK && !this.addBranchingBlocks(b)) {
                    return false;
                }
            }

=======
            }

            for (int i = 0; i < this.toMove.size(); ++i) {
                Block b = this.toMove.get(i);

                if (b.getId() == SLIME_BLOCK && !this.addBranchingBlocks(b)) {
                    return false;
                }
            }

>>>>>>> 9511c341
            return true;
        }

        private boolean addBlockLine(Block origin) {
            Block block = origin.clone();

            if (block.getId() == AIR) {
                return true;
            }

            if (!canPush(origin, this.moveDirection, false)) {
                return true;
            }

            if (origin.equals(this.pistonPos)) {
                return true;
            }

            if (this.toMove.contains(origin)) {
                return true;
            }

            if (this.toMove.size() >= 12) {
                return false;
            }

            this.toMove.add(block);

            int count = 1;
            List<Block> sticked = new ArrayList<>();

            while (block.getId() == SLIME_BLOCK) {
                block = origin.getSide(this.moveDirection.getOpposite(), count);

                if (block.getId() == AIR || !canPush(block, this.moveDirection, false) || block.equals(this.pistonPos)) {
                    break;
                }

                if (++count + this.toMove.size() > 12) {
                    return false;
                }

                sticked.add(block);
            }

            int stickedCount = sticked.size();

            if (stickedCount > 0) {
                this.toMove.addAll(Lists.reverse(sticked));
            }

            int step = 1;

            while (true) {
                Block nextBlock = origin.getSide(this.moveDirection, step);
                int index = this.toMove.indexOf(nextBlock);

                if (index > -1) {
                    this.reorderListAtCollision(stickedCount, index);

                    for (int i = 0; i <= index + stickedCount; ++i) {
                        Block b = this.toMove.get(i);

                        if (b.getId() == SLIME_BLOCK && !this.addBranchingBlocks(b)) {
                            return false;
                        }
                    }

                    return true;
                }

                if (nextBlock.getId() == AIR || nextBlock.equals(armPos)) {
                    return true;
                }

                if (!canPush(nextBlock, this.moveDirection, true) || nextBlock.equals(this.pistonPos)) {
                    return false;
                }

                if (nextBlock instanceof BlockFlowable && !nextBlock.canBePushed()) {
                    this.toDestroy.add(nextBlock);
                    return true;
                }

                if (this.toMove.size() >= 12) {
                    return false;
                }

                this.toMove.add(nextBlock);
                ++stickedCount;
                ++step;
            }
        }

        private void reorderListAtCollision(int count, int index) {
            List<Block> list = new ArrayList<>(this.toMove.subList(0, index));
            List<Block> list1 = new ArrayList<>(this.toMove.subList(this.toMove.size() - count, this.toMove.size()));
            List<Block> list2 = new ArrayList<>(this.toMove.subList(index, this.toMove.size() - count));
            this.toMove.clear();
            this.toMove.addAll(list);
            this.toMove.addAll(list1);
            this.toMove.addAll(list2);
        }

        private boolean addBranchingBlocks(Block block) {
            for (BlockFace face : BlockFace.values()) {
                if (face.getAxis() != this.moveDirection.getAxis() && !this.addBlockLine(block.getSide(face))) {
                    return false;
                }
            }

            return true;
        }

        public List<Block> getBlocksToMove() {
            return this.toMove;
        }

        public List<Block> getBlocksToDestroy() {
            return this.toDestroy;
        }
    }

    @Override
    public Item toItem() {
        return new ItemBlock(this, 0);
    }

    @Override
    public BlockFace getBlockFace() {
        BlockFace face = BlockFace.fromIndex(this.getDamage());

        return face.getHorizontalIndex() >= 0 ? face.getOpposite() : face;
    }
}<|MERGE_RESOLUTION|>--- conflicted
+++ resolved
@@ -112,23 +112,11 @@
                 BlockEntityPistonArm arm = (BlockEntityPistonArm) blockEntity;
                 boolean powered = this.isPowered();
 
-<<<<<<< HEAD
-                if (arm.powered != powered) {
-                    MainLogger.getLogger().info("should change state");
-
-                    if (checkState(powered)) {
-                        arm.powered = powered;
-
-                        if (arm.chunk != null) {
-                            arm.chunk.setChanged();
-                        }
-=======
                 if (arm.powered != powered && checkState(powered)) {
                     arm.powered = powered;
 
                     if (arm.chunk != null) {
                         arm.chunk.setChanged();
->>>>>>> 9511c341
                     }
                 }
             }
@@ -224,17 +212,10 @@
             return false;
         } else {
             List<BlockVector3> attached = Collections.emptyList();
-<<<<<<< HEAD
 
             BlockPistonEvent event = new BlockPistonEvent(this, direction, calculator.getBlocksToMove(), calculator.getBlocksToDestroy(), extending);
             this.level.getServer().getPluginManager().callEvent(event);
 
-=======
-
-            BlockPistonEvent event = new BlockPistonEvent(this, direction, calculator.getBlocksToMove(), calculator.getBlocksToDestroy(), extending);
-            this.level.getServer().getPluginManager().callEvent(event);
-
->>>>>>> 9511c341
             if (event.isCancelled()) {
                 return false;
             }
@@ -245,7 +226,6 @@
                     Block block = destroyBlocks.get(i);
                     this.level.useBreakOn(block, null, null, false);
                 }
-<<<<<<< HEAD
 
                 List<Block> newBlocks = calculator.getBlocksToMove();
 
@@ -253,21 +233,11 @@
 
                 BlockFace side = extending ? direction : direction.getOpposite();
 
-=======
-
-                List<Block> newBlocks = calculator.getBlocksToMove();
-
-                attached = newBlocks.stream().map(Vector3::asBlockVector3).collect(Collectors.toList());
-
-                BlockFace side = extending ? direction : direction.getOpposite();
-
->>>>>>> 9511c341
                 for (Block newBlock : newBlocks) {
                     Vector3 oldPos = newBlock.add(0);
                     newBlock.position(newBlock.add(0).getSide(side));
 
                     BlockEntity blockEntity = this.level.getBlockEntity(oldPos);
-<<<<<<< HEAD
 
                     this.level.setBlock(newBlock, Block.get(BlockID.MOVING_BLOCK), true);
 
@@ -293,33 +263,6 @@
 
                     new BlockEntityMovingBlock(this.level.getChunk(newBlock.getChunkX(), newBlock.getChunkZ()), nbt);
 
-=======
-
-                    this.level.setBlock(newBlock, Block.get(BlockID.MOVING_BLOCK), true);
-
-                    CompoundTag nbt = BlockEntity.getDefaultCompound(newBlock, BlockEntity.MOVING_BLOCK)
-                            .putInt("pistonPosX", this.getFloorX())
-                            .putInt("pistonPosY", this.getFloorY())
-                            .putInt("pistonPosZ", this.getFloorZ())
-                            .putCompound("movingBlock", new CompoundTag()
-                                    .putInt("id", newBlock.getId()) //only for nukkit purpose
-                                    .putInt("meta", newBlock.getDamage()) //only for nukkit purpose
-                                    .putShort("val", newBlock.getDamage())
-                                    .putString("name", GlobalBlockPalette.getName(newBlock.getId(), newBlock.getDamage()))
-                            );
-
-                    if (blockEntity != null && !(blockEntity instanceof BlockEntityMovingBlock)) {
-                        blockEntity.saveNBT();
-
-                        CompoundTag t = new CompoundTag(blockEntity.namedTag.getTags());
-
-                        nbt.putCompound("movingEntity", t);
-                        blockEntity.close();
-                    }
-
-                    new BlockEntityMovingBlock(this.level.getChunk(newBlock.getChunkX(), newBlock.getChunkZ()), nbt);
-
->>>>>>> 9511c341
                     if (this.level.getBlockIdAt(oldPos.getFloorX(), oldPos.getFloorY(), oldPos.getFloorZ()) != BlockID.MOVING_BLOCK) {
                         this.level.setBlock(oldPos, Block.get(BlockID.AIR));
                     }
@@ -404,7 +347,6 @@
 
             if (!this.addBlockLine(this.blockToMove)) {
                 return false;
-<<<<<<< HEAD
             }
 
             for (int i = 0; i < this.toMove.size(); ++i) {
@@ -415,18 +357,6 @@
                 }
             }
 
-=======
-            }
-
-            for (int i = 0; i < this.toMove.size(); ++i) {
-                Block b = this.toMove.get(i);
-
-                if (b.getId() == SLIME_BLOCK && !this.addBranchingBlocks(b)) {
-                    return false;
-                }
-            }
-
->>>>>>> 9511c341
             return true;
         }
 
