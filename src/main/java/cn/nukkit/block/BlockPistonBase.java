package cn.nukkit.block;

import cn.nukkit.Player;
import cn.nukkit.blockentity.BlockEntity;
import cn.nukkit.blockentity.BlockEntityMovingBlock;
import cn.nukkit.blockentity.BlockEntityPistonArm;
import cn.nukkit.event.block.BlockPistonEvent;
import cn.nukkit.item.Item;
import cn.nukkit.item.ItemBlock;
import cn.nukkit.level.GlobalBlockPalette;
import cn.nukkit.level.Level;
import cn.nukkit.math.BlockFace;
import cn.nukkit.math.BlockVector3;
import cn.nukkit.math.Vector3;
import cn.nukkit.nbt.tag.CompoundTag;
import cn.nukkit.network.protocol.LevelSoundEventPacket;
import cn.nukkit.utils.Faceable;
import com.google.common.collect.Lists;

import java.util.ArrayList;
import java.util.Collections;
import java.util.List;
import java.util.stream.Collectors;

/**
 * @author CreeperFace
 */
public abstract class BlockPistonBase extends BlockSolidMeta implements Faceable {

    public boolean sticky = false;

    public BlockPistonBase() {
        this(0);
    }

    public BlockPistonBase(int meta) {
        super(meta);
    }

    @Override
    public double getResistance() {
        return 2.5;
    }

    @Override
    public double getHardness() {
        return 0.5;
    }

    @Override
    public boolean place(Item item, Block block, Block target, BlockFace face, double fx, double fy, double fz, Player player) {
        if (Math.abs(player.getFloorX() - this.x) <= 1 && Math.abs(player.getFloorZ() - this.z) <= 1) {
            double y = player.y + player.getEyeHeight();

            if (y - this.y > 2) {
                this.setDamage(BlockFace.UP.getIndex());
            } else if (this.y - y > 0) {
                this.setDamage(BlockFace.DOWN.getIndex());
            } else {
                this.setDamage(player.getHorizontalFacing().getIndex());
            }
        } else {
            this.setDamage(player.getHorizontalFacing().getIndex());
        }
        this.level.setBlock(block, this, true, true);

        CompoundTag nbt = new CompoundTag("")
                .putString("id", BlockEntity.PISTON_ARM)
                .putInt("x", (int) this.x)
                .putInt("y", (int) this.y)
                .putInt("z", (int) this.z)
                .putInt("facing", this.getBlockFace().getIndex())
                .putBoolean("Sticky", this.sticky);

        BlockEntityPistonArm piston = (BlockEntityPistonArm) BlockEntity.createBlockEntity(BlockEntity.PISTON_ARM, this.level.getChunk(getChunkX(), getChunkZ()), nbt);
        piston.powered = isPowered();

        this.checkState(piston.powered);
        return true;
    }

    @Override
    public boolean onBreak(Item item) {
        this.level.setBlock(this, Block.get(BlockID.AIR), true, true);

        Block block = this.getSide(getBlockFace());

        if (block instanceof BlockPistonHead && ((BlockPistonHead) block).getBlockFace() == this.getBlockFace()) {
            block.onBreak(item);
        }
        return true;
    }

    public boolean isExtended() {
        BlockFace face = getBlockFace();
        Block block = getSide(face);

        return block instanceof BlockPistonHead && ((BlockPistonHead) block).getBlockFace() == face;
    }

    @Override
    public int onUpdate(int type) {
        if (type != Level.BLOCK_UPDATE_NORMAL && type != Level.BLOCK_UPDATE_REDSTONE && type != Level.BLOCK_UPDATE_SCHEDULED) {
            return 0;
        } else {
            if (!this.level.getServer().isRedstoneEnabled()) {
                return 0;
            }

            BlockEntity blockEntity = this.level.getBlockEntity(this);
            if (blockEntity instanceof BlockEntityPistonArm) {
                BlockEntityPistonArm arm = (BlockEntityPistonArm) blockEntity;
                boolean powered = this.isPowered();

                if (arm.state % 2 == 0 && arm.powered != powered && checkState(powered)) {
                    arm.powered = powered;

                    if (arm.chunk != null) {
                        arm.chunk.setChanged();
                    }
                }
            }

            return type;
        }
    }

    private boolean checkState(Boolean isPowered) {
        if (!this.level.getServer().isRedstoneEnabled()) {
            return false;
        }

        if (isPowered == null) {
            isPowered = this.isPowered();
        }

        if (isPowered && !isExtended()) {
            if (!this.doMove(true)) {
                return false;
            }

<<<<<<< HEAD
            this.getLevel().addLevelSoundEvent(this, LevelSoundEventPacket.SOUND_PISTON_OUT);
            return true;
        } else if (!isPowered && isExtended()) {
            if (!this.doMove(false)) {
                return false;
=======
            if (this.sticky) {
                Vector3 pos = this.add(facing.getXOffset() * 2, facing.getYOffset() * 2, facing.getZOffset() * 2);
                Block block = this.level.getBlock(pos);

                if (block.getId() == AIR) {
                    this.level.setBlock(this.getLocation().getSide(facing), Block.get(BlockID.AIR), true, true);
                }
                if (canPush(block, facing.getOpposite(), false) && (!(block instanceof BlockFlowable) || block.getId() == PISTON || block.getId() == STICKY_PISTON)) {
                    this.doMove(false);
                }
            } else {
                this.level.setBlock(getLocation().getSide(facing), Block.get(BlockID.AIR), true, false);
>>>>>>> 62e05c75
            }

            this.getLevel().addLevelSoundEvent(this, LevelSoundEventPacket.SOUND_PISTON_IN);
            return true;
        }

        return false;
    }

    private boolean isPowered() {
        BlockFace face = getBlockFace();

        for (BlockFace side : BlockFace.values()) {
            if (side == face) {
                continue;
            }

            Block b = this.getSide(side);

            if (b.getId() == Block.REDSTONE_WIRE && b.getDamage() > 0) {
                return true;
            }

            if (this.level.isSidePowered(b, side)) {
                return true;
            }
        }

        return false;
    }

    private boolean doMove(boolean extending) {
        BlockFace direction = getBlockFace();
        BlocksCalculator calculator = new BlocksCalculator(extending);

        boolean canMove = calculator.canMove();

<<<<<<< HEAD
        if (!canMove && extending) {
            return false;
=======
        if (!extending) {
            this.level.setBlock(pos.getSide(direction), Block.get(BlockID.AIR), true, false);
>>>>>>> 62e05c75
        }

        List<BlockVector3> attached = Collections.emptyList();

        BlockPistonEvent event = new BlockPistonEvent(this, direction, calculator.getBlocksToMove(), calculator.getBlocksToDestroy(), extending);
        this.level.getServer().getPluginManager().callEvent(event);

        if (event.isCancelled()) {
            return false;
        }

        if (canMove && (this.sticky || extending)) {
            List<Block> destroyBlocks = calculator.getBlocksToDestroy();
            for (int i = destroyBlocks.size() - 1; i >= 0; --i) {
                Block block = destroyBlocks.get(i);
                this.level.useBreakOn(block, null, null, false);
            }

<<<<<<< HEAD
            List<Block> newBlocks = calculator.getBlocksToMove();
=======
            for (int i = blocks.size() - 1; i >= 0; --i) {
                Block block = blocks.get(i);
                this.level.setBlock(block, Block.get(BlockID.AIR));
                Vector3 newPos = block.getLocation().getSide(side);
>>>>>>> 62e05c75

            attached = newBlocks.stream().map(Vector3::asBlockVector3).collect(Collectors.toList());

            BlockFace side = extending ? direction : direction.getOpposite();

            for (Block newBlock : newBlocks) {
                Vector3 oldPos = newBlock.add(0);
                newBlock.position(newBlock.add(0).getSide(side));

                BlockEntity blockEntity = this.level.getBlockEntity(oldPos);

                this.level.setBlock(newBlock, Block.get(BlockID.MOVING_BLOCK), true);

<<<<<<< HEAD
                CompoundTag nbt = BlockEntity.getDefaultCompound(newBlock, BlockEntity.MOVING_BLOCK)
                        .putInt("pistonPosX", this.getFloorX())
                        .putInt("pistonPosY", this.getFloorY())
                        .putInt("pistonPosZ", this.getFloorZ())
                        .putCompound("movingBlock", new CompoundTag()
                                .putInt("id", newBlock.getId()) //only for nukkit purpose
                                .putInt("meta", newBlock.getDamage()) //only for nukkit purpose
                                .putShort("val", newBlock.getDamage())
                                .putString("name", GlobalBlockPalette.getName(newBlock.getId()))
                        );

                if (blockEntity != null && !(blockEntity instanceof BlockEntityMovingBlock)) {
                    blockEntity.saveNBT();

                    CompoundTag t = new CompoundTag(blockEntity.namedTag.getTags());

                    nbt.putCompound("movingEntity", t);
                    blockEntity.close();
                }

                new BlockEntityMovingBlock(this.level.getChunk(newBlock.getChunkX(), newBlock.getChunkZ()), nbt);

                if (this.level.getBlockIdAt(oldPos.getFloorX(), oldPos.getFloorY(), oldPos.getFloorZ()) != BlockID.MOVING_BLOCK) {
                    this.level.setBlock(oldPos, Block.get(BlockID.AIR));
                }
=======
                this.level.setBlock(pistonHead, Block.get(BlockID.PISTON_HEAD, this.getDamage()));
>>>>>>> 62e05c75
            }
        }

        if (extending) {
            this.level.setBlock(this.getSide(direction), new BlockPistonHead(this.getDamage()));
        }

        BlockEntityPistonArm blockEntity = (BlockEntityPistonArm) this.level.getBlockEntity(this);
        blockEntity.move(extending, attached);
        return true;
    }

    public static boolean canPush(Block block, BlockFace face, boolean destroyBlocks, boolean extending) {
        if (
                block.getY() >= 0 && (face != BlockFace.DOWN || block.getY() != 0) &&
                        block.getY() <= 255 && (face != BlockFace.UP || block.getY() != 255)
        ) {
            if (extending && !block.canBePushed() || !extending && !block.canBePulled()) {
                return false;
            }

            if (block.breaksWhenMoved()) {
                return destroyBlocks || block.sticksToPiston();
            }

            BlockEntity be = block.level.getBlockEntity(block);
            return be == null || be.isMovable();
        }

        return false;
    }

    public class BlocksCalculator {

        private final Vector3 pistonPos;
        private Vector3 armPos;
        private final Block blockToMove;
        private final BlockFace moveDirection;
        private final boolean extending;

        private final List<Block> toMove = new ArrayList<>();
        private final List<Block> toDestroy = new ArrayList<>();

        public BlocksCalculator(boolean extending) {
            this.pistonPos = getLocation();
            this.extending = extending;

            BlockFace face = getBlockFace();
            if (!extending) {
                this.armPos = pistonPos.getSide(face);
            }

            if (extending) {
                this.moveDirection = face;
                this.blockToMove = getSide(face);
            } else {
                this.moveDirection = face.getOpposite();
                if (sticky) {
                    this.blockToMove = getSide(face, 2);
                } else {
                    this.blockToMove = null;
                }
            }
        }

        public boolean canMove() {
            if (!sticky && !extending) {
                return true;
            }

            this.toMove.clear();
            this.toDestroy.clear();
            Block block = this.blockToMove;

            if (!canPush(block, this.moveDirection, true, extending)) {
                return false;
            }

            if (block.breaksWhenMoved()) {
                if (extending || block.sticksToPiston()) {
                    this.toDestroy.add(this.blockToMove);
                }

                return true;
            }

            if (!this.addBlockLine(this.blockToMove, this.moveDirection)) {
                return false;
            }

            for (int i = 0; i < this.toMove.size(); ++i) {
                Block b = this.toMove.get(i);

                if (b.getId() == SLIME_BLOCK && !this.addBranchingBlocks(b)) {
                    return false;
                }
            }

            return true;
        }

        private boolean addBlockLine(Block origin, BlockFace from) {
            Block block = origin.clone();

            if (block.getId() == AIR) {
                return true;
            }

            if (!canPush(origin, this.moveDirection, false, extending)) {
                return true;
            }

            if (origin.equals(this.pistonPos)) {
                return true;
            }

            if (this.toMove.contains(origin)) {
                return true;
            }

            if (this.toMove.size() >= 12) {
                return false;
            }

            this.toMove.add(block);

            int count = 1;
            List<Block> sticked = new ArrayList<>();

            while (block.getId() == SLIME_BLOCK) {
                block = origin.getSide(this.moveDirection.getOpposite(), count);

                if (block.getId() == AIR || !canPush(block, this.moveDirection, false, extending) || block.equals(this.pistonPos)) {
                    break;
                }

                if (block.breaksWhenMoved() && block.sticksToPiston()) {
                    this.toDestroy.add(block);
                    break;
                }

                if (++count + this.toMove.size() > 12) {
                    return false;
                }

                sticked.add(block);
            }

            int stickedCount = sticked.size();

            if (stickedCount > 0) {
                this.toMove.addAll(Lists.reverse(sticked));
            }

            int step = 1;

            while (true) {
                Block nextBlock = origin.getSide(this.moveDirection, step);
                int index = this.toMove.indexOf(nextBlock);

                if (index > -1) {
                    this.reorderListAtCollision(stickedCount, index);

                    for (int i = 0; i <= index + stickedCount; ++i) {
                        Block b = this.toMove.get(i);

                        if (b.getId() == SLIME_BLOCK && !this.addBranchingBlocks(b)) {
                            return false;
                        }
                    }

                    return true;
                }

                if (nextBlock.getId() == AIR || nextBlock.equals(armPos)) {
                    return true;
                }

                if (!canPush(nextBlock, this.moveDirection, true, extending) || nextBlock.equals(this.pistonPos)) {
                    return false;
                }

                if (nextBlock.breaksWhenMoved()) {
                    this.toDestroy.add(nextBlock);
                    return true;
                }

                if (this.toMove.size() >= 12) {
                    return false;
                }

                this.toMove.add(nextBlock);
                ++stickedCount;
                ++step;
            }
        }

        private void reorderListAtCollision(int count, int index) {
            List<Block> list = new ArrayList<>(this.toMove.subList(0, index));
            List<Block> list1 = new ArrayList<>(this.toMove.subList(this.toMove.size() - count, this.toMove.size()));
            List<Block> list2 = new ArrayList<>(this.toMove.subList(index, this.toMove.size() - count));
            this.toMove.clear();
            this.toMove.addAll(list);
            this.toMove.addAll(list1);
            this.toMove.addAll(list2);
        }

        private boolean addBranchingBlocks(Block block) {
            for (BlockFace face : BlockFace.values()) {
                if (face.getAxis() != this.moveDirection.getAxis() && !this.addBlockLine(block.getSide(face), face)) {
                    return false;
                }
            }

            return true;
        }

        public List<Block> getBlocksToMove() {
            return this.toMove;
        }

        public List<Block> getBlocksToDestroy() {
            return this.toDestroy;
        }
    }

    @Override
    public Item toItem() {
        return new ItemBlock(this, 0);
    }

    @Override
    public BlockFace getBlockFace() {
        BlockFace face = BlockFace.fromIndex(this.getDamage());

        return face.getHorizontalIndex() >= 0 ? face.getOpposite() : face;
    }
}<|MERGE_RESOLUTION|>--- conflicted
+++ resolved
@@ -139,26 +139,11 @@
                 return false;
             }
 
-<<<<<<< HEAD
             this.getLevel().addLevelSoundEvent(this, LevelSoundEventPacket.SOUND_PISTON_OUT);
             return true;
         } else if (!isPowered && isExtended()) {
             if (!this.doMove(false)) {
                 return false;
-=======
-            if (this.sticky) {
-                Vector3 pos = this.add(facing.getXOffset() * 2, facing.getYOffset() * 2, facing.getZOffset() * 2);
-                Block block = this.level.getBlock(pos);
-
-                if (block.getId() == AIR) {
-                    this.level.setBlock(this.getLocation().getSide(facing), Block.get(BlockID.AIR), true, true);
-                }
-                if (canPush(block, facing.getOpposite(), false) && (!(block instanceof BlockFlowable) || block.getId() == PISTON || block.getId() == STICKY_PISTON)) {
-                    this.doMove(false);
-                }
-            } else {
-                this.level.setBlock(getLocation().getSide(facing), Block.get(BlockID.AIR), true, false);
->>>>>>> 62e05c75
             }
 
             this.getLevel().addLevelSoundEvent(this, LevelSoundEventPacket.SOUND_PISTON_IN);
@@ -196,13 +181,8 @@
 
         boolean canMove = calculator.canMove();
 
-<<<<<<< HEAD
         if (!canMove && extending) {
             return false;
-=======
-        if (!extending) {
-            this.level.setBlock(pos.getSide(direction), Block.get(BlockID.AIR), true, false);
->>>>>>> 62e05c75
         }
 
         List<BlockVector3> attached = Collections.emptyList();
@@ -221,14 +201,7 @@
                 this.level.useBreakOn(block, null, null, false);
             }
 
-<<<<<<< HEAD
             List<Block> newBlocks = calculator.getBlocksToMove();
-=======
-            for (int i = blocks.size() - 1; i >= 0; --i) {
-                Block block = blocks.get(i);
-                this.level.setBlock(block, Block.get(BlockID.AIR));
-                Vector3 newPos = block.getLocation().getSide(side);
->>>>>>> 62e05c75
 
             attached = newBlocks.stream().map(Vector3::asBlockVector3).collect(Collectors.toList());
 
@@ -242,7 +215,6 @@
 
                 this.level.setBlock(newBlock, Block.get(BlockID.MOVING_BLOCK), true);
 
-<<<<<<< HEAD
                 CompoundTag nbt = BlockEntity.getDefaultCompound(newBlock, BlockEntity.MOVING_BLOCK)
                         .putInt("pistonPosX", this.getFloorX())
                         .putInt("pistonPosY", this.getFloorY())
@@ -268,9 +240,6 @@
                 if (this.level.getBlockIdAt(oldPos.getFloorX(), oldPos.getFloorY(), oldPos.getFloorZ()) != BlockID.MOVING_BLOCK) {
                     this.level.setBlock(oldPos, Block.get(BlockID.AIR));
                 }
-=======
-                this.level.setBlock(pistonHead, Block.get(BlockID.PISTON_HEAD, this.getDamage()));
->>>>>>> 62e05c75
             }
         }
 
