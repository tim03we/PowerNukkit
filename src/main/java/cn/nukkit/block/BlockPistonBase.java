package cn.nukkit.block;

import cn.nukkit.Player;
<<<<<<< HEAD
import cn.nukkit.api.DeprecationDetails;
import cn.nukkit.api.PowerNukkitDifference;
import cn.nukkit.api.PowerNukkitOnly;
import cn.nukkit.api.Since;
=======
>>>>>>> 4a58fa11
import cn.nukkit.blockentity.BlockEntity;
import cn.nukkit.blockentity.BlockEntityMovingBlock;
import cn.nukkit.blockentity.BlockEntityPistonArm;
import cn.nukkit.blockstate.BlockState;
import cn.nukkit.blockstate.BlockStateRegistry;
import cn.nukkit.event.block.BlockPistonEvent;
import cn.nukkit.item.Item;
import cn.nukkit.item.ItemBlock;
import cn.nukkit.level.Level;
import cn.nukkit.level.Sound;
import cn.nukkit.math.BlockFace;
import cn.nukkit.math.BlockVector3;
import cn.nukkit.math.Vector3;
import cn.nukkit.nbt.tag.CompoundTag;
import cn.nukkit.utils.Faceable;
import cn.nukkit.utils.MainLogger;
import cn.nukkit.utils.RedstoneComponent;
import com.google.common.collect.Lists;
import lombok.extern.log4j.Log4j2;

import javax.annotation.Nonnull;
import javax.annotation.Nullable;
import java.util.ArrayList;
import java.util.Collections;
import java.util.List;
import java.util.stream.Collectors;

/**
 * @author CreeperFace
 */
<<<<<<< HEAD
@PowerNukkitDifference(info = "Implements RedstoneComponent.", since = "1.4.0.0-PN")
@PowerNukkitDifference(since = "1.4.0.0-PN", info = "Implements BlockEntityHolder only in PowerNukkit")
public abstract class BlockPistonBase extends BlockSolidMeta implements RedstoneComponent, Faceable, BlockEntityHolder<BlockEntityPistonArm> {
=======
@Log4j2
public abstract class BlockPistonBase extends BlockSolidMeta implements Faceable {
>>>>>>> 4a58fa11

    public boolean sticky;

    public BlockPistonBase() {
        this(0);
    }

    public BlockPistonBase(int meta) {
        super(meta);
    }

    @PowerNukkitOnly
    @Since("1.4.0.0-PN")
    @Nonnull
    @Override
    public String getBlockEntityType() {
        return BlockEntity.PISTON_ARM;
    }

    @Since("1.4.0.0-PN")
    @PowerNukkitOnly
    @Nonnull
    @Override
    public Class<? extends BlockEntityPistonArm> getBlockEntityClass() {
        return BlockEntityPistonArm.class;
    }

    @Override
    public double getResistance() {
        return 2.5;
    }

    @Override
    public double getHardness() {
        return 0.5;
    }

    @PowerNukkitOnly
    @Override
    public int getWaterloggingLevel() {
        return 1;
    }

    @Override
    @PowerNukkitDifference(info = "Using new method for checking if powered", since = "1.4.0.0-PN")
    public boolean place(@Nonnull Item item, @Nonnull Block block, @Nonnull Block target, @Nonnull BlockFace face, double fx, double fy, double fz, @Nullable Player player) {
        if (player != null) {
            if (Math.abs(player.getFloorX() - this.x) <= 1 && Math.abs(player.getFloorZ() - this.z) <= 1) {
                double y = player.y + player.getEyeHeight();

                if (y - this.y > 2) {
                    this.setDamage(BlockFace.UP.getIndex());
                } else if (this.y - y > 0) {
                    this.setDamage(BlockFace.DOWN.getIndex());
                } else {
                    this.setDamage(player.getHorizontalFacing().getIndex());
                }
            } else {
                this.setDamage(player.getHorizontalFacing().getIndex());
            }
        }

        if(this.level.getBlockEntity(this) != null) {
            BlockEntity blockEntity = this.level.getBlockEntity(this);
<<<<<<< HEAD
            MainLogger.getLogger().warning("Found unused BlockEntity at world=" + blockEntity.getLevel().getName() + " x=" + blockEntity.getX() + " y=" + blockEntity.getY() + " z=" + blockEntity.getZ() + " whilst attempting to place piston, closing it.");
=======
            log.warn("Found unused BlockEntity at world={} x={} y={} z={} whilst attempting to place piston, closing it.", blockEntity.getLevel().getName(), blockEntity.getX(), blockEntity.getY(), blockEntity.getZ());
>>>>>>> 4a58fa11
            blockEntity.saveNBT();
            blockEntity.close();
        }

        CompoundTag nbt = new CompoundTag()
                .putInt("facing", this.getBlockFace().getIndex())
                .putBoolean("Sticky", this.sticky)
                .putBoolean("powered", isGettingPower());


        BlockEntityPistonArm piston = BlockEntityHolder.setBlockAndCreateEntity(this, true, true, nbt);
        if (piston == null) {
            return false;
        }
        
        this.checkState(piston.powered);
        return true;
    }

    @Override
    public boolean onBreak(Item item) {
        this.level.setBlock(this, new BlockAir(), true, true);

        Block block = this.getSide(getBlockFace());

        if (block instanceof BlockPistonHead && ((BlockPistonHead) block).getBlockFace() == this.getBlockFace()) {
            block.onBreak(item);
        }
        return true;
    }

    public boolean isExtended() {
        BlockFace face = getBlockFace();
        Block block = getSide(face);

        return block instanceof BlockPistonHead && ((BlockPistonHead) block).getBlockFace() == face;
    }

    @Override
    @PowerNukkitDifference(info = "Using new method for checking if powered + update all around redstone torches, " +
            "even if the piston can't move.", since = "1.4.0.0-PN")
    public int onUpdate(int type) {
        if (type != Level.BLOCK_UPDATE_NORMAL && type != Level.BLOCK_UPDATE_REDSTONE && type != Level.BLOCK_UPDATE_SCHEDULED) {
            return 0;
        } else {
            if (!this.level.getServer().isRedstoneEnabled()) {
                return 0;
            }

            // We can't use getOrCreateBlockEntity(), because the update method is called on block place,
            // before the "real" BlockEntity is set. That means, if we'd use the other method here,
            // it would create two BlockEntities.
            BlockEntityPistonArm arm = this.getBlockEntity();

            boolean powered = this.isGettingPower();
            this.updateAroundRedstoneTorches(powered);

            if (arm == null || !arm.finished)
                return 0;

            if (arm.state % 2 == 0 && arm.powered != powered && checkState(powered)) {
                arm.powered = powered;

                if (arm.chunk != null) {
                    arm.chunk.setChanged();
                }
            }

            return type;
        }
    }

    @PowerNukkitOnly
    @Since("1.4.0.0-PN")
    private void updateAroundRedstoneTorches(boolean powered) {
        for (BlockFace side : BlockFace.values()) {
            if ((getSide(side) instanceof BlockRedstoneTorch && powered)
                    || (getSide(side) instanceof BlockRedstoneTorchUnlit && !powered)) {
                BlockTorch torch = (BlockTorch) getSide(side);

                BlockTorch.TorchAttachment torchAttachment = torch.getTorchAttachment();
                Block support = torch.getSide(torchAttachment.getAttachedFace());

                if (support.getLocation().equals(this.getLocation())) {
                    torch.onUpdate(Level.BLOCK_UPDATE_REDSTONE);
                }
            }
        }
    }

    @PowerNukkitDifference(info = "Using new method to play sounds", since = "1.4.0.0-PN")
    @PowerNukkitDifference(info = "Using new method for checking if powered", since = "1.4.0.0-PN")
    private boolean checkState(Boolean isPowered) {
        if (!this.level.getServer().isRedstoneEnabled()) {
            return false;
        }

        if (isPowered == null) {
            isPowered = this.isGettingPower();
        }

        if (isPowered && !isExtended()) {
            if (!this.doMove(true)) {
                return false;
            }

            this.getLevel().addSound(this, Sound.TILE_PISTON_OUT);
            return true;
        } else if (!isPowered && isExtended()) {
            if (!this.doMove(false)) {
                return false;
            }

            this.getLevel().addSound(this, Sound.TILE_PISTON_IN);
            return true;
        }

        return false;
    }

    @PowerNukkitDifference(info = "Piston shouldn't be powered from redstone under it.", since = "1.4.0.0-PN")
    @Override
    public boolean isGettingPower() {
        BlockFace face = getBlockFace();

        for (BlockFace side : BlockFace.values()) {
            if (side == face) {
                continue;
            }

            Block b = this.getSide(side);

            if (b.getId() == Block.REDSTONE_WIRE && b.getDamage() > 0 && b.y >= this.getY()) {
                return true;
            }

            if (this.level.isSidePowered(b, side)) {
                return true;
            }
        }

        return false;
    }

    @Deprecated @DeprecationDetails(reason = "New method; keeping for plugin compatibility.", replaceWith = "#isGettingPower()", since = "1.4.0.0-PN", by = "PowerNukkit")
    public boolean isPowered() {
        return this.isGettingPower();
    }

    private boolean doMove(boolean extending) {
        BlockFace direction = getBlockFace();
        BlocksCalculator calculator = new BlocksCalculator(level, this, getBlockFace(), extending, sticky);

        boolean canMove = calculator.canMove();

        if (!canMove && extending) {
            return false;
        }

        List<BlockVector3> attached = Collections.emptyList();

        BlockPistonEvent event = new BlockPistonEvent(this, direction, calculator.getBlocksToMove(), calculator.getBlocksToDestroy(), extending);
        this.level.getServer().getPluginManager().callEvent(event);

        if (event.isCancelled()) {
            return false;
        }

        if (canMove && (this.sticky || extending)) {
            List<Block> destroyBlocks = calculator.getBlocksToDestroy();
            for (int i = destroyBlocks.size() - 1; i >= 0; --i) {
                Block block = destroyBlocks.get(i);
                this.level.useBreakOn(block, null, null, false);
            }

            List<Block> newBlocks = calculator.getBlocksToMove();

            attached = newBlocks.stream().map(Vector3::asBlockVector3).collect(Collectors.toList());

            BlockFace side = extending ? direction : direction.getOpposite();

            List<CompoundTag> tags = new ArrayList<>();
            for (Block oldBlock : newBlocks) {
                CompoundTag tag = new CompoundTag();
                BlockEntity be = this.level.getBlockEntity(oldBlock);
                if (be != null && !(be instanceof BlockEntityMovingBlock)) {
                    be.saveNBT();
                    tag = new CompoundTag(be.namedTag.getTags());

                    be.close();
                }
                tags.add(tag);
            }

            int i = 0;
            for (Block newBlock : newBlocks) {
                Vector3 oldPos = newBlock.add(0);
                newBlock.position(newBlock.add(0).getSide(side));
                
                CompoundTag nbt = new CompoundTag()
                        .putInt("pistonPosX", this.getFloorX())
                        .putInt("pistonPosY", this.getFloorY())
                        .putInt("pistonPosZ", this.getFloorZ())
                        .putCompound("movingBlock", new CompoundTag()
                                .putInt("id", newBlock.getId()) //only for nukkit purpose
                                .putInt("meta", newBlock.getDamage()) //only for nukkit purpose
                                .putShort("val", newBlock.getDamage())
                                .putString("name", BlockStateRegistry.getPersistenceName(newBlock.getId()))
                        );

                if (!tags.get(i).isEmpty()) {
                    nbt.putCompound("movingEntity", tags.get(i));
                }

                BlockEntityHolder.setBlockAndCreateEntity((BlockEntityHolder<?>) BlockState.of(BlockID.MOVING_BLOCK).getBlock(newBlock), 
                        true, true, nbt);

                if (this.level.getBlockIdAt(oldPos.getFloorX(), oldPos.getFloorY(), oldPos.getFloorZ()) != BlockID.MOVING_BLOCK) {
                    this.level.setBlock(oldPos, Block.get(BlockID.AIR));
                }
                i++;
            }
        }

        if (extending) {
            this.level.setBlock(this.getSide(direction), createHead(this.getDamage()));
        }

        BlockEntityPistonArm blockEntity = getOrCreateBlockEntity();
        blockEntity.move(extending, attached);
        return true;
    }
    
    protected BlockPistonHead createHead(int damage) {
        return (BlockPistonHead) Block.get(getPistonHeadBlockId(), damage);
    }

    public abstract int getPistonHeadBlockId();

    public static boolean canPush(Block block, BlockFace face, boolean destroyBlocks, boolean extending) {
        if (
                block.getY() >= 0 && (face != BlockFace.DOWN || block.getY() != 0) &&
                        block.getY() <= 255 && (face != BlockFace.UP || block.getY() != 255)
        ) {
            if (extending && !block.canBePushed() || !extending && !block.canBePulled()) {
                return false;
            }

            if (block.breaksWhenMoved()) {
                return destroyBlocks || block.sticksToPiston();
            }

            BlockEntity be = block.level.getBlockEntity(block);
            return be == null || be.isMovable();
        }

        return false;
    }

    public class BlocksCalculator {

        private final Vector3 pistonPos;
        private Vector3 armPos;
        private final Block blockToMove;
        private final BlockFace moveDirection;
        private final boolean extending;
        private final boolean sticky;

        private final List<Block> toMove = new ArrayList<>();
        private final List<Block> toDestroy = new ArrayList<>();

        /**
         * @param level Unused, needed for compatibility with Cloudburst Nukkit plugins
         */
        public BlocksCalculator(Level level, Block block, BlockFace facing, boolean extending) {
            this(level, block, facing, extending, false);
        }

        /**
         * @param level Unused, needed for compatibility with Cloudburst Nukkit plugins
         */
        @PowerNukkitOnly
        @Since("1.4.0.0-PN")
        public BlocksCalculator(Level level, Block pos, BlockFace face, boolean extending, boolean sticky) {
            this.pistonPos = pos.getLocation();
            this.extending = extending;
            this.sticky = sticky;

            if (!extending) {
                this.armPos = pistonPos.getSide(face);
            }

            if (extending) {
                this.moveDirection = face;
                this.blockToMove = pos.getSide(face);
            } else {
                this.moveDirection = face.getOpposite();
                if (sticky) {
                    this.blockToMove = pos.getSide(face, 2);
                } else {
                    this.blockToMove = null;
                }
            }
        }

        public boolean canMove() {
            if (!sticky && !extending) {
                return true;
            }

            this.toMove.clear();
            this.toDestroy.clear();
            Block block = this.blockToMove;

            if (!canPush(block, this.moveDirection, true, extending)) {
                return false;
            }

            if (block.breaksWhenMoved()) {
                if (extending || block.sticksToPiston()) {
                    this.toDestroy.add(this.blockToMove);
                }

                return true;
            }

            if (!this.addBlockLine(this.blockToMove, this.blockToMove.getSide(this.moveDirection.getOpposite()), true)) {
                return false;
            }

            for (int i = 0; i < this.toMove.size(); ++i) {
                Block b = this.toMove.get(i);

                int blockId = b.getId();
                if ((blockId == SLIME_BLOCK || blockId == HONEY_BLOCK) && !this.addBranchingBlocks(b)) {
                    return false;
                }
            }

            return true;
        }

        @PowerNukkitDifference(info = "Fix honeyblock on piston facing direction" +
                "+ fix block pushing limit for slime/honey blocks" +
                "+ fix that honey/slime blocks could be retracted when the piston retracts in facing direction",
                since = "1.4.0.0-PN")
        private boolean addBlockLine(Block origin, Block from, boolean mainBlockLine) {
            Block block = origin.clone();

            if (block.getId() == AIR) {
                return true;
            }

            if (!mainBlockLine && (block.getId() == SLIME_BLOCK && from.getId() == HONEY_BLOCK
                    || block.getId() == HONEY_BLOCK && from.getId() == SLIME_BLOCK)) {
                return true;
            }

            if (!canPush(origin, this.moveDirection, false, extending)) {
                return true;
            }

            if (origin.equals(this.pistonPos)) {
                return true;
            }

            if (this.toMove.contains(origin)) {
                return true;
            }

            if (this.toMove.size() >= 12) {
                return false;
            }

            this.toMove.add(block);

            int count = 1;
            List<Block> sticked = new ArrayList<>();

            while (block.getId() == SLIME_BLOCK || block.getId() == HONEY_BLOCK) {
                Block oldBlock = block.clone();
                block = origin.getSide(this.moveDirection.getOpposite(), count);

                if (!extending && (block.getId() == SLIME_BLOCK && oldBlock.getId() == HONEY_BLOCK
                        || block.getId() == HONEY_BLOCK && oldBlock.getId() == SLIME_BLOCK)) {
                    break;
                }

                if (block.getId() == AIR || !canPush(block, this.moveDirection, false, extending) || block.equals(this.pistonPos)) {
                    break;
                }

                if (block.breaksWhenMoved() && block.sticksToPiston()) {
                    this.toDestroy.add(block);
                    break;
                }

                if (count + this.toMove.size() > 12) {
                    return false;
                }
                count++;

                sticked.add(block);
            }

            int stickedCount = sticked.size();

            if (stickedCount > 0) {
                this.toMove.addAll(Lists.reverse(sticked));
            }

            int step = 1;

            while (true) {
                Block nextBlock = origin.getSide(this.moveDirection, step);
                int index = this.toMove.indexOf(nextBlock);

                if (index > -1) {
                    this.reorderListAtCollision(stickedCount, index);

                    for (int i = 0; i <= index + stickedCount; ++i) {
                        Block b = this.toMove.get(i);

                        if ((b.getId() == SLIME_BLOCK || b.getId() == HONEY_BLOCK) && !this.addBranchingBlocks(b)) {
                            return false;
                        }
                    }

                    return true;
                }

                if (nextBlock.getId() == AIR || nextBlock.equals(armPos)) {
                    return true;
                }

                if (!canPush(nextBlock, this.moveDirection, true, extending) || nextBlock.equals(this.pistonPos)) {
                    return false;
                }

                if (nextBlock.breaksWhenMoved()) {
                    this.toDestroy.add(nextBlock);
                    return true;
                }

                if (this.toMove.size() >= 12) {
                    return false;
                }

                this.toMove.add(nextBlock);
                ++stickedCount;
                ++step;
            }
        }

        private void reorderListAtCollision(int count, int index) {
            List<Block> list = new ArrayList<>(this.toMove.subList(0, index));
            List<Block> list1 = new ArrayList<>(this.toMove.subList(this.toMove.size() - count, this.toMove.size()));
            List<Block> list2 = new ArrayList<>(this.toMove.subList(index, this.toMove.size() - count));
            this.toMove.clear();
            this.toMove.addAll(list);
            this.toMove.addAll(list1);
            this.toMove.addAll(list2);
        }

        private boolean addBranchingBlocks(Block block) {
            for (BlockFace face : BlockFace.values()) {
                if (face.getAxis() != this.moveDirection.getAxis() && !this.addBlockLine(block.getSide(face), block, false)) {
                    return false;
                }
            }

            return true;
        }

        public List<Block> getBlocksToMove() {
            return this.toMove;
        }

        public List<Block> getBlocksToDestroy() {
            return this.toDestroy;
        }
    }

    @Override
    public Item toItem() {
        return new ItemBlock(this, 0);
    }

    @Override
    public BlockFace getBlockFace() {
        BlockFace face = BlockFace.fromIndex(this.getDamage());

        return face.getHorizontalIndex() >= 0 ? face.getOpposite() : face;
    }
}<|MERGE_RESOLUTION|>--- conflicted
+++ resolved
@@ -1,13 +1,10 @@
 package cn.nukkit.block;
 
 import cn.nukkit.Player;
-<<<<<<< HEAD
 import cn.nukkit.api.DeprecationDetails;
 import cn.nukkit.api.PowerNukkitDifference;
 import cn.nukkit.api.PowerNukkitOnly;
 import cn.nukkit.api.Since;
-=======
->>>>>>> 4a58fa11
 import cn.nukkit.blockentity.BlockEntity;
 import cn.nukkit.blockentity.BlockEntityMovingBlock;
 import cn.nukkit.blockentity.BlockEntityPistonArm;
@@ -38,14 +35,10 @@
 /**
  * @author CreeperFace
  */
-<<<<<<< HEAD
 @PowerNukkitDifference(info = "Implements RedstoneComponent.", since = "1.4.0.0-PN")
 @PowerNukkitDifference(since = "1.4.0.0-PN", info = "Implements BlockEntityHolder only in PowerNukkit")
+@Log4j2
 public abstract class BlockPistonBase extends BlockSolidMeta implements RedstoneComponent, Faceable, BlockEntityHolder<BlockEntityPistonArm> {
-=======
-@Log4j2
-public abstract class BlockPistonBase extends BlockSolidMeta implements Faceable {
->>>>>>> 4a58fa11
 
     public boolean sticky;
 
@@ -110,11 +103,7 @@
 
         if(this.level.getBlockEntity(this) != null) {
             BlockEntity blockEntity = this.level.getBlockEntity(this);
-<<<<<<< HEAD
-            MainLogger.getLogger().warning("Found unused BlockEntity at world=" + blockEntity.getLevel().getName() + " x=" + blockEntity.getX() + " y=" + blockEntity.getY() + " z=" + blockEntity.getZ() + " whilst attempting to place piston, closing it.");
-=======
             log.warn("Found unused BlockEntity at world={} x={} y={} z={} whilst attempting to place piston, closing it.", blockEntity.getLevel().getName(), blockEntity.getX(), blockEntity.getY(), blockEntity.getZ());
->>>>>>> 4a58fa11
             blockEntity.saveNBT();
             blockEntity.close();
         }
