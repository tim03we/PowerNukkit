package cn.nukkit.block;

import cn.nukkit.Player;
import cn.nukkit.event.level.StructureGrowEvent;
import cn.nukkit.item.Item;
import cn.nukkit.item.ItemTool;
import cn.nukkit.level.Level;
import cn.nukkit.level.ListChunkManager;
import cn.nukkit.level.generator.object.mushroom.BigMushroom;
import cn.nukkit.level.particle.BoneMealParticle;
import cn.nukkit.math.BlockFace;
import cn.nukkit.math.NukkitRandom;
import cn.nukkit.utils.BlockColor;

import javax.annotation.Nonnull;
import java.util.concurrent.ThreadLocalRandom;

public abstract class BlockMushroom extends BlockFlowable {

    public BlockMushroom() {
        this(0);
    }

    public BlockMushroom(int meta) {
        super(0);
    }

    @Override
    public int onUpdate(int type) {
        if (type == Level.BLOCK_UPDATE_NORMAL) {
            if (!canStay()) {
                getLevel().useBreakOn(this);

                return Level.BLOCK_UPDATE_NORMAL;
            }
        }
        return 0;
    }

    @Override
    public boolean place(@Nonnull Item item, @Nonnull Block block, @Nonnull Block target, @Nonnull BlockFace face, double fx, double fy, double fz, Player player) {
        if (canStay()) {
            getLevel().setBlock(block, this, true, true);
            return true;
        }
        return false;
    }

    @Override
    public boolean canBeActivated() {
        return true;
    }

    @Override
<<<<<<< HEAD
    public boolean onActivate(@Nonnull Item item, Player player) {
        if (item.getId() == Item.DYE && item.getDamage() == DyeColor.WHITE.getDyeData()) {
=======
    public boolean onActivate(Item item, Player player) {
        if (item.isFertilizer()) {
>>>>>>> a46320ac
            if (player != null && (player.gamemode & 0x01) == 0) {
                item.count--;
            }

            if (ThreadLocalRandom.current().nextFloat() < 0.4) {
                this.grow();
            }

            this.level.addParticle(new BoneMealParticle(this));
            return true;
        }
        return false;
    }

    public boolean grow() {
        this.level.setBlock(this, Block.get(BlockID.AIR), true, false);

        BigMushroom generator = new BigMushroom(getType());

        ListChunkManager chunkManager = new ListChunkManager(this.level);
        if (generator.generate(chunkManager, new NukkitRandom(), this)) {
            StructureGrowEvent ev = new StructureGrowEvent(this, chunkManager.getBlocks());
            this.level.getServer().getPluginManager().callEvent(ev);
            if (ev.isCancelled()) {
                return false;
            }
            for(Block block : ev.getBlockList()) {
                this.level.setBlockAt(block.getFloorX(), block.getFloorY(), block.getFloorZ(), block.getId(), block.getDamage());
            }
            return true;
        } else {
            this.level.setBlock(this, this, true, false);
            return false;
        }
    }

    public boolean canStay() {
        Block block = this.down();
        return block.getId() == MYCELIUM || block.getId() == PODZOL || (!block.isTransparent() && this.level.getFullLight(this) < 13);
    }

    @Override
    public BlockColor getColor() {
        return BlockColor.FOLIAGE_BLOCK_COLOR;
    }

    @Override
    public boolean canSilkTouch() {
        return true;
    }

    @Override
    public int getToolType() {
        return ItemTool.TYPE_AXE;
    }

    @Override
    public int getToolTier() {
        return ItemTool.TIER_WOODEN;
    }

    protected abstract int getType();
}<|MERGE_RESOLUTION|>--- conflicted
+++ resolved
@@ -52,13 +52,8 @@
     }
 
     @Override
-<<<<<<< HEAD
     public boolean onActivate(@Nonnull Item item, Player player) {
-        if (item.getId() == Item.DYE && item.getDamage() == DyeColor.WHITE.getDyeData()) {
-=======
-    public boolean onActivate(Item item, Player player) {
         if (item.isFertilizer()) {
->>>>>>> a46320ac
             if (player != null && (player.gamemode & 0x01) == 0) {
                 item.count--;
             }
