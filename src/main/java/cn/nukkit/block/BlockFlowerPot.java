--- conflicted
+++ resolved
@@ -32,12 +32,8 @@
             case RED_MUSHROOM:
             case BROWN_MUSHROOM:
             case CACTUS:
-<<<<<<< HEAD
-            case SUGARCANE_BLOCK:
             case WITHER_ROSE:
             case BAMBOO:
-=======
->>>>>>> 2d0a7c23
                 // TODO: 2016/2/4 case NETHER_WART:
                 return true;
             default:
