package cn.nukkit.block;

import cn.nukkit.Player;
import cn.nukkit.blockentity.BlockEntity;
import cn.nukkit.blockentity.BlockEntityFlowerPot;
import cn.nukkit.item.Item;
import cn.nukkit.item.ItemFlowerPot;
import cn.nukkit.level.Level;
import cn.nukkit.math.AxisAlignedBB;
import cn.nukkit.math.BlockFace;
import cn.nukkit.nbt.tag.CompoundTag;
import cn.nukkit.nbt.tag.Tag;

/**
 * @author Nukkit Project Team
 */
public class BlockFlowerPot extends BlockFlowable {

    public BlockFlowerPot() {
        this(0);
    }

    public BlockFlowerPot(int meta) {
        super(meta);
    }

    protected static boolean canPlaceIntoFlowerPot(int id) {
        switch (id) {
            case SAPLING:
            case DEAD_BUSH:
            case DANDELION:
            case ROSE:
            case RED_MUSHROOM:
            case BROWN_MUSHROOM:
            case CACTUS:
<<<<<<< HEAD
            case WITHER_ROSE:
            case BAMBOO:
                // TODO: 2016/2/4 case NETHER_WART:
=======
>>>>>>> 47d54ad2
                return true;
            default:
                return false;
        }
    }

    @Override
    public int getWaterloggingLevel() {
        return 1;
    }

    @Override
    public String getName() {
        return "Flower Pot";
    }

    @Override
    public int getId() {
        return FLOWER_POT_BLOCK;
    }

    @Override
    public double getHardness() {
        return 0;
    }

    @Override
    public double getResistance() {
        return 0;
    }
    
    private boolean isSupportValid(Block block) {
        return block.isSolid(BlockFace.UP) || block instanceof BlockFence || block instanceof BlockWall || block instanceof BlockHopper;
    }

    @Override
    public int onUpdate(int type) {
        if (type == Level.BLOCK_UPDATE_NORMAL) {
            if (!isSupportValid(down())) {
                level.useBreakOn(this);
                return type;
            }
        }
        return 0;
    }

    @Override
    public boolean place(Item item, Block block, Block target, BlockFace face, double fx, double fy, double fz, Player player) {
        if (!isSupportValid(down())) {
            return false;
        }
        
        CompoundTag nbt = new CompoundTag()
                .putString("id", BlockEntity.FLOWER_POT)
                .putInt("x", (int) this.x)
                .putInt("y", (int) this.y)
                .putInt("z", (int) this.z)
                .putShort("item", 0)
                .putInt("data", 0);
        if (item.hasCustomBlockData()) {
            for (Tag aTag : item.getCustomBlockData().getAllTags()) {
                nbt.put(aTag.getName(), aTag);
            }
        }
        BlockEntityFlowerPot flowerPot = (BlockEntityFlowerPot) BlockEntity.createBlockEntity(BlockEntity.FLOWER_POT, getLevel().getChunk((int) block.x >> 4, (int) block.z >> 4), nbt);
        if (flowerPot == null) return false;

        this.getLevel().setBlock(block, this, true, true);
        return true;
    }

    @Override
    public boolean canBeActivated() {
        return true;
    }

    @Override
    public boolean onActivate(Item item) {
        return this.onActivate(item, null);
    }

    @Override
    public boolean onActivate(Item item, Player player) {
        BlockEntity blockEntity = getLevel().getBlockEntity(this);
        if (!(blockEntity instanceof BlockEntityFlowerPot)) return false;
<<<<<<< HEAD
        if (blockEntity.namedTag.getShort("item") != 0 || blockEntity.namedTag.getInt("mData") != 0) return false;
        int blockId;
=======

        if (blockEntity.namedTag.getShort("item") != AIR || blockEntity.namedTag.getInt("mData") != AIR) {
            if (!canPlaceIntoFlowerPot(item.getId())) {
                int id = blockEntity.namedTag.getShort("item");
                if (id == AIR) id = blockEntity.namedTag.getInt("mData");
                for (Item drop : player.getInventory().addItem(Item.get(id, blockEntity.namedTag.getInt("data")))) {
                    player.dropItem(drop);
                }

                blockEntity.namedTag.putShort("item", AIR);
                blockEntity.namedTag.putInt("data", 0);
                this.setDamage(0);
                this.level.setBlock(this, this, true);
                ((BlockEntityFlowerPot) blockEntity).spawnToAll();
                return true;
            }
            return false;
        }

        int itemID;
>>>>>>> 47d54ad2
        int itemMeta;
        if (!canPlaceIntoFlowerPot(item.getId())) {
            if (!canPlaceIntoFlowerPot(item.getBlock().getId())) {
                return true;
            }
            blockId = item.getBlock().getId();
            itemMeta = item.getDamage();
        } else {
            blockId = item.getId();
            itemMeta = item.getDamage();
        }
        blockEntity.namedTag.putShort("item", blockId);
        blockEntity.namedTag.putInt("data", itemMeta);

        this.setDamage(1);
        this.getLevel().setBlock(this, this, true);
        ((BlockEntityFlowerPot) blockEntity).spawnToAll();

        if (player.isSurvival()) {
            item.setCount(item.getCount() - 1);
            player.getInventory().setItemInHand(item.getCount() > 0 ? item : Item.get(Item.AIR));
        }
        return true;
    }

    @Override
    public Item[] getDrops(Item item) {
        boolean dropInside = false;
        int insideID = 0;
        int insideMeta = 0;
        BlockEntity blockEntity = getLevel().getBlockEntity(this);
        if (blockEntity instanceof BlockEntityFlowerPot) {
            dropInside = true;
            insideID = blockEntity.namedTag.getShort("item");
            insideMeta = blockEntity.namedTag.getInt("data");
        }

        if (dropInside) {
            return new Item[]{
                    new ItemFlowerPot(),
                    Block.get(insideID, insideMeta).toItem()
            };
        } else {
            return new Item[]{
                    new ItemFlowerPot()
            };
        }
    }

    @Override
    protected AxisAlignedBB recalculateBoundingBox() {
        return this;
    }

    @Override
    public double getMinX() {
        return this.x + 0.3125;
    }

    @Override
    public double getMinZ() {
        return this.z + 0.3125;
    }

    @Override
    public double getMaxX() {
        return this.x + 0.6875;
    }

    @Override
    public double getMaxY() {
        return this.y + 0.375;
    }

    @Override
    public double getMaxZ() {
        return this.z + 0.6875;
    }

    @Override
    public boolean canPassThrough() {
        return false;
    }

    @Override
    public Item toItem() {
        return new ItemFlowerPot();
    }
}<|MERGE_RESOLUTION|>--- conflicted
+++ resolved
@@ -33,12 +33,8 @@
             case RED_MUSHROOM:
             case BROWN_MUSHROOM:
             case CACTUS:
-<<<<<<< HEAD
             case WITHER_ROSE:
             case BAMBOO:
-                // TODO: 2016/2/4 case NETHER_WART:
-=======
->>>>>>> 47d54ad2
                 return true;
             default:
                 return false;
@@ -124,31 +120,8 @@
     public boolean onActivate(Item item, Player player) {
         BlockEntity blockEntity = getLevel().getBlockEntity(this);
         if (!(blockEntity instanceof BlockEntityFlowerPot)) return false;
-<<<<<<< HEAD
         if (blockEntity.namedTag.getShort("item") != 0 || blockEntity.namedTag.getInt("mData") != 0) return false;
         int blockId;
-=======
-
-        if (blockEntity.namedTag.getShort("item") != AIR || blockEntity.namedTag.getInt("mData") != AIR) {
-            if (!canPlaceIntoFlowerPot(item.getId())) {
-                int id = blockEntity.namedTag.getShort("item");
-                if (id == AIR) id = blockEntity.namedTag.getInt("mData");
-                for (Item drop : player.getInventory().addItem(Item.get(id, blockEntity.namedTag.getInt("data")))) {
-                    player.dropItem(drop);
-                }
-
-                blockEntity.namedTag.putShort("item", AIR);
-                blockEntity.namedTag.putInt("data", 0);
-                this.setDamage(0);
-                this.level.setBlock(this, this, true);
-                ((BlockEntityFlowerPot) blockEntity).spawnToAll();
-                return true;
-            }
-            return false;
-        }
-
-        int itemID;
->>>>>>> 47d54ad2
         int itemMeta;
         if (!canPlaceIntoFlowerPot(item.getId())) {
             if (!canPlaceIntoFlowerPot(item.getBlock().getId())) {
