--- conflicted
+++ resolved
@@ -260,11 +260,7 @@
                     BlockFromToEvent event = new BlockFromToEvent(this, to);
                     level.getServer().getPluginManager().callEvent(event);
                     if (!event.isCancelled()) {
-<<<<<<< HEAD
-                        this.level.setBlock(this, layer, to, true, true);
-=======
-                        this.level.setBlock(this, event.getTo(), true, true);
->>>>>>> 64680924
+                        this.level.setBlock(this, layer, event.getTo(), true, true);
                         if (!decayed) {
                             this.level.scheduleUpdate(this, this.tickRate());
                         }
@@ -477,12 +473,8 @@
         if (event.isCancelled()) {
             return false;
         }
-<<<<<<< HEAD
-        this.level.setBlock(this, result, true, true);
+        this.level.setBlock(this, event.getTo(), true, true);
         this.level.setBlock(this, 1, Block.get(Block.AIR), true, true);
-=======
-        this.level.setBlock(this, event.getTo(), true, true);
->>>>>>> 64680924
         this.getLevel().addLevelSoundEvent(this.add(0.5, 0.5, 0.5), LevelSoundEventPacket.SOUND_FIZZ);
         return true;
     }
