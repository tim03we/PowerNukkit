--- conflicted
+++ resolved
@@ -316,13 +316,8 @@
             LiquidFlowEvent event = new LiquidFlowEvent(block, this, newFlowDecay);
             level.getServer().getPluginManager().callEvent(event);
             if (!event.isCancelled()) {
-<<<<<<< HEAD
                 if (block.layer == 0 && block.getId() > 0) {
-                    this.level.useBreakOn(block);
-=======
-                if (block.getId() > 0) {
                     this.level.useBreakOn(block, block.getId() == COBWEB ? Item.get(Item.WOODEN_SWORD) : null);
->>>>>>> 47d54ad2
                 }
                 this.level.setBlock(block, block.layer, getBlock(newFlowDecay), true, true);
                 this.level.scheduleUpdate(block, this.tickRate());
