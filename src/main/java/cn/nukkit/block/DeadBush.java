package cn.nukkit.block;

import cn.nukkit.item.Item;
import cn.nukkit.level.Level;
import cn.nukkit.utils.Color;

import java.util.Random;

/**
 * Created on 2015/12/2 by xtypr.
 * Package cn.nukkit.block in project Nukkit .
 */
public class DeadBush extends Flowable {
    public DeadBush() {
        this(0);
    }

    public DeadBush(int meta) {
        super(meta);
    }

    @Override
    public String getName() {
        return "Dead Bush";
    }

    @Override
    public int getId() {
        return DEAD_BUSH;
    }

    @Override
    public int onUpdate(int type) {
        if (type == Level.BLOCK_UPDATE_NORMAL) {
            if (this.getSide(0).isTransparent()) {
                this.getLevel().useBreakOn(this);

                return Level.BLOCK_UPDATE_NORMAL;
            }
        }
        return 0;
    }

    @Override
<<<<<<< HEAD
    public int[][] getDrops(Item item) {
        if (item.isShears()) {
            return new int[][]{{Item.DEAD_BUSH, 0, 1}};
        } else {
            return new int[][]{{Item.STICK, 0, new Random().nextInt(1) + 2}};
        }
=======
    public Color getMapColor() {
        return Color.foliageColor;
>>>>>>> c835bc96
    }
}<|MERGE_RESOLUTION|>--- conflicted
+++ resolved
@@ -42,16 +42,15 @@
     }
 
     @Override
-<<<<<<< HEAD
     public int[][] getDrops(Item item) {
         if (item.isShears()) {
             return new int[][]{{Item.DEAD_BUSH, 0, 1}};
         } else {
             return new int[][]{{Item.STICK, 0, new Random().nextInt(1) + 2}};
         }
-=======
+    }
+
     public Color getMapColor() {
         return Color.foliageColor;
->>>>>>> c835bc96
     }
 }