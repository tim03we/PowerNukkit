--- conflicted
+++ resolved
@@ -12,6 +12,7 @@
 import cn.nukkit.item.ItemBlock;
 import cn.nukkit.item.ItemID;
 import cn.nukkit.item.ItemTool;
+import cn.nukkit.item.ItemDye;
 import cn.nukkit.level.Sound;
 import cn.nukkit.math.MathHelper;
 import cn.nukkit.utils.DyeColor;
@@ -22,15 +23,11 @@
 import java.util.Random;
 
 public class BlockComposter extends BlockSolidMeta implements ItemID {
-<<<<<<< HEAD
 
     private static final Int2IntOpenHashMap compostableItems = new Int2IntOpenHashMap();
     private static final IntBlockProperty COMPOSTER_FILL_LEVEL = new IntBlockProperty("composter_fill_level", false, 8);
     public static final BlockProperties PROPERTIES = new BlockProperties(COMPOSTER_FILL_LEVEL);
 
-=======
-    private static final Int2IntOpenHashMap compostableItems = new Int2IntOpenHashMap();
->>>>>>> 0d01fe4d
     static {
         registerDefaults();
     }
@@ -125,9 +122,6 @@
         }
 
         if (isFull()) {
-<<<<<<< HEAD
-            empty(item, player);
-=======
             ComposterEmptyEvent event = new ComposterEmptyEvent(this, player, item, Item.get(ItemID.BONE_MEAL), 0);
             this.level.getServer().getPluginManager().callEvent(event);
             if (!event.isCancelled()) {
@@ -136,7 +130,6 @@
                 this.level.dropItem(add(0.5, 0.85, 0.5), event.getDrop(), event.getMotion(), false, 10);
                 this.level.addSound(add(0.5 , 0.5, 0.5), Sound.BLOCK_COMPOSTER_EMPTY);
             }
->>>>>>> 0d01fe4d
             return true;
         }
 
