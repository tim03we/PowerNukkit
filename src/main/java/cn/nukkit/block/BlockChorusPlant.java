--- conflicted
+++ resolved
@@ -40,7 +40,6 @@
     }
 
     @Override
-<<<<<<< HEAD
     public boolean breaksWhenMoved() {
         return true;
     }
@@ -48,9 +47,10 @@
     @Override
     public boolean sticksToPiston() {
         return false;
-=======
+    }
+
+    @Override
     public BlockColor getColor() {
         return BlockColor.PURPLE_BLOCK_COLOR;
->>>>>>> 147ad080
     }
 }