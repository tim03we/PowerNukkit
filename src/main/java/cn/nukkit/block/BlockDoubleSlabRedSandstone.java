package cn.nukkit.block;

import cn.nukkit.api.PowerNukkitDifference;
import cn.nukkit.api.PowerNukkitOnly;
import cn.nukkit.api.Since;
import cn.nukkit.blockproperty.BlockProperties;
import cn.nukkit.blockproperty.value.StoneSlab2Type;
import cn.nukkit.item.ItemTool;
import cn.nukkit.utils.BlockColor;

import javax.annotation.Nonnull;

/**
 * @author CreeperFace
 * @since 26. 11. 2016
 */
@PowerNukkitDifference(info = "Extends BlockDoubleSlabBase only in PowerNukkit")
public class BlockDoubleSlabRedSandstone extends BlockDoubleSlabBase {

    public BlockDoubleSlabRedSandstone() {
        this(0);
    }

    public BlockDoubleSlabRedSandstone(int meta) {
        super(meta);
    }

    @Override
    public int getId() {
        return DOUBLE_RED_SANDSTONE_SLAB;
    }

    @Since("1.4.0.0-PN")
    @PowerNukkitOnly
    @Nonnull
    @Override
    public BlockProperties getProperties() {
        return BlockSlabRedSandstone.PROPERTIES;
    }

    public StoneSlab2Type getSlabType() {
        return getPropertyValue(StoneSlab2Type.PROPERTY);
    }

    public void setSlabType(StoneSlab2Type type) {
        setPropertyValue(StoneSlab2Type.PROPERTY, type);
    }

    @Override
    public String getSlabName() {
        return getSlabType().getEnglishName();
    }

    @Override
    public double getResistance() {
        return 30;
    }

    @Override
    public double getHardness() {
        return 2;
    }

    @Override
    public int getToolType() {
        return ItemTool.TYPE_PICKAXE;
    }

    @Override
    public int getSingleSlabId() {
        return RED_SANDSTONE_SLAB;
    }
    
    @Override
<<<<<<< HEAD
    public Item[] getDrops(Item item) {
        if (item.isPickaxe() && item.getTier() >= getToolTier()) {
            Item slab = toItem();
            slab.setCount(2);
            return new Item[]{ slab };
        } else {
            return new Item[0];
        }
    }

    @Override
    public int getToolTier() {
        return ItemTool.TIER_WOODEN;
    }

    @Override
=======
>>>>>>> d9f96294
    public boolean canHarvestWithHand() {
        return false;
    }

    @Override
    public BlockColor getColor() {
        return getSlabType().getColor();
    }
}<|MERGE_RESOLUTION|>--- conflicted
+++ resolved
@@ -70,27 +70,12 @@
     public int getSingleSlabId() {
         return RED_SANDSTONE_SLAB;
     }
-    
-    @Override
-<<<<<<< HEAD
-    public Item[] getDrops(Item item) {
-        if (item.isPickaxe() && item.getTier() >= getToolTier()) {
-            Item slab = toItem();
-            slab.setCount(2);
-            return new Item[]{ slab };
-        } else {
-            return new Item[0];
-        }
-    }
 
     @Override
     public int getToolTier() {
         return ItemTool.TIER_WOODEN;
     }
-
     @Override
-=======
->>>>>>> d9f96294
     public boolean canHarvestWithHand() {
         return false;
     }
