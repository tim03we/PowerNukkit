--- conflicted
+++ resolved
@@ -184,14 +184,12 @@
     public BlockColor getColor() {
         return BlockColor.IRON_BLOCK_COLOR;
     }
-<<<<<<< HEAD
 
     @Override
     public int getToolTier() {
         return ItemTool.TIER_WOODEN;
     }
 
-=======
     
     @PowerNukkitOnly
     @Since("1.4.0.0-PN")
@@ -204,5 +202,4 @@
     public void setHanging(boolean hanging) {
         setBooleanValue(HANGING, hanging);
     }
->>>>>>> d9f96294
 }