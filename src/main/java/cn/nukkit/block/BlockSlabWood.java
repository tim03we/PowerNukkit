package cn.nukkit.block;

import cn.nukkit.api.PowerNukkitOnly;
import cn.nukkit.api.Since;
import cn.nukkit.blockproperty.BlockProperties;
import cn.nukkit.blockproperty.value.WoodType;
import cn.nukkit.item.Item;
import cn.nukkit.item.ItemTool;
import cn.nukkit.utils.BlockColor;

import javax.annotation.Nonnull;

/**
 * Created on 2015/12/2 by xtypr.
 * Package cn.nukkit.block in project Nukkit .
 */
public class BlockSlabWood extends BlockSlab {
    public static final BlockProperties PROPERTIES = new BlockProperties(
            WoodType.PROPERTY,
            TOP_SLOT_PROPERTY
    );

    public BlockSlabWood() {
        this(0);
    }

    public BlockSlabWood(int meta) {
        super(meta, DOUBLE_WOODEN_SLAB);
    }

    @Override
    public String getName() {
        return (isOnTop()? "Upper " : "") + getSlabName() + " Wood Slab";
    }

    @Override
    public String getSlabName() {
        return getWoodType().getEnglishName();
    }

    @Override
    public int getId() {
        return WOOD_SLAB;
    }

    @Override
    public boolean isSameType(BlockSlab slab) {
        return slab.getId() == getId() && slab.getPropertyValue(WoodType.PROPERTY).equals(getWoodType());
    }

    @Nonnull
    @Override
    public BlockProperties getProperties() {
        return PROPERTIES;
    }

    @Override
    public int getBurnChance() {
        return 5;
    }

    @Override
    public int getBurnAbility() {
        return 20;
    }

    @Override
    public int getToolType() {
        return ItemTool.TYPE_AXE;
    }
    
    @PowerNukkitOnly
    @Since("1.4.0.0-PN")
    public WoodType getWoodType() {
        return getPropertyValue(WoodType.PROPERTY);
    }

    @PowerNukkitOnly
    @Since("1.4.0.0-PN")
    public void setWoodType(WoodType type) {
        setPropertyValue(WoodType.PROPERTY, type);
    }

    @Override
<<<<<<< HEAD
    public Item toItem() {
        return new ItemBlock(this, this.getDamage() & 0x07);
=======
    public Item[] getDrops(Item item) {
        return new Item[]{
                toItem()
        };
>>>>>>> 8773e1b1
    }

    @Override
    public BlockColor getColor() {
        return getWoodType().getColor();
    }
}<|MERGE_RESOLUTION|>--- conflicted
+++ resolved
@@ -82,18 +82,6 @@
     }
 
     @Override
-<<<<<<< HEAD
-    public Item toItem() {
-        return new ItemBlock(this, this.getDamage() & 0x07);
-=======
-    public Item[] getDrops(Item item) {
-        return new Item[]{
-                toItem()
-        };
->>>>>>> 8773e1b1
-    }
-
-    @Override
     public BlockColor getColor() {
         return getWoodType().getColor();
     }
