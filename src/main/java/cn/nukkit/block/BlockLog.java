package cn.nukkit.block;

import cn.nukkit.item.Item;
import cn.nukkit.item.ItemTool;
import cn.nukkit.math.BlockFace;
import cn.nukkit.math.Vector3f;
import cn.nukkit.player.Player;
import cn.nukkit.utils.BlockColor;
import cn.nukkit.utils.Identifier;

/**
 * author: MagicDroidX
 * Nukkit Project
 */
public class BlockLog extends BlockSolid {
    public static final int OAK = 0;
    public static final int SPRUCE = 1;
    public static final int BIRCH = 2;
    public static final int JUNGLE = 3;

    protected static final Identifier[] STRIPPED_IDS = new Identifier[] {
            BlockIds.STRIPPED_OAK_LOG,
            BlockIds.STRIPPED_SPRUCE_LOG,
            BlockIds.STRIPPED_BIRCH_LOG,
            BlockIds.STRIPPED_JUNGLE_LOG,
            BlockIds.STRIPPED_ACACIA_LOG,
            BlockIds.STRIPPED_DARK_OAK_LOG
    };

    protected static final short[] FACES = new short[]{
            0,
            0,
            0b1000,
            0b1000,
            0b0100,
            0b0100
    };

    public BlockLog(Identifier id) {
        super(id);
    }

    @Override
    public double getHardness() {
        return 2;
    }

    @Override
    public double getResistance() {
        return 10;
    }

    @Override
    public int getBurnChance() {
        return 5;
    }

    @Override
    public int getBurnAbility() {
        return 10;
    }

    @Override
    public boolean place(Item item, Block block, Block target, BlockFace face, Vector3f clickPos, Player player) {
<<<<<<< HEAD
        // Convert the old log bark to the new wood block
        if ((this.getDamage() & 0b1100) == 0b1100) {
            Block woodBlock = Block.get(BlockIds.WOOD, this.getDamage() & 0x03, this);
            return woodBlock.place(item, block, target, face, clickPos, player);
        }

        short[] faces = new short[]{
                0,
                0,
                0b1000,
                0b1000,
                0b0100,
                0b0100
        };

        this.setDamage(((this.getDamage() & 0x03) | faces[face.getIndex()]));
=======
        this.setDamage(((this.getDamage() & 0x03) | FACES[face.getIndex()]));
>>>>>>> 14893c17
        this.getLevel().setBlock(block, this, true, true);

        return true;
    }

    @Override
    public boolean canBeActivated() {
        return true;
    }

    @Override
    public boolean onActivate(Item item, Player player) {
        if (!item.isAxe() || !item.useOn(this)) {
            return false;
        }

        int log2Damage = this instanceof BlockLog2 ? 4 : 0;
        int damage = ( this.getDamage() & -0b100 ) ^ this.getDamage();
        Block strippedBlock = Block.get(STRIPPED_IDS[damage + log2Damage], ( this.getDamage() >> 2 ) );
        this.getLevel().setBlock(this.asVector3i(), strippedBlock, true, true);
        return true;
    }

    @Override
    public Item toItem() {
        return Item.get(id, this.getDamage() & 0x03);
    }

    @Override
    public int getToolType() {
        return ItemTool.TYPE_AXE;
    }

    @Override
    public BlockColor getColor() {
        switch (getDamage() & 0x07) {
            default:
            case OAK:
                return BlockColor.WOOD_BLOCK_COLOR;
            case SPRUCE:
                return BlockColor.SPRUCE_BLOCK_COLOR;
            case BIRCH:
                return BlockColor.SAND_BLOCK_COLOR;
            case JUNGLE:
                return BlockColor.DIRT_BLOCK_COLOR;
        }
    }
}<|MERGE_RESOLUTION|>--- conflicted
+++ resolved
@@ -62,26 +62,13 @@
 
     @Override
     public boolean place(Item item, Block block, Block target, BlockFace face, Vector3f clickPos, Player player) {
-<<<<<<< HEAD
         // Convert the old log bark to the new wood block
         if ((this.getDamage() & 0b1100) == 0b1100) {
             Block woodBlock = Block.get(BlockIds.WOOD, this.getDamage() & 0x03, this);
             return woodBlock.place(item, block, target, face, clickPos, player);
         }
 
-        short[] faces = new short[]{
-                0,
-                0,
-                0b1000,
-                0b1000,
-                0b0100,
-                0b0100
-        };
-
-        this.setDamage(((this.getDamage() & 0x03) | faces[face.getIndex()]));
-=======
         this.setDamage(((this.getDamage() & 0x03) | FACES[face.getIndex()]));
->>>>>>> 14893c17
         this.getLevel().setBlock(block, this, true, true);
 
         return true;
