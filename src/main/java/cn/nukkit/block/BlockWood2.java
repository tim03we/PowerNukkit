--- conflicted
+++ resolved
@@ -1,11 +1,9 @@
 package cn.nukkit.block;
 
-<<<<<<< HEAD
 import cn.nukkit.item.Item;
 import cn.nukkit.item.ItemBlock;
-=======
+
 import cn.nukkit.utils.BlockColor;
->>>>>>> 1fac4a29
 
 /**
  * author: MagicDroidX
@@ -39,7 +37,6 @@
     public String getName() {
         return NAMES[this.getDamage() > 2 ? 0 : this.getDamage()];
     }
-<<<<<<< HEAD
     
     @Override
     protected int getStrippedId() {
@@ -57,7 +54,8 @@
             return new ItemBlock(new BlockWoodBark(), (this.getDamage() & 0x3) + 4);
         } else {
             return new ItemBlock(this, this.getDamage() & 0x03);
-=======
+        }
+    }
 
     @Override
     public BlockColor getColor() {
@@ -68,7 +66,6 @@
                 return BlockColor.BROWN_BLOCK_COLOR;
             default:
                 return BlockColor.WOOD_BLOCK_COLOR;
->>>>>>> 1fac4a29
         }
     }
 }