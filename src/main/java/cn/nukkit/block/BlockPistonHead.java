package cn.nukkit.block;

import cn.nukkit.item.Item;
import cn.nukkit.item.ItemBlock;
import cn.nukkit.math.BlockFace;
import cn.nukkit.utils.Faceable;

/**
 * @author CreeperFace
 */
public class BlockPistonHead extends BlockTransparentMeta implements Faceable {

    public BlockPistonHead() {
        this(0);
    }

    public BlockPistonHead(int meta) {
        super(meta);
    }

    @Override
    public int getId() {
        return PISTON_HEAD;
    }

    @Override
    public String getName() {
        return "Piston Head";
    }

    @Override
    public double getResistance() {
        return 2.5;
    }

    @Override
    public double getHardness() {
        return 0.5;
    }

    @Override
    public Item[] getDrops(Item item) {
        return new Item[0];
    }

    @Override
    public boolean onBreak(Item item) {
<<<<<<< HEAD
        this.level.setBlock(this, new BlockAir(), true, true);
        Block piston = getSide(getBlockFace().getOpposite());
=======
        this.level.setBlock(this, Block.get(BlockID.AIR), true, true);
        Block piston = getSide(getFacing().getOpposite());
>>>>>>> f929a03f

        if (piston instanceof BlockPistonBase && ((BlockPistonBase) piston).getBlockFace() == this.getBlockFace()) {
            piston.onBreak(item);
        }
        return true;
    }

    @Override
    public BlockFace getBlockFace() {
        BlockFace face = BlockFace.fromIndex(this.getDamage());

        return face.getHorizontalIndex() >= 0 ? face.getOpposite() : face;
    }

    @Override
    public boolean canBePushed() {
        return false;
    }

    @Override
    public boolean canBePulled() {
        return false;
    }

    @Override
    public boolean isSolid() {
        return false;
    }

    @Override
    public Item toItem() {
        return new ItemBlock(Block.get(BlockID.AIR));
    }
}<|MERGE_RESOLUTION|>--- conflicted
+++ resolved
@@ -45,13 +45,8 @@
 
     @Override
     public boolean onBreak(Item item) {
-<<<<<<< HEAD
-        this.level.setBlock(this, new BlockAir(), true, true);
+        this.level.setBlock(this, Block.get(BlockID.AIR), true, true);
         Block piston = getSide(getBlockFace().getOpposite());
-=======
-        this.level.setBlock(this, Block.get(BlockID.AIR), true, true);
-        Block piston = getSide(getFacing().getOpposite());
->>>>>>> f929a03f
 
         if (piston instanceof BlockPistonBase && ((BlockPistonBase) piston).getBlockFace() == this.getBlockFace()) {
             piston.onBreak(item);
