--- conflicted
+++ resolved
@@ -53,7 +53,6 @@
     @Override
     public int onUpdate(int type) {
         if (type == Level.BLOCK_UPDATE_RANDOM) {
-<<<<<<< HEAD
             if (getLevel().getFullLight(add(0, 1, 0)) >= BlockCrops.MINIMUM_LIGHT_LEVEL) {
                 //TODO: light levels
                 NukkitRandom random = new NukkitRandom();
@@ -63,25 +62,11 @@
                 Block block = this.getLevel().getBlock(new Vector3(x, y, z));
                 if (block.getId() == Block.DIRT && block.getDamage() == 0) {
                     if (block.up().isTransparent()) {
-                        BlockSpreadEvent ev = new BlockSpreadEvent(block, this, new BlockMycelium());
+                        BlockSpreadEvent ev = new BlockSpreadEvent(block, this, Block.get(BlockID.MYCELIUM));
                         Server.getInstance().getPluginManager().callEvent(ev);
                         if (!ev.isCancelled()) {
                             this.getLevel().setBlock(block, ev.getNewState());
                         }
-=======
-            //TODO: light levels
-            NukkitRandom random = new NukkitRandom();
-            x = random.nextRange((int) x - 1, (int) x + 1);
-            y = random.nextRange((int) y - 1, (int) y + 1);
-            z = random.nextRange((int) z - 1, (int) z + 1);
-            Block block = this.getLevel().getBlock(new Vector3(x, y, z));
-            if (block.getId() == Block.DIRT && block.getDamage() == 0) {
-                if (block.up().isTransparent()) {
-                    BlockSpreadEvent ev = new BlockSpreadEvent(block, this, Block.get(BlockID.MYCELIUM));
-                    Server.getInstance().getPluginManager().callEvent(ev);
-                    if (!ev.isCancelled()) {
-                        this.getLevel().setBlock(block, ev.getNewState());
->>>>>>> fb1bfff6
                     }
                 }
             }
