package cn.nukkit.block;

import cn.nukkit.Player;
import cn.nukkit.item.Item;
import cn.nukkit.level.Level;
import cn.nukkit.math.Vector3;
import cn.nukkit.utils.Color;

/**
 * Created on 2015/11/23 by xtypr.
 * Package cn.nukkit.block in project Nukkit .
 */
public class Flower extends Flowable {
    public static final int TYPE_POPPY = 0;
    public static final int TYPE_BLUE_ORCHID = 1;
    public static final int TYPE_ALLIUM = 2;
    public static final int TYPE_AZURE_BLUET = 3;
    public static final int TYPE_RED_TULIP = 4;
    public static final int TYPE_ORANGE_TULIP = 5;
    public static final int TYPE_WHITE_TULIP = 6;
    public static final int TYPE_PINK_TULIP = 7;
    public static final int TYPE_OXEYE_DAISY = 8;

    public Flower() {
        this(0);
    }

    public Flower(int meta) {
        super(meta);
    }

    @Override
    public int getId() {
        return FLOWER;
    }

    @Override
    public String getName() {
        String[] names = new String[]{
                "Poppy",
                "Blue Orchid",
                "Allium",
                "Azure Bluet",
                "Red Tulip",
                "Orange Tulip",
                "White Tulip",
                "Pink Tulip",
                "Oxeye Daisy",
                "Unknown",
                "Unknown",
                "Unknown",
                "Unknown",
                "Unknown",
                "Unknown",
                "Unknown"
        };
        return names[this.meta & 0x0f];
    }

    @Override
    public boolean place(Item item, Block block, Block target, int face, double fx, double fy, double fz, Player player) {
        Block down = this.getSide(0);
        if (down.getId() == Block.GRASS || down.getId() == Block.DIRT || down.getId() == Block.FARMLAND || down.getId() == Block.PODZOL) {
            this.getLevel().setBlock(block, this, true);

            return true;
        }
        return false;
    }

    @Override
    public int onUpdate(int type) {
        if (type == Level.BLOCK_UPDATE_NORMAL) {
            if (this.getSide(Vector3.SIDE_DOWN).isTransparent()) {
                this.getLevel().useBreakOn(this);

                return Level.BLOCK_UPDATE_NORMAL;
            }
        }

        return 0;
    }
<<<<<<< HEAD
    
    @Override
    public int[][] getDrops(Item item) {
        return new int[][]{new int[]{this.getId(), this.meta, 1}};
=======

    @Override
    public Color getMapColor() {
        return Color.foliageColor;
>>>>>>> c835bc96
    }
}<|MERGE_RESOLUTION|>--- conflicted
+++ resolved
@@ -80,16 +80,13 @@
 
         return 0;
     }
-<<<<<<< HEAD
     
     @Override
     public int[][] getDrops(Item item) {
         return new int[][]{new int[]{this.getId(), this.meta, 1}};
-=======
 
     @Override
     public Color getMapColor() {
         return Color.foliageColor;
->>>>>>> c835bc96
     }
 }