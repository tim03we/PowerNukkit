package cn.nukkit.registry;

import cn.nukkit.block.*;
import cn.nukkit.item.ItemIds;
import cn.nukkit.nbt.NBTIO;
import cn.nukkit.nbt.tag.CompoundTag;
import cn.nukkit.nbt.tag.ListTag;
import cn.nukkit.utils.BlockColor;
import cn.nukkit.utils.Identifier;
import com.google.common.collect.HashBiMap;
import it.unimi.dsi.fastutil.ints.Int2IntMap;
import it.unimi.dsi.fastutil.ints.Int2IntOpenHashMap;
import it.unimi.dsi.fastutil.ints.Int2ObjectMap;
import it.unimi.dsi.fastutil.ints.Int2ObjectOpenHashMap;
import lombok.extern.log4j.Log4j2;

import java.io.IOException;
import java.io.InputStream;
import java.nio.ByteOrder;
import java.util.*;
import java.util.concurrent.atomic.AtomicInteger;

import static cn.nukkit.block.BlockIds.*;

@Log4j2
public class BlockRegistry implements Registry {
    public static final BlockFactory UNKNOWN_FACTORY = BlockUnknown::new;
    private static final BlockRegistry INSTANCE;
    private static final List<CompoundTag> VANILLA_PALETTE;

    static {
        InputStream stream = RegistryUtils.getOrAssertResource("runtime_block_states.dat");
        try {
            //noinspection unchecked
            VANILLA_PALETTE = ((ListTag<CompoundTag>) NBTIO.readTag(stream, ByteOrder.LITTLE_ENDIAN, false)).getAll();
        } catch (IOException e) {
            throw new AssertionError(e);
        }
        INSTANCE = new BlockRegistry();
    }

    private final Map<Identifier, BlockFactory> factoryMap = new IdentityHashMap<>();
    private final HashBiMap<Identifier, Integer> idLegacyMap = HashBiMap.create();
    private final Int2IntMap stateRuntimeMap = new Int2IntOpenHashMap();
    private final Int2ObjectMap<Block> runtimeStateMap = new Int2ObjectOpenHashMap<>();
    private final AtomicInteger runtimeIdAllocator = new AtomicInteger();
    private final AtomicInteger customIdAllocator = new AtomicInteger(1000);
    private byte[] cachedPalette;
    private byte[] cachedProperties;

    private volatile boolean closed;

    private BlockRegistry() {
        this.registerVanillaBlocks();
        try {
            this.registerVanillaPalette();
        } catch (RegistryException e) {
            throw new IllegalStateException("Unable to register vanilla block palette", e);
        }
    }

    public static BlockRegistry get() {
        return INSTANCE;
    }

    private static int getFullId(int id, int meta) {
        return (id << 8) | (meta & 0xff);
    }

    public synchronized void registerBlock(Identifier id, BlockFactory factory) throws RegistryException {
        Objects.requireNonNull(id, "id");
        Objects.requireNonNull(factory, "factory");
        checkClosed();
        if (this.factoryMap.containsKey(id)) throw new RegistryException(id + " is already registered");

        // generate legacy ID (Not sure why we need to but it's a requirement)
        int legacyId = this.customIdAllocator.getAndIncrement();
        this.idLegacyMap.put(id, legacyId);
        this.factoryMap.put(id, factory);
        int runtimeId = this.registerBlockState(id, legacyId, 0);
        log.debug("Registered custom block {} => {}", id, runtimeId);
    }

    private synchronized int registerBlockState(Identifier id, int legacyId, int meta) {
        // generate runtime ID
        int runtimeId = this.runtimeIdAllocator.getAndIncrement();
        if (this.factoryMap.putIfAbsent(id, UNKNOWN_FACTORY) == null) {
            log.debug("Non-implemented block found {}", id);
        }
        Block block = this.factoryMap.get(id).create(id);
        block.setDamage(meta);
        this.runtimeStateMap.put(runtimeId, block);
        this.stateRuntimeMap.put(getFullId(legacyId, meta), runtimeId);
        return runtimeId;
    }

    private void registerVanillaPalette() throws RegistryException {
        checkClosed();
        for (CompoundTag entry : VANILLA_PALETTE) {
            String name = entry.getCompound("block").getString("name");
            Identifier id = Identifier.fromString(name);
            int legacyId = entry.getShort("id");
            this.idLegacyMap.putIfAbsent(id, legacyId);

            if (!entry.contains("meta")) {
                this.runtimeIdAllocator.getAndIncrement();
                continue;
            }
            int[] meta = entry.getIntArray("meta");

            int runtimeId = this.registerBlockState(id, legacyId, meta[0]);

            for (int i = 1; i < meta.length; i++) {
                this.stateRuntimeMap.put(getFullId(legacyId, meta[i]), runtimeId);
            }

            entry.remove("meta"); // No point in sending this since the client doesn't use it.
        }
    }

    boolean isBlock(Identifier id) {
        return this.idLegacyMap.containsKey(id);
    }

    public int getRuntimeId(Block block) {
        return getRuntimeId(block.getId(), block.getDamage());
    }

    public int getRuntimeId(Identifier identifier, int meta) {
        return getRuntimeId(getLegacyId(identifier), meta);
    }

    public int getRuntimeId(int id, int meta) {
        int fullId = getFullId(id, meta);
        int runtimeId = this.stateRuntimeMap.get(fullId);
        if (runtimeId == -1) {
            throw new RegistryException("No runtime ID for block " + id + ":" + meta);
        }
        return runtimeId;
    }

    public Block getBlock(Identifier identifier, int meta) {
        return getBlock(getRuntimeId(identifier, meta));
    }

    public Block getBlock(int id, int meta) {
        return getBlock(getRuntimeId(id, meta));
    }

    public Block getBlock(int runtimeId) {
        Block block = this.runtimeStateMap.get(runtimeId);
        if (block == null) {
            throw new RegistryException("No block for runtime ID " + runtimeId + " registered");
        }
        return block;
    }

    public int getLegacyId(String name) {
        return getLegacyId(Identifier.fromString(name));
    }

    public int getLegacyId(Identifier identifier) {
        int legacyId = this.idLegacyMap.getOrDefault(identifier, -1);
        if (legacyId == -1) {
            throw new RegistryException("No legacy ID found for " + identifier);
        }
        return legacyId;
    }

    public Identifier getNameFromLegacyId(int id) {
        Identifier identifier = idLegacyMap.inverse().get(id);
        if (identifier == null) {
            throw new RegistryException("No block found for ID " + id);
        }
        return identifier;
    }

    public List<Identifier> getCustomBlocks() {
        int start = VANILLA_PALETTE.size();
        int end = this.runtimeIdAllocator.get();
        if (start == (end - 1)) {
            return Collections.emptyList();
        }
        List<Identifier> ids = new ArrayList<>();
        for (int i = start; i < end; i++) {
            ids.add(runtimeStateMap.get(i).getId());
        }
        return ids;
    }

    public boolean hasMeta(Identifier id, int meta) {
        return this.stateRuntimeMap.containsKey(getFullId(getLegacyId(id), meta));
    }

    @Override
    public synchronized void close() throws RegistryException {
        checkClosed();
        this.closed = true;

        // generate cache

        List<CompoundTag> palette = new ArrayList<>(VANILLA_PALETTE); // Add all vanilla palette entries

        int startId = VANILLA_PALETTE.size();
        int size = this.runtimeIdAllocator.get();

        CompoundTag propertiesTag = new CompoundTag();

        // add custom blocks
        for (int i = startId; i < size; i++) {
            Block block = this.runtimeStateMap.get(i);

            //noinspection ConstantConditions
            CompoundTag tag = new CompoundTag()
                    .putShort("id", this.idLegacyMap.get(block.getId()))
                    .putCompound("block", new CompoundTag()
                            .putString("name", block.getId().toString())
                            .putCompound("states", new CompoundTag())); // custom blocks can't have states

            palette.add(tag);

            // this doesn't have to be sent
            propertiesTag.putCompound(block.getId().toString(), new CompoundTag()
                    .putCompound("minecraft:block_light_absorption", new CompoundTag()
                            .putInt("value", 1))
                    .putCompound("minecraft:block_light_emission", new CompoundTag()
                            .putFloat("emission", 0.0f))
                    .putCompound("minecraft:destroy_time", new CompoundTag()
                            .putFloat("value", 1)));
        }

        ListTag<CompoundTag> paletteTag = new ListTag<>();
        paletteTag.setAll(palette);

        try {
            this.cachedPalette = NBTIO.write(paletteTag, ByteOrder.LITTLE_ENDIAN, true);
            this.cachedProperties = NBTIO.write(propertiesTag, ByteOrder.LITTLE_ENDIAN, true);
        } catch (IOException e) {
            throw new RegistryException("Unable to create cached block palette", e);
        }
    }

    private void checkClosed() throws RegistryException {
        if (this.closed) {
            throw new RegistryException("Registration has been closed");
        }
    }

    public byte[] getCachedPalette() {
        return cachedPalette;
    }

    public byte[] getCachedProperties() {
        return cachedProperties;
    }

    private void registerVanillaBlocks() {
        this.factoryMap.put(AIR, BlockAir::new); //0
        this.factoryMap.put(STONE, BlockStone::new); //1
        this.factoryMap.put(GRASS, BlockGrass::new); //2
        this.factoryMap.put(DIRT, BlockDirt::new); //3
        this.factoryMap.put(COBBLESTONE, BlockCobblestone::new); //4
        this.factoryMap.put(PLANKS, BlockPlanks::new); //5
        this.factoryMap.put(SAPLING, BlockSapling::new); //6
        this.factoryMap.put(BEDROCK, BlockBedrock::new); //7
        this.factoryMap.put(FLOWING_WATER, BlockWater.factory(WATER)); //8
        this.factoryMap.put(WATER, BlockWaterStill.factory(FLOWING_WATER)); //9
        this.factoryMap.put(FLOWING_LAVA, BlockLava.factory(LAVA)); //10
        this.factoryMap.put(LAVA, BlockLavaStill.factory(FLOWING_LAVA)); //11
        this.factoryMap.put(SAND, BlockSand::new); //12
        this.factoryMap.put(GRAVEL, BlockGravel::new); //13
        this.factoryMap.put(GOLD_ORE, BlockOreGold::new); //14
        this.factoryMap.put(IRON_ORE, BlockOreIron::new); //15
        this.factoryMap.put(COAL_ORE, BlockOreCoal::new); //16
        this.factoryMap.put(LOG, BlockLog::new); //17
        this.factoryMap.put(LEAVES, BlockLeaves::new); //18
        this.factoryMap.put(SPONGE, BlockSponge::new); //19
        this.factoryMap.put(GLASS, BlockGlass::new); //20
        this.factoryMap.put(LAPIS_ORE, BlockOreLapis::new); //21
        this.factoryMap.put(LAPIS_BLOCK, BlockLapis::new); //22
        this.factoryMap.put(DISPENSER, BlockDispenser::new); //23
        this.factoryMap.put(SANDSTONE, BlockSandstone::new); //24
        this.factoryMap.put(NOTEBLOCK, BlockNoteblock::new); //25
        this.factoryMap.put(BED, BlockBed::new); //26
        this.factoryMap.put(GOLDEN_RAIL, BlockRailPowered::new); //27
        this.factoryMap.put(DETECTOR_RAIL, BlockRailDetector::new); //28
        this.factoryMap.put(STICKY_PISTON, BlockPistonSticky::new); //29
        this.factoryMap.put(WEB, BlockCobweb::new); //30
        this.factoryMap.put(TALL_GRASS, BlockTallGrass::new); //31
        this.factoryMap.put(DEADBUSH, BlockDeadBush::new); //32
        this.factoryMap.put(PISTON, BlockPiston::new); //33
        this.factoryMap.put(PISTON_ARM_COLLISION, BlockPistonHead::new); //34
        this.factoryMap.put(WOOL, BlockWool::new); //35
        this.factoryMap.put(YELLOW_FLOWER, BlockDandelion::new); //37
        this.factoryMap.put(RED_FLOWER, BlockFlower::new); //38
        this.factoryMap.put(BROWN_MUSHROOM, BlockMushroomBrown::new); //39
        this.factoryMap.put(RED_MUSHROOM, BlockMushroomRed::new); //40
        this.factoryMap.put(GOLD_BLOCK, BlockGold::new); //41
        this.factoryMap.put(IRON_BLOCK, BlockIron::new); //42
        this.factoryMap.put(DOUBLE_STONE_SLAB, BlockDoubleSlabStone::new); //43
        this.factoryMap.put(STONE_SLAB, BlockSlabStone::new); //44
        this.factoryMap.put(BRICK_BLOCK, BlockBricks::new); //45
        this.factoryMap.put(TNT, BlockTNT::new); //46
        this.factoryMap.put(BOOKSHELF, BlockBookshelf::new); //47
        this.factoryMap.put(MOSSY_COBBLESTONE, BlockMossStone::new); //48
        this.factoryMap.put(OBSIDIAN, BlockObsidian::new); //49
        this.factoryMap.put(TORCH, BlockTorch::new); //50
        this.factoryMap.put(FIRE, BlockFire::new); //51
        this.factoryMap.put(MOB_SPAWNER, BlockMobSpawner::new); //52
        this.factoryMap.put(OAK_STAIRS, BlockStairsWood::new); //53
        this.factoryMap.put(CHEST, BlockChest::new); //54
        this.factoryMap.put(REDSTONE_WIRE, BlockRedstoneWire::new); //55
        this.factoryMap.put(DIAMOND_ORE, BlockOreDiamond::new); //56
        this.factoryMap.put(DIAMOND_BLOCK, BlockDiamond::new); //57
        this.factoryMap.put(CRAFTING_TABLE, BlockCraftingTable::new); //58
        this.factoryMap.put(WHEAT, BlockWheat::new); //59
        this.factoryMap.put(FARMLAND, BlockFarmland::new); //60
        this.factoryMap.put(FURNACE, BlockFurnace::new); //61
        this.factoryMap.put(LIT_FURNACE, BlockFurnaceBurning::new); //62
        this.factoryMap.put(STANDING_SIGN, BlockSignPost.factory(WALL_SIGN, ItemIds.SIGN)); //63
        this.factoryMap.put(WOODEN_DOOR, BlockDoorWood::new); //64
        this.factoryMap.put(LADDER, BlockLadder::new); //65
        this.factoryMap.put(RAIL, BlockRail::new); //66
        this.factoryMap.put(STONE_STAIRS, BlockStairsCobblestone::new); //67
        this.factoryMap.put(WALL_SIGN, BlockWallSign.factory(STANDING_SIGN, ItemIds.SIGN)); //68
        this.factoryMap.put(LEVER, BlockLever::new); //69
        this.factoryMap.put(STONE_PRESSURE_PLATE, BlockPressurePlateStone::new); //70
        this.factoryMap.put(IRON_DOOR, BlockDoorIron::new); //71
        this.factoryMap.put(WOODEN_PRESSURE_PLATE, BlockPressurePlateWood::new); //72
        this.factoryMap.put(REDSTONE_ORE, BlockOreRedstone::new); //73
        this.factoryMap.put(LIT_REDSTONE_ORE, BlockOreRedstoneGlowing::new); //74
        this.factoryMap.put(UNLIT_REDSTONE_TORCH, BlockRedstoneTorchUnlit::new);
        this.factoryMap.put(REDSTONE_TORCH, BlockRedstoneTorch::new); //76
        this.factoryMap.put(STONE_BUTTON, BlockButtonStone::new); //77
        this.factoryMap.put(SNOW_LAYER, BlockSnowLayer::new); //78
        this.factoryMap.put(ICE, BlockIce::new); //79
        this.factoryMap.put(SNOW, BlockSnow::new); //80
        this.factoryMap.put(CACTUS, BlockCactus::new); //81
        this.factoryMap.put(CLAY, BlockClay::new); //82
        this.factoryMap.put(REEDS, ReedsBlock::new); //83
        this.factoryMap.put(JUKEBOX, BlockJukebox::new); //84
        this.factoryMap.put(FENCE, BlockFenceWooden::new); //85
        this.factoryMap.put(PUMPKIN, BlockPumpkin::new); //86
        this.factoryMap.put(NETHERRACK, BlockNetherrack::new); //87
        this.factoryMap.put(SOUL_SAND, BlockSoulSand::new); //88
        this.factoryMap.put(GLOWSTONE, BlockGlowstone::new); //89
        this.factoryMap.put(PORTAL, BlockNetherPortal::new); //90
        this.factoryMap.put(LIT_PUMPKIN, BlockPumpkinLit::new); //91
        this.factoryMap.put(CAKE, BlockCake::new); //92
        this.factoryMap.put(UNPOWERED_REPEATER, BlockRedstoneRepeaterUnpowered::new); //93
        this.factoryMap.put(POWERED_REPEATER, BlockRedstoneRepeaterPowered::new); //94
        this.factoryMap.put(INVISIBLE_BEDROCK, BlockBedrockInvisible::new); //95
        this.factoryMap.put(TRAPDOOR, BlockTrapdoor::new); //96
        this.factoryMap.put(MONSTER_EGG, BlockMonsterEgg::new); //97
        this.factoryMap.put(STONEBRICK, BlockBricksStone::new); //98
        this.factoryMap.put(BROWN_MUSHROOM_BLOCK, BlockHugeMushroomBrown::new); //99
        this.factoryMap.put(RED_MUSHROOM_BLOCK, BlockHugeMushroomRed::new); //100
        this.factoryMap.put(IRON_BARS, BlockIronBars::new); //101
        this.factoryMap.put(GLASS_PANE, BlockGlassPane::new); //102
        this.factoryMap.put(MELON_BLOCK, BlockMelon::new); //103
        this.factoryMap.put(PUMPKIN_STEM, BlockStemPumpkin::new); //104
        this.factoryMap.put(MELON_STEM, BlockStemMelon::new); //105
        this.factoryMap.put(VINE, BlockVine::new); //106
        this.factoryMap.put(FENCE_GATE, BlockFenceGate::new); //107
        this.factoryMap.put(BRICK_STAIRS, BlockStairsBrick::new); //108
        this.factoryMap.put(STONE_BRICK_STAIRS, BlockStairsStoneBrick::new); //109
        this.factoryMap.put(MYCELIUM, BlockMycelium::new); //110
        this.factoryMap.put(WATERLILY, BlockWaterLily::new); //111
        this.factoryMap.put(NETHER_BRICK, BlockBricksNether::new); //112
        this.factoryMap.put(NETHER_BRICK_FENCE, BlockFenceNetherBrick::new); //113
        this.factoryMap.put(NETHER_BRICK_STAIRS, BlockStairsNetherBrick::new); //114
        this.factoryMap.put(NETHER_WART, BlockNetherWart::new); //115
        this.factoryMap.put(ENCHANTING_TABLE, BlockEnchantingTable::new); //116
        this.factoryMap.put(BREWING_STAND, BlockBrewingStand::new); //117
        this.factoryMap.put(CAULDRON, BlockCauldron::new); //118
        this.factoryMap.put(END_PORTAL, BlockEndPortal::new); //119
        this.factoryMap.put(END_PORTAL_FRAME, BlockEndPortalFrame::new); //120
        this.factoryMap.put(END_STONE, BlockEndStone::new); //121
        this.factoryMap.put(DRAGON_EGG, BlockDragonEgg::new); //122
        this.factoryMap.put(REDSTONE_LAMP, BlockRedstoneLamp::new); //123
        this.factoryMap.put(LIT_REDSTONE_LAMP, BlockRedstoneLampLit::new); //124
        //TODO: list.put(DROPPER, BlockDropper::new); //125
        this.factoryMap.put(ACTIVATOR_RAIL, BlockRailActivator::new); //126
        this.factoryMap.put(COCOA, BlockCocoa::new); //127
        this.factoryMap.put(SANDSTONE_STAIRS, BlockStairsSandstone::new); //128
        this.factoryMap.put(EMERALD_ORE, BlockOreEmerald::new); //129
        this.factoryMap.put(ENDER_CHEST, BlockEnderChest::new); //130
        this.factoryMap.put(TRIPWIRE_HOOK, BlockTripWireHook::new); //131
        this.factoryMap.put(TRIPWIRE, BlockTripWire::new); //132
        this.factoryMap.put(EMERALD_BLOCK, BlockEmerald::new); //133
        this.factoryMap.put(SPRUCE_STAIRS, BlockStairsWood::new); //134
        this.factoryMap.put(BIRCH_STAIRS, BlockStairsWood::new); //135
        this.factoryMap.put(JUNGLE_STAIRS, BlockStairsWood::new); //136
        //137: impulse_command_block
        this.factoryMap.put(BEACON, BlockBeacon::new); //138
        this.factoryMap.put(COBBLESTONE_WALL, BlockWall::new); //139
        this.factoryMap.put(FLOWER_POT, BlockFlowerPot::new); //140
        this.factoryMap.put(CARROTS, BlockCarrot::new); //141
        this.factoryMap.put(POTATOES, BlockPotato::new); //142
        this.factoryMap.put(WOODEN_BUTTON, BlockButtonWooden::new); //143
        this.factoryMap.put(SKULL, BlockSkull::new); //144
        this.factoryMap.put(ANVIL, BlockAnvil::new); //145
        this.factoryMap.put(TRAPPED_CHEST, BlockTrappedChest::new); //146
        this.factoryMap.put(LIGHT_WEIGHTED_PRESSURE_PLATE, BlockWeightedPressurePlateLight::new); //147
        this.factoryMap.put(HEAVY_WEIGHTED_PRESSURE_PLATE, BlockWeightedPressurePlateHeavy::new); //148
        this.factoryMap.put(UNPOWERED_COMPARATOR, BlockRedstoneComparatorUnpowered::new); //149
        this.factoryMap.put(POWERED_COMPARATOR, BlockRedstoneComparatorPowered::new); //150
        this.factoryMap.put(DAYLIGHT_DETECTOR, BlockDaylightDetector::new); //151
        this.factoryMap.put(REDSTONE_BLOCK, BlockRedstone::new); //152
        this.factoryMap.put(QUARTZ_ORE, BlockOreQuartz::new); //153
        this.factoryMap.put(HOPPER, BlockHopper::new); //154
        this.factoryMap.put(QUARTZ_BLOCK, BlockQuartz::new); //155
        this.factoryMap.put(QUARTZ_STAIRS, BlockStairsQuartz::new); //156
        this.factoryMap.put(DOUBLE_WOODEN_SLAB, BlockDoubleSlabWood::new); //157
        this.factoryMap.put(WOODEN_SLAB, BlockSlabWood::new); //158
        this.factoryMap.put(STAINED_HARDENED_CLAY, BlockTerracottaStained::new); //159
        this.factoryMap.put(STAINED_GLASS_PANE, BlockGlassPaneStained::new); //160
        this.factoryMap.put(LEAVES2, BlockLeaves2::new); //161
        this.factoryMap.put(LOG2, BlockLog2::new); //162
        this.factoryMap.put(ACACIA_STAIRS, BlockStairsWood::new); //163
        this.factoryMap.put(DARK_OAK_STAIRS, BlockStairsWood::new); //164
        this.factoryMap.put(SLIME, BlockSlime::new); //165
        //166: glow_stick
        this.factoryMap.put(IRON_TRAPDOOR, BlockTrapdoorIron::new); //167
        this.factoryMap.put(PRISMARINE, BlockPrismarine::new); //168
        this.factoryMap.put(SEA_LANTERN, BlockSeaLantern::new); //169
        this.factoryMap.put(HAY_BLOCK, BlockHayBale::new); //170
        this.factoryMap.put(CARPET, BlockCarpet::new); //171
        this.factoryMap.put(HARDENED_CLAY, BlockTerracotta::new); //172
        this.factoryMap.put(COAL_BLOCK, BlockCoal::new); //173
        this.factoryMap.put(PACKED_ICE, BlockIcePacked::new); //174
        this.factoryMap.put(DOUBLE_PLANT, BlockDoublePlant::new); //175
        this.factoryMap.put(STANDING_BANNER, BlockBanner::new); //176
        this.factoryMap.put(WALL_BANNER, BlockWallBanner::new); //177
        this.factoryMap.put(DAYLIGHT_DETECTOR_INVERTED, BlockDaylightDetectorInverted::new); //178
        this.factoryMap.put(RED_SANDSTONE, BlockRedSandstone::new); //179
        this.factoryMap.put(RED_SANDSTONE_STAIRS, BlockStairsRedSandstone::new); //180
        this.factoryMap.put(DOUBLE_STONE_SLAB2, BlockDoubleSlabRedSandstone::new); //181
        this.factoryMap.put(STONE_SLAB2, BlockSlabRedSandstone::new); //182
        this.factoryMap.put(SPRUCE_FENCE_GATE, BlockFenceGate::new); //183
        this.factoryMap.put(BIRCH_FENCE_GATE, BlockFenceGate::new); //184
        this.factoryMap.put(JUNGLE_FENCE_GATE, BlockFenceGate::new); //185
        this.factoryMap.put(DARK_OAK_FENCE_GATE, BlockFenceGate::new); //186
        this.factoryMap.put(ACACIA_FENCE_GATE, BlockFenceGate::new); //187
        //188: repeating_command_block
        //189: chain_command_block
        //190: hard_glass_pane
        //191: hard_stained_glass_pane
        //192: chemical_heat
        this.factoryMap.put(SPRUCE_DOOR, BlockDoorWood::new); //193
        this.factoryMap.put(BIRCH_DOOR, BlockDoorWood::new); //194
        this.factoryMap.put(JUNGLE_DOOR, BlockDoorWood::new); //195
        this.factoryMap.put(ACACIA_DOOR, BlockDoorWood::new); //196
        this.factoryMap.put(DARK_OAK_DOOR, BlockDoorWood::new); //197
        this.factoryMap.put(GRASS_PATH, BlockGrassPath::new); //198
        this.factoryMap.put(FRAME, BlockItemFrame::new); //199
        this.factoryMap.put(CHORUS_FLOWER, BlockChorusFlower::new); //200
        this.factoryMap.put(PURPUR_BLOCK, BlockPurpur::new); //201
        //202: chorus_flower
        this.factoryMap.put(PURPUR_STAIRS, BlockStairsPurpur::new); //203
        //204: colored_torch_bp
        this.factoryMap.put(UNDYED_SHULKER_BOX, BlockUndyedShulkerBox::new); //205
        this.factoryMap.put(END_BRICKS, BlockBricksEndStone::new); //206
        //207: frosted_ice
        this.factoryMap.put(END_ROD, BlockEndRod::new); //208
        this.factoryMap.put(END_GATEWAY, BlockEndGateway::new); //209
        //210: allow
        //211: deny
        //212: border
        this.factoryMap.put(MAGMA, BlockMagma::new); //213
        this.factoryMap.put(NETHER_WART_BLOCK, BlockNetherWartBlock::new); //214
        this.factoryMap.put(RED_NETHER_BRICK, BlockBricksRedNether::new); //215
        this.factoryMap.put(BONE_BLOCK, BlockBone::new); //216
        //217: structure_void
        this.factoryMap.put(SHULKER_BOX, BlockShulkerBox::new); //218
        this.factoryMap.put(PURPLE_GLAZED_TERRACOTTA, BlockTerracottaGlazed::new); //219
        this.factoryMap.put(WHITE_GLAZED_TERRACOTTA, BlockTerracottaGlazed::new); //220
        this.factoryMap.put(ORANGE_GLAZED_TERRACOTTA, BlockTerracottaGlazed::new); //221
        this.factoryMap.put(MAGENTA_GLAZED_TERRACOTTA, BlockTerracottaGlazed::new); //222
        this.factoryMap.put(LIGHT_BLUE_GLAZED_TERRACOTTA, BlockTerracottaGlazed::new); //223
        this.factoryMap.put(YELLOW_GLAZED_TERRACOTTA, BlockTerracottaGlazed::new); //224
        this.factoryMap.put(LIME_GLAZED_TERRACOTTA, BlockTerracottaGlazed::new); //225
        this.factoryMap.put(PINK_GLAZED_TERRACOTTA, BlockTerracottaGlazed::new); //226
        this.factoryMap.put(GRAY_GLAZED_TERRACOTTA, BlockTerracottaGlazed::new); //227
        this.factoryMap.put(SILVER_GLAZED_TERRACOTTA, BlockTerracottaGlazed::new); //228
        this.factoryMap.put(CYAN_GLAZED_TERRACOTTA, BlockTerracottaGlazed::new); //229
        //230: chalkboard
        this.factoryMap.put(BLUE_GLAZED_TERRACOTTA, BlockTerracottaGlazed::new); //231
        this.factoryMap.put(BROWN_GLAZED_TERRACOTTA, BlockTerracottaGlazed::new); //232
        this.factoryMap.put(GREEN_GLAZED_TERRACOTTA, BlockTerracottaGlazed::new); //233
        this.factoryMap.put(RED_GLAZED_TERRACOTTA, BlockTerracottaGlazed::new); //234
        this.factoryMap.put(BLACK_GLAZED_TERRACOTTA, BlockTerracottaGlazed::new); //235
        this.factoryMap.put(CONCRETE, BlockConcrete::new); //236
        this.factoryMap.put(CONCRETE_POWDER, BlockConcretePowder::new); //237
        //238: chemistry_table
        //239: underwater_torch
        this.factoryMap.put(CHORUS_PLANT, BlockChorusPlant::new); //240
        this.factoryMap.put(STAINED_GLASS, BlockGlassStained::new); //241
        //242: camera
        this.factoryMap.put(PODZOL, BlockPodzol::new); //243
        this.factoryMap.put(BEETROOT, BlockBeetroot::new); //244
        this.factoryMap.put(STONECUTTER, BlockStonecutter::new); //245
        this.factoryMap.put(GLOWING_OBSIDIAN, BlockObsidianGlowing::new); //246
        //list.put(NETHER_REACTOR, BlockNetherReactor::new); //247 Should not be removed
        //248: info_update
        //249: info_update2
        //TODO: list.put(PISTON_EXTENSION, BlockPistonExtension::new); //250
        this.factoryMap.put(OBSERVER, BlockObserver::new); //251
        //252: structure_block
        //253: hard_glass
        //254: hard_stained_glass
        //255: reserved6
        //256: unknown
        this.factoryMap.put(PRISMARINE_STAIRS, BlockStairsPrismarine::new); //257
        this.factoryMap.put(DARK_PRISMARINE_STAIRS, BlockStairsDarkPrismarine::new); //258
        this.factoryMap.put(PRISMARINE_BRICKS_STAIRS, BlockStairsPrismarineBricks::new); //259
        this.factoryMap.put(STRIPPED_SPRUCE_LOG, BlockStrippedLog::new); //260
        this.factoryMap.put(STRIPPED_BIRCH_LOG, BlockStrippedLog::new); //261
        this.factoryMap.put(STRIPPED_JUNGLE_LOG, BlockStrippedLog::new); //262
        this.factoryMap.put(STRIPPED_ACACIA_LOG, BlockStrippedLog::new); //263
        this.factoryMap.put(STRIPPED_DARK_OAK_LOG, BlockStrippedLog::new); //264
        this.factoryMap.put(STRIPPED_OAK_LOG, BlockStrippedLog::new); //265
        this.factoryMap.put(BLUE_ICE, BlockBlueIce::new); //266
        //267: element_1
        // ...
        //384: element_118
        //385: seagrass
        //386: coral
        //387: coral_block
        //388: coral_fan
        //389: coral_fan_dead
        //390: coral_fan_hang
        //391: coral_fan_hang2
        //392: coral_fan_hang3
        this.factoryMap.put(KELP, BlockKelp::new);//393
        this.factoryMap.put(DRIED_KELP_BLOCK, BlockDriedKelp::new); //394
        this.factoryMap.put(ACACIA_BUTTON,BlockButtonWooden::new);//395
        this.factoryMap.put(BIRCH_BUTTON, BlockButtonWooden::new);//396
        this.factoryMap.put(DARK_OAK_BUTTON, BlockButtonWooden::new);//397
        this.factoryMap.put(JUNGLE_BUTTON, BlockButtonWooden::new);//398
        this.factoryMap.put(SPRUCE_BUTTON, BlockButtonWooden::new);//399
        this.factoryMap.put(ACACIA_TRAPDOOR, BlockTrapdoor.factory(BlockColor.ORANGE_BLOCK_COLOR)); //400
        this.factoryMap.put(BIRCH_TRAPDOOR, BlockTrapdoor.factory(BlockColor.SAND_BLOCK_COLOR)); //401
        this.factoryMap.put(DARK_OAK_TRAPDOOR, BlockTrapdoor.factory(BlockColor.BROWN_BLOCK_COLOR)); //402
        this.factoryMap.put(JUNGLE_TRAPDOOR, BlockTrapdoor.factory(BlockColor.DIRT_BLOCK_COLOR)); //403
        this.factoryMap.put(SPRUCE_TRAPDOOR, BlockTrapdoor.factory(BlockColor.SPRUCE_BLOCK_COLOR)); //404
        this.factoryMap.put(ACACIA_PRESSURE_PLATE, BlockPressurePlateWood::new);//405
        this.factoryMap.put(BIRCH_PRESSURE_PLATE, BlockPressurePlateWood::new);//406
        this.factoryMap.put(DARK_OAK_PRESSURE_PLATE, BlockPressurePlateWood::new);//407
        this.factoryMap.put(JUNGLE_PRESSURE_PLATE, BlockPressurePlateWood::new);//408
        this.factoryMap.put(SPRUCE_PRESSURE_PLATE, BlockPressurePlateWood::new);//409
        //410: carved_pumpkin
        //411: sea_pickle
        //412: conduit
        //413: turtle_egg
        //414: bubble_column
        this.factoryMap.put(BARRIER, BlockBarrier::new); //415
        //416: stone_slab3
        //417: bamboo
        //418: bamboo_sapling
        //419: scaffolding
        //420: stone_slab4
        //421: double_stone_slab3
        //422: double_stone_slab4
        this.factoryMap.put(GRANITE_STAIRS, BlockStairsGranite::new); //423
        this.factoryMap.put(DIORITE_STAIRS, BlockStairsDiorite::new); //424
        this.factoryMap.put(ANDESITE_STAIRS, BlockStairsAndesite::new); //425
        this.factoryMap.put(POLISHED_GRANITE_STAIRS, BlockStairsGranite::new); //426
        this.factoryMap.put(POLISHED_DIORITE_STAIRS, BlockStairsDiorite::new); //427
        this.factoryMap.put(POLISHED_ANDESITE_STAIRS, BlockStairsAndesite::new); //428
        this.factoryMap.put(MOSSY_STONE_BRICK_STAIRS, BlockStairsStoneBrick::new); //429
        this.factoryMap.put(SMOOTH_RED_SANDSTONE_STAIRS, BlockStairsSmoothRedSandstone::new); //430
        this.factoryMap.put(SMOOTH_SANDSTONE_STAIRS, BlockStairsSmoothSandstone::new); //431
        this.factoryMap.put(END_BRICK_STAIRS, BlockStairsEndStoneBrick::new); //432
        this.factoryMap.put(MOSSY_COBBLESTONE_STAIRS, BlockStairsCobblestone::new); //433
        this.factoryMap.put(NORMAL_STONE_STAIRS, BlockStairsStone::new); //434
        this.factoryMap.put(SPRUCE_STANDING_SIGN, BlockSignPost.factory(SPRUCE_WALL_SIGN, ItemIds.SPRUCE_SIGN)); //435
        this.factoryMap.put(SPRUCE_WALL_SIGN, BlockWallSign.factory(SPRUCE_STANDING_SIGN, ItemIds.SPRUCE_SIGN)); // 436
        this.factoryMap.put(SMOOTH_STONE, BlockSmoothStone::new); // 437
        this.factoryMap.put(RED_NETHER_BRICK_STAIRS, BlockStairsNetherBrick::new); //438
        this.factoryMap.put(SMOOTH_QUARTZ_STAIRS, BlockStairsQuartz::new); //439
        this.factoryMap.put(BIRCH_STANDING_SIGN, BlockSignPost.factory(BIRCH_WALL_SIGN, ItemIds.BIRCH_SIGN)); //440
        this.factoryMap.put(BIRCH_WALL_SIGN, BlockWallSign.factory(BIRCH_STANDING_SIGN, ItemIds.BIRCH_SIGN)); //441
        this.factoryMap.put(JUNGLE_STANDING_SIGN, BlockSignPost.factory(JUNGLE_WALL_SIGN, ItemIds.JUNGLE_SIGN)); //442
        this.factoryMap.put(JUNGLE_WALL_SIGN, BlockWallSign.factory(JUNGLE_STANDING_SIGN, ItemIds.JUNGLE_SIGN)); //443
        this.factoryMap.put(ACACIA_STANDING_SIGN, BlockSignPost.factory(ACACIA_WALL_SIGN, ItemIds.ACACIA_SIGN)); //444
        this.factoryMap.put(ACACIA_WALL_SIGN, BlockWallSign.factory(ACACIA_STANDING_SIGN, ItemIds.ACACIA_SIGN)); //445
        this.factoryMap.put(DARK_OAK_STANDING_SIGN, BlockSignPost.factory(DARK_OAK_WALL_SIGN, ItemIds.DARK_OAK_SIGN)); //446
        this.factoryMap.put(DARK_OAK_WALL_SIGN, BlockWallSign.factory(DARK_OAK_STANDING_SIGN, ItemIds.DARK_OAK_SIGN)); //447
        this.factoryMap.put(LECTERN, BlockLectern::new); //448
        //449: grindstone
        this.factoryMap.put(BLAST_FURNACE, BlockFurnace::new); // 450
        //451: stonecutter_block
        this.factoryMap.put(SMOKER, BlockFurnace::new); //452
        this.factoryMap.put(LIT_SMOKER, BlockFurnaceBurning::new); //453
        //454: cartography_table
        //455: fletching_table
        //456: smithing_table
        this.factoryMap.put(BARREL, BlockBarrel::new); // 457
        //458: loom
        //459: bell
        //460: sweet_berry_bush
        //461: lantern
        this.factoryMap.put(CAMPFIRE, BlockCampfire::new); //462
        //463: lava_cauldron
        //464: jigsaw
        this.factoryMap.put(WOOD, BlockWood::new); //465
        //466: composter
        this.factoryMap.put(LIT_BLAST_FURNACE, BlockFurnaceBurning::new); //467
<<<<<<< HEAD
        //468: light_block
        this.factoryMap.put(WITHER_ROSE, BlockWitherRose::new); //469
=======
        this.factoryMap.put(LIGHT_BLOCK, BlockLight::new); //468
        //469: wither_rose
>>>>>>> b34b3e9a
        //470: stickypistonarmcollision
        //471: bee_nest
        //472: beehive
        //473: honey_block
        this.factoryMap.put(HONEYCOMB_BLOCK, BlockHoneycombBlock::new); //474
    }
}<|MERGE_RESOLUTION|>--- conflicted
+++ resolved
@@ -607,13 +607,8 @@
         this.factoryMap.put(WOOD, BlockWood::new); //465
         //466: composter
         this.factoryMap.put(LIT_BLAST_FURNACE, BlockFurnaceBurning::new); //467
-<<<<<<< HEAD
-        //468: light_block
+        this.factoryMap.put(LIGHT_BLOCK, BlockLight::new); //468
         this.factoryMap.put(WITHER_ROSE, BlockWitherRose::new); //469
-=======
-        this.factoryMap.put(LIGHT_BLOCK, BlockLight::new); //468
-        //469: wither_rose
->>>>>>> b34b3e9a
         //470: stickypistonarmcollision
         //471: bee_nest
         //472: beehive
