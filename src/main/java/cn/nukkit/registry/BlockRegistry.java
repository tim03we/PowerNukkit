--- conflicted
+++ resolved
@@ -509,13 +509,9 @@
         this.factoryMap.put(SMOOTH_STONE, BlockSmoothStone::new); // 437
 
         this.factoryMap.put(CAMPFIRE, BlockCampfire::new);
-
-<<<<<<< HEAD
-=======
-
+        
         this.factoryMap.put(BARREL, BlockBarrel::new); // 457
-      
->>>>>>> 5ddd1510
+        
         this.factoryMap.put(BLUE_ICE, BlockBlueIce::new); //266
 
         this.factoryMap.put(GRANITE_STAIRS, BlockStairsGranite::new); //424
