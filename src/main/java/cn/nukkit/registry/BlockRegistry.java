--- conflicted
+++ resolved
@@ -579,7 +579,6 @@
         this.factoryMap.put(SMOOTH_STONE, BlockSmoothStone::new); // 437
         this.factoryMap.put(RED_NETHER_BRICK_STAIRS, BlockStairsNetherBrick::new); //438
         this.factoryMap.put(SMOOTH_QUARTZ_STAIRS, BlockStairsQuartz::new); //439
-<<<<<<< HEAD
         this.factoryMap.put(BIRCH_STANDING_SIGN, BlockSignPost.factory(BIRCH_WALL_SIGN, ItemIds.SIGN)); //440
         this.factoryMap.put(BIRCH_WALL_SIGN, BlockWallSign.factory(BIRCH_STANDING_SIGN, ItemIds.SIGN)); //441
         this.factoryMap.put(JUNGLE_STANDING_SIGN, BlockSignPost.factory(JUNGLE_WALL_SIGN, ItemIds.SIGN)); //442
@@ -588,18 +587,7 @@
         this.factoryMap.put(ACACIA_WALL_SIGN, BlockWallSign.factory(ACACIA_STANDING_SIGN, ItemIds.SIGN)); //445
         this.factoryMap.put(DARK_OAK_STANDING_SIGN, BlockSignPost.factory(DARK_OAK_WALL_SIGN, ItemIds.SIGN)); //446
         this.factoryMap.put(DARK_OAK_WALL_SIGN, BlockWallSign.factory(DARK_OAK_STANDING_SIGN, ItemIds.SIGN)); //447
-        //448: lectern
-=======
-        //440: birch_standing_sign
-        //441: birch_wall_sign
-        //442: jungle_standing_sign
-        //443: jungle_wall_sign
-        //444: acacia_standing_sign
-        //445: acacia_wall_sign
-        //446: darkoak_standing_sign
-        //447: darkoak_wall_sign
         this.factoryMap.put(LECTERN, BlockLectern::new); //448
->>>>>>> fc041de9
         //449: grindstone
         this.factoryMap.put(BLAST_FURNACE, BlockFurnace::new); // 450
         //451: stonecutter_block
