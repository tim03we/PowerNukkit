package cn.nukkit.registry;

import cn.nukkit.block.*;
import cn.nukkit.nbt.NBTIO;
import cn.nukkit.nbt.tag.CompoundTag;
import cn.nukkit.nbt.tag.ListTag;
import cn.nukkit.utils.Identifier;
import com.google.common.collect.HashBiMap;
import it.unimi.dsi.fastutil.ints.Int2IntMap;
import it.unimi.dsi.fastutil.ints.Int2IntOpenHashMap;
import it.unimi.dsi.fastutil.ints.Int2ObjectMap;
import it.unimi.dsi.fastutil.ints.Int2ObjectOpenHashMap;
import lombok.extern.log4j.Log4j2;

import java.io.IOException;
import java.io.InputStream;
import java.nio.ByteOrder;
import java.util.*;
import java.util.concurrent.atomic.AtomicInteger;

import static cn.nukkit.block.BlockIds.*;

@Log4j2
public class BlockRegistry implements Registry {
    public static final BlockFactory UNKNOWN_FACTORY = BlockUnknown::new;
    private static final BlockRegistry INSTANCE;
    private static final List<CompoundTag> VANILLA_PALETTE;

    static {
        InputStream stream = RegistryUtils.getOrAssertResource("runtime_block_states.dat");
        try {
            //noinspection unchecked
            VANILLA_PALETTE = ((ListTag<CompoundTag>) NBTIO.readTag(stream, ByteOrder.LITTLE_ENDIAN, false)).getAll();
        } catch (IOException e) {
            throw new AssertionError(e);
        }
        INSTANCE = new BlockRegistry();
    }

    private final Map<Identifier, BlockFactory> factoryMap = new IdentityHashMap<>();
    private final HashBiMap<Identifier, Integer> idLegacyMap = HashBiMap.create();
    private final Int2IntMap stateRuntimeMap = new Int2IntOpenHashMap();
    private final Int2ObjectMap<Block> runtimeStateMap = new Int2ObjectOpenHashMap<>();
    private final AtomicInteger runtimeIdAllocator = new AtomicInteger();
    private final AtomicInteger customIdAllocator = new AtomicInteger(1000);
    private byte[] cachedPalette;
    private byte[] cachedProperties;

    private volatile boolean closed;

    private BlockRegistry() {
        this.registerVanillaBlocks();
        try {
            this.registerVanillaPalette();
        } catch (RegistryException e) {
            throw new IllegalStateException("Unable to register vanilla block palette", e);
        }
    }

    public static BlockRegistry get() {
        return INSTANCE;
    }

    private static int getFullId(int id, int meta) {
        return (id << 8) | (meta & 0xff);
    }

    public synchronized void registerBlock(Identifier id, BlockFactory factory) throws RegistryException {
        Objects.requireNonNull(id, "id");
        Objects.requireNonNull(factory, "factory");
        checkClosed();
        if (this.factoryMap.containsKey(id)) throw new RegistryException(id + " is already registered");

        // generate legacy ID (Not sure why we need to but it's a requirement)
        int legacyId = this.customIdAllocator.getAndIncrement();
        this.idLegacyMap.put(id, legacyId);
        this.factoryMap.put(id, factory);
        int runtimeId = this.registerBlockState(id, legacyId, 0);
        log.debug("Registered custom block {} => {}", id, runtimeId);
    }

    private synchronized int registerBlockState(Identifier id, int legacyId, int meta) {
        // generate runtime ID
        int runtimeId = this.runtimeIdAllocator.getAndIncrement();
        if (this.factoryMap.putIfAbsent(id, UNKNOWN_FACTORY) == null) {
            log.debug("Non-implemented block found {}", id);
        }
        Block block = this.factoryMap.get(id).create(id);
        block.setDamage(meta);
        this.runtimeStateMap.put(runtimeId, block);
        this.stateRuntimeMap.put(getFullId(legacyId, meta), runtimeId);
        return runtimeId;
    }

    private void registerVanillaPalette() throws RegistryException {
        checkClosed();
        for (CompoundTag entry : VANILLA_PALETTE) {
            String name = entry.getCompound("block").getString("name");
            Identifier id = Identifier.fromString(name);
            int legacyId = entry.getShort("id");
            this.idLegacyMap.putIfAbsent(id, legacyId);

            if (!entry.contains("meta")) {
                this.runtimeIdAllocator.getAndIncrement();
                continue;
            }
            int[] meta = entry.getIntArray("meta");

            int runtimeId = this.registerBlockState(id, legacyId, meta[0]);

            for (int i = 1; i < meta.length; i++) {
                this.stateRuntimeMap.put(getFullId(legacyId, meta[i]), runtimeId);
            }

            entry.remove("meta"); // No point in sending this since the client doesn't use it.
        }
    }

    boolean isBlock(Identifier id) {
        return this.idLegacyMap.containsKey(id);
    }

    public int getRuntimeId(Block block) {
        return getRuntimeId(block.getId(), block.getDamage());
    }

    public int getRuntimeId(Identifier identifier, int meta) {
        return getRuntimeId(getLegacyId(identifier), meta);
    }

    public int getRuntimeId(int id, int meta) {
        int fullId = getFullId(id, meta);
        int runtimeId = this.stateRuntimeMap.get(fullId);
        if (runtimeId == -1) {
            throw new RegistryException("No runtime ID for block " + id + ":" + meta);
        }
        return runtimeId;
    }

    public Block getBlock(Identifier identifier, int meta) {
        return getBlock(getRuntimeId(identifier, meta));
    }

    public Block getBlock(int id, int meta) {
        return getBlock(getRuntimeId(id, meta));
    }

    public Block getBlock(int runtimeId) {
        Block block = this.runtimeStateMap.get(runtimeId);
        if (block == null) {
            throw new RegistryException("No block for runtime ID " + runtimeId + " registered");
        }
        return block;
    }

    public int getLegacyId(String name) {
        return getLegacyId(Identifier.fromString(name));
    }

    public int getLegacyId(Identifier identifier) {
        int legacyId = this.idLegacyMap.getOrDefault(identifier, -1);
        if (legacyId == -1) {
            throw new RegistryException("No legacy ID found for " + identifier);
        }
        return legacyId;
    }

    public Identifier getNameFromLegacyId(int id) {
        Identifier identifier = idLegacyMap.inverse().get(id);
        if (identifier == null) {
            throw new RegistryException("No block found for ID " + id);
        }
        return identifier;
    }

    public List<Identifier> getCustomBlocks() {
        int start = VANILLA_PALETTE.size();
        int end = this.runtimeIdAllocator.get();
        if (start == (end - 1)) {
            return Collections.emptyList();
        }
        List<Identifier> ids = new ArrayList<>();
        for (int i = start; i < end; i++) {
            ids.add(runtimeStateMap.get(i).getId());
        }
        return ids;
    }

    public boolean hasMeta(Identifier id, int meta) {
        return this.stateRuntimeMap.containsKey(getFullId(getLegacyId(id), meta));
    }

    @Override
    public synchronized void close() throws RegistryException {
        checkClosed();
        this.closed = true;

        // generate cache

        List<CompoundTag> palette = new ArrayList<>(VANILLA_PALETTE); // Add all vanilla palette entries

        int startId = VANILLA_PALETTE.size();
        int size = this.runtimeIdAllocator.get();

        CompoundTag propertiesTag = new CompoundTag();

        // add custom blocks
        for (int i = startId; i < size; i++) {
            Block block = this.runtimeStateMap.get(i);

            //noinspection ConstantConditions
            CompoundTag tag = new CompoundTag()
                    .putShort("id", this.idLegacyMap.get(block.getId()))
                    .putCompound("block", new CompoundTag()
                            .putString("name", block.getId().toString())
                            .putCompound("states", new CompoundTag())); // custom blocks can't have states

            palette.add(tag);

            // this doesn't have to be sent
            propertiesTag.putCompound(block.getId().toString(), new CompoundTag()
                    .putCompound("minecraft:block_light_absorption", new CompoundTag()
                            .putInt("value", 1))
                    .putCompound("minecraft:block_light_emission", new CompoundTag()
                            .putFloat("emission", 0.0f))
                    .putCompound("minecraft:destroy_time", new CompoundTag()
                            .putFloat("value", 1)));
        }

        ListTag<CompoundTag> paletteTag = new ListTag<>();
        paletteTag.setAll(palette);

        try {
            this.cachedPalette = NBTIO.write(paletteTag, ByteOrder.LITTLE_ENDIAN, true);
            this.cachedProperties = NBTIO.write(propertiesTag, ByteOrder.LITTLE_ENDIAN, true);
        } catch (IOException e) {
            throw new RegistryException("Unable to create cached block palette", e);
        }
    }

    private void checkClosed() throws RegistryException {
        if (this.closed) {
            throw new RegistryException("Registration has been closed");
        }
    }

    public byte[] getCachedPalette() {
        return cachedPalette;
    }

    public byte[] getCachedProperties() {
        return cachedProperties;
    }

    private void registerVanillaBlocks() {
        this.factoryMap.put(AIR, BlockAir::new); //0
        this.factoryMap.put(STONE, BlockStone::new); //1
        this.factoryMap.put(GRASS, BlockGrass::new); //2
        this.factoryMap.put(DIRT, BlockDirt::new); //3
        this.factoryMap.put(COBBLESTONE, BlockCobblestone::new); //4
        this.factoryMap.put(PLANKS, BlockPlanks::new); //5
        this.factoryMap.put(SAPLING, BlockSapling::new); //6
        this.factoryMap.put(BEDROCK, BlockBedrock::new); //7
        this.factoryMap.put(FLOWING_WATER, BlockWater::new); //8
        this.factoryMap.put(WATER, BlockWaterStill::new); //9
        this.factoryMap.put(FLOWING_LAVA, BlockLava::new); //10
        this.factoryMap.put(LAVA, BlockLavaStill::new); //11
        this.factoryMap.put(SAND, BlockSand::new); //12
        this.factoryMap.put(GRAVEL, BlockGravel::new); //13
        this.factoryMap.put(GOLD_ORE, BlockOreGold::new); //14
        this.factoryMap.put(IRON_ORE, BlockOreIron::new); //15
        this.factoryMap.put(COAL_ORE, BlockOreCoal::new); //16
        this.factoryMap.put(LOG, BlockLog::new); //17
        this.factoryMap.put(LEAVES, BlockLeaves::new); //18
        this.factoryMap.put(SPONGE, BlockSponge::new); //19
        this.factoryMap.put(GLASS, BlockGlass::new); //20
        this.factoryMap.put(LAPIS_ORE, BlockOreLapis::new); //21
        this.factoryMap.put(LAPIS_BLOCK, BlockLapis::new); //22
        this.factoryMap.put(DISPENSER, BlockDispenser::new); //23
        this.factoryMap.put(SANDSTONE, BlockSandstone::new); //24
        this.factoryMap.put(NOTEBLOCK, BlockNoteblock::new); //25
        this.factoryMap.put(BED, BlockBed::new); //26
        this.factoryMap.put(GOLDEN_RAIL, BlockRailPowered::new); //27
        this.factoryMap.put(DETECTOR_RAIL, BlockRailDetector::new); //28
        this.factoryMap.put(STICKY_PISTON, BlockPistonSticky::new); //29
        this.factoryMap.put(WEB, BlockCobweb::new); //30
        this.factoryMap.put(TALL_GRASS, BlockTallGrass::new); //31
        this.factoryMap.put(DEADBUSH, BlockDeadBush::new); //32
        this.factoryMap.put(PISTON, BlockPiston::new); //33
        this.factoryMap.put(PISTON_ARM_COLLISION, BlockPistonHead::new); //34
        this.factoryMap.put(WOOL, BlockWool::new); //35
        this.factoryMap.put(YELLOW_FLOWER, BlockDandelion::new); //37
        this.factoryMap.put(RED_FLOWER, BlockFlower::new); //38
        this.factoryMap.put(BROWN_MUSHROOM, BlockMushroomBrown::new); //39
        this.factoryMap.put(RED_MUSHROOM, BlockMushroomRed::new); //40
        this.factoryMap.put(GOLD_BLOCK, BlockGold::new); //41
        this.factoryMap.put(IRON_BLOCK, BlockIron::new); //42
        this.factoryMap.put(DOUBLE_STONE_SLAB, BlockDoubleSlabStone::new); //43
        this.factoryMap.put(STONE_SLAB, BlockSlabStone::new); //44
        this.factoryMap.put(BRICK_BLOCK, BlockBricks::new); //45
        this.factoryMap.put(TNT, BlockTNT::new); //46
        this.factoryMap.put(BOOKSHELF, BlockBookshelf::new); //47
        this.factoryMap.put(MOSSY_COBBLESTONE, BlockMossStone::new); //48
        this.factoryMap.put(OBSIDIAN, BlockObsidian::new); //49
        this.factoryMap.put(TORCH, BlockTorch::new); //50
        this.factoryMap.put(FIRE, BlockFire::new); //51
        this.factoryMap.put(MOB_SPAWNER, BlockMobSpawner::new); //52
        this.factoryMap.put(OAK_STAIRS, BlockStairsWood::new); //53
        this.factoryMap.put(CHEST, BlockChest::new); //54
        this.factoryMap.put(REDSTONE_WIRE, BlockRedstoneWire::new); //55
        this.factoryMap.put(DIAMOND_ORE, BlockOreDiamond::new); //56
        this.factoryMap.put(DIAMOND_BLOCK, BlockDiamond::new); //57
        this.factoryMap.put(CRAFTING_TABLE, BlockCraftingTable::new); //58
        this.factoryMap.put(WHEAT, BlockWheat::new); //59
        this.factoryMap.put(FARMLAND, BlockFarmland::new); //60
        this.factoryMap.put(FURNACE, BlockFurnace::new); //61
        this.factoryMap.put(LIT_FURNACE, BlockFurnaceBurning::new); //62
        this.factoryMap.put(STANDING_SIGN, BlockSignPost::new); //63
        this.factoryMap.put(WOODEN_DOOR, BlockDoorWood::new); //64
        this.factoryMap.put(LADDER, BlockLadder::new); //65
        this.factoryMap.put(RAIL, BlockRail::new); //66
        this.factoryMap.put(STONE_STAIRS, BlockStairsCobblestone::new); //67
        this.factoryMap.put(WALL_SIGN, BlockWallSign::new); //68
        this.factoryMap.put(LEVER, BlockLever::new); //69
        this.factoryMap.put(STONE_PRESSURE_PLATE, BlockPressurePlateStone::new); //70
        this.factoryMap.put(IRON_DOOR, BlockDoorIron::new); //71
        this.factoryMap.put(WOODEN_PRESSURE_PLATE, BlockPressurePlateWood::new); //72
        this.factoryMap.put(REDSTONE_ORE, BlockOreRedstone::new); //73
        this.factoryMap.put(LIT_REDSTONE_ORE, BlockOreRedstoneGlowing::new); //74
        this.factoryMap.put(UNLIT_REDSTONE_TORCH, BlockRedstoneTorchUnlit::new);
        this.factoryMap.put(REDSTONE_TORCH, BlockRedstoneTorch::new); //76
        this.factoryMap.put(STONE_BUTTON, BlockButtonStone::new); //77
        this.factoryMap.put(SNOW_LAYER, BlockSnowLayer::new); //78
        this.factoryMap.put(ICE, BlockIce::new); //79
        this.factoryMap.put(SNOW, BlockSnow::new); //80
        this.factoryMap.put(CACTUS, BlockCactus::new); //81
        this.factoryMap.put(CLAY, BlockClay::new); //82
        this.factoryMap.put(REEDS, ReedsBlock::new); //83
        this.factoryMap.put(JUKEBOX, BlockJukebox::new); //84
        this.factoryMap.put(FENCE, BlockFenceWooden::new); //85
        this.factoryMap.put(PUMPKIN, BlockPumpkin::new); //86
        this.factoryMap.put(NETHERRACK, BlockNetherrack::new); //87
        this.factoryMap.put(SOUL_SAND, BlockSoulSand::new); //88
        this.factoryMap.put(GLOWSTONE, BlockGlowstone::new); //89
        this.factoryMap.put(PORTAL, BlockNetherPortal::new); //90
        this.factoryMap.put(LIT_PUMPKIN, BlockPumpkinLit::new); //91
        this.factoryMap.put(CAKE, BlockCake::new); //92
        this.factoryMap.put(UNPOWERED_REPEATER, BlockRedstoneRepeaterUnpowered::new); //93
        this.factoryMap.put(POWERED_REPEATER, BlockRedstoneRepeaterPowered::new); //94
        this.factoryMap.put(INVISIBLE_BEDROCK, BlockBedrockInvisible::new); //95
        this.factoryMap.put(TRAPDOOR, BlockTrapdoor::new); //96
        this.factoryMap.put(MONSTER_EGG, BlockMonsterEgg::new); //97
        this.factoryMap.put(STONEBRICK, BlockBricksStone::new); //98
        this.factoryMap.put(BROWN_MUSHROOM_BLOCK, BlockHugeMushroomBrown::new); //99
        this.factoryMap.put(RED_MUSHROOM_BLOCK, BlockHugeMushroomRed::new); //100
        this.factoryMap.put(IRON_BARS, BlockIronBars::new); //101
        this.factoryMap.put(GLASS_PANE, BlockGlassPane::new); //102
        this.factoryMap.put(MELON_BLOCK, BlockMelon::new); //103
        this.factoryMap.put(PUMPKIN_STEM, BlockStemPumpkin::new); //104
        this.factoryMap.put(MELON_STEM, BlockStemMelon::new); //105
        this.factoryMap.put(VINE, BlockVine::new); //106
        this.factoryMap.put(FENCE_GATE, BlockFenceGate::new); //107
        this.factoryMap.put(BRICK_STAIRS, BlockStairsBrick::new); //108
        this.factoryMap.put(STONE_BRICK_STAIRS, BlockStairsStoneBrick::new); //109
        this.factoryMap.put(MYCELIUM, BlockMycelium::new); //110
        this.factoryMap.put(WATERLILY, BlockWaterLily::new); //111
        this.factoryMap.put(NETHER_BRICK, BlockBricksNether::new); //112
        this.factoryMap.put(NETHER_BRICK_FENCE, BlockFenceNetherBrick::new); //113
        this.factoryMap.put(NETHER_BRICK_STAIRS, BlockStairsNetherBrick::new); //114
        this.factoryMap.put(NETHER_WART, BlockNetherWart::new); //115
        this.factoryMap.put(ENCHANTING_TABLE, BlockEnchantingTable::new); //116
        this.factoryMap.put(BREWING_STAND, BlockBrewingStand::new); //117
        this.factoryMap.put(CAULDRON, BlockCauldron::new); //118
        this.factoryMap.put(END_PORTAL, BlockEndPortal::new); //119
        this.factoryMap.put(END_PORTAL_FRAME, BlockEndPortalFrame::new); //120
        this.factoryMap.put(END_STONE, BlockEndStone::new); //121
        this.factoryMap.put(DRAGON_EGG, BlockDragonEgg::new); //122
        this.factoryMap.put(REDSTONE_LAMP, BlockRedstoneLamp::new); //123
        this.factoryMap.put(LIT_REDSTONE_LAMP, BlockRedstoneLampLit::new); //124
        //TODO: list.put(DROPPER, BlockDropper::new); //125
        this.factoryMap.put(ACTIVATOR_RAIL, BlockRailActivator::new); //126
        this.factoryMap.put(COCOA, BlockCocoa::new); //127
        this.factoryMap.put(SANDSTONE_STAIRS, BlockStairsSandstone::new); //128
        this.factoryMap.put(EMERALD_ORE, BlockOreEmerald::new); //129
        this.factoryMap.put(ENDER_CHEST, BlockEnderChest::new); //130
        this.factoryMap.put(TRIPWIRE_HOOK, BlockTripWireHook::new); //131
        this.factoryMap.put(TRIPWIRE, BlockTripWire::new); //132
        this.factoryMap.put(EMERALD_BLOCK, BlockEmerald::new); //133
        this.factoryMap.put(SPRUCE_STAIRS, BlockStairsWood::new); //134
        this.factoryMap.put(BIRCH_STAIRS, BlockStairsWood::new); //135
        this.factoryMap.put(JUNGLE_STAIRS, BlockStairsWood::new); //136
        //137: impulse_command_block
        this.factoryMap.put(BEACON, BlockBeacon::new); //138
        this.factoryMap.put(COBBLESTONE_WALL, BlockWall::new); //139
        this.factoryMap.put(FLOWER_POT, BlockFlowerPot::new); //140
        this.factoryMap.put(CARROTS, BlockCarrot::new); //141
        this.factoryMap.put(POTATOES, BlockPotato::new); //142
        this.factoryMap.put(WOODEN_BUTTON, BlockButtonWooden::new); //143
        this.factoryMap.put(SKULL, BlockSkull::new); //144
        this.factoryMap.put(ANVIL, BlockAnvil::new); //145
        this.factoryMap.put(TRAPPED_CHEST, BlockTrappedChest::new); //146
        this.factoryMap.put(LIGHT_WEIGHTED_PRESSURE_PLATE, BlockWeightedPressurePlateLight::new); //147
        this.factoryMap.put(HEAVY_WEIGHTED_PRESSURE_PLATE, BlockWeightedPressurePlateHeavy::new); //148
        this.factoryMap.put(UNPOWERED_COMPARATOR, BlockRedstoneComparatorUnpowered::new); //149
        this.factoryMap.put(POWERED_COMPARATOR, BlockRedstoneComparatorPowered::new); //150
        this.factoryMap.put(DAYLIGHT_DETECTOR, BlockDaylightDetector::new); //151
        this.factoryMap.put(REDSTONE_BLOCK, BlockRedstone::new); //152
        this.factoryMap.put(QUARTZ_ORE, BlockOreQuartz::new); //153
        this.factoryMap.put(HOPPER, BlockHopper::new); //154
        this.factoryMap.put(QUARTZ_BLOCK, BlockQuartz::new); //155
        this.factoryMap.put(QUARTZ_STAIRS, BlockStairsQuartz::new); //156
        this.factoryMap.put(DOUBLE_WOODEN_SLAB, BlockDoubleSlabWood::new); //157
        this.factoryMap.put(WOODEN_SLAB, BlockSlabWood::new); //158
        this.factoryMap.put(STAINED_HARDENED_CLAY, BlockTerracottaStained::new); //159
        this.factoryMap.put(STAINED_GLASS_PANE, BlockGlassPaneStained::new); //160
        this.factoryMap.put(LEAVES2, BlockLeaves2::new); //161
        this.factoryMap.put(LOG2, BlockLog2::new); //162
        this.factoryMap.put(ACACIA_STAIRS, BlockStairsWood::new); //163
        this.factoryMap.put(DARK_OAK_STAIRS, BlockStairsWood::new); //164
        this.factoryMap.put(SLIME, BlockSlime::new); //165
        //166: glow_stick
        this.factoryMap.put(IRON_TRAPDOOR, BlockTrapdoorIron::new); //167
        this.factoryMap.put(PRISMARINE, BlockPrismarine::new); //168
        this.factoryMap.put(SEA_LANTERN, BlockSeaLantern::new); //169
        this.factoryMap.put(HAY_BLOCK, BlockHayBale::new); //170
        this.factoryMap.put(CARPET, BlockCarpet::new); //171
        this.factoryMap.put(HARDENED_CLAY, BlockTerracotta::new); //172
        this.factoryMap.put(COAL_BLOCK, BlockCoal::new); //173
        this.factoryMap.put(PACKED_ICE, BlockIcePacked::new); //174
        this.factoryMap.put(DOUBLE_PLANT, BlockDoublePlant::new); //175
        this.factoryMap.put(STANDING_BANNER, BlockBanner::new); //176
        this.factoryMap.put(WALL_BANNER, BlockWallBanner::new); //177
        this.factoryMap.put(DAYLIGHT_DETECTOR_INVERTED, BlockDaylightDetectorInverted::new); //178
        this.factoryMap.put(RED_SANDSTONE, BlockRedSandstone::new); //179
        this.factoryMap.put(RED_SANDSTONE_STAIRS, BlockStairsRedSandstone::new); //180
        this.factoryMap.put(DOUBLE_STONE_SLAB2, BlockDoubleSlabRedSandstone::new); //181
        this.factoryMap.put(STONE_SLAB2, BlockSlabRedSandstone::new); //182
        this.factoryMap.put(SPRUCE_FENCE_GATE, BlockFenceGate::new); //183
        this.factoryMap.put(BIRCH_FENCE_GATE, BlockFenceGate::new); //184
        this.factoryMap.put(JUNGLE_FENCE_GATE, BlockFenceGate::new); //185
        this.factoryMap.put(DARK_OAK_FENCE_GATE, BlockFenceGate::new); //186
        this.factoryMap.put(ACACIA_FENCE_GATE, BlockFenceGate::new); //187
        //188: repeating_command_block
        //189: chain_command_block
        //190: hard_glass_pane
        //191: hard_stained_glass_pane
        //192: chemical_heat
        this.factoryMap.put(SPRUCE_DOOR, BlockDoorWood::new); //193
        this.factoryMap.put(BIRCH_DOOR, BlockDoorWood::new); //194
        this.factoryMap.put(JUNGLE_DOOR, BlockDoorWood::new); //195
        this.factoryMap.put(ACACIA_DOOR, BlockDoorWood::new); //196
        this.factoryMap.put(DARK_OAK_DOOR, BlockDoorWood::new); //197
        this.factoryMap.put(GRASS_PATH, BlockGrassPath::new); //198
        this.factoryMap.put(FRAME, BlockItemFrame::new); //199
        this.factoryMap.put(CHORUS_FLOWER, BlockChorusFlower::new); //200
        this.factoryMap.put(PURPUR_BLOCK, BlockPurpur::new); //201
        //202: chorus_flower
        this.factoryMap.put(PURPUR_STAIRS, BlockStairsPurpur::new); //203
        //204: colored_torch_bp
        this.factoryMap.put(UNDYED_SHULKER_BOX, BlockUndyedShulkerBox::new); //205
        this.factoryMap.put(END_BRICKS, BlockBricksEndStone::new); //206
        //207: frosted_ice
        this.factoryMap.put(END_ROD, BlockEndRod::new); //208
        this.factoryMap.put(END_GATEWAY, BlockEndGateway::new); //209
        //210: allow
        //211: deny
        //212: border
        this.factoryMap.put(MAGMA, BlockMagma::new); //213
        this.factoryMap.put(NETHER_WART_BLOCK, BlockNetherWartBlock::new); //214
        this.factoryMap.put(RED_NETHER_BRICK, BlockBricksRedNether::new); //215
        this.factoryMap.put(BONE_BLOCK, BlockBone::new); //216
        //217: structure_void
        this.factoryMap.put(SHULKER_BOX, BlockShulkerBox::new); //218
        this.factoryMap.put(PURPLE_GLAZED_TERRACOTTA, BlockTerracottaGlazed::new); //219
        this.factoryMap.put(WHITE_GLAZED_TERRACOTTA, BlockTerracottaGlazed::new); //220
        this.factoryMap.put(ORANGE_GLAZED_TERRACOTTA, BlockTerracottaGlazed::new); //221
        this.factoryMap.put(MAGENTA_GLAZED_TERRACOTTA, BlockTerracottaGlazed::new); //222
        this.factoryMap.put(LIGHT_BLUE_GLAZED_TERRACOTTA, BlockTerracottaGlazed::new); //223
        this.factoryMap.put(YELLOW_GLAZED_TERRACOTTA, BlockTerracottaGlazed::new); //224
        this.factoryMap.put(LIME_GLAZED_TERRACOTTA, BlockTerracottaGlazed::new); //225
        this.factoryMap.put(PINK_GLAZED_TERRACOTTA, BlockTerracottaGlazed::new); //226
        this.factoryMap.put(GRAY_GLAZED_TERRACOTTA, BlockTerracottaGlazed::new); //227
        this.factoryMap.put(SILVER_GLAZED_TERRACOTTA, BlockTerracottaGlazed::new); //228
        this.factoryMap.put(CYAN_GLAZED_TERRACOTTA, BlockTerracottaGlazed::new); //229
        //230: chalkboard
        this.factoryMap.put(BLUE_GLAZED_TERRACOTTA, BlockTerracottaGlazed::new); //231
        this.factoryMap.put(BROWN_GLAZED_TERRACOTTA, BlockTerracottaGlazed::new); //232
        this.factoryMap.put(GREEN_GLAZED_TERRACOTTA, BlockTerracottaGlazed::new); //233
        this.factoryMap.put(RED_GLAZED_TERRACOTTA, BlockTerracottaGlazed::new); //234
        this.factoryMap.put(BLACK_GLAZED_TERRACOTTA, BlockTerracottaGlazed::new); //235
        this.factoryMap.put(CONCRETE, BlockConcrete::new); //236
        this.factoryMap.put(CONCRETE_POWDER, BlockConcretePowder::new); //237
        //238: chemistry_table
        //239: underwater_torch
        this.factoryMap.put(CHORUS_PLANT, BlockChorusPlant::new); //240
        this.factoryMap.put(STAINED_GLASS, BlockGlassStained::new); //241
        //242: camera
        this.factoryMap.put(PODZOL, BlockPodzol::new); //243
        this.factoryMap.put(BEETROOT, BlockBeetroot::new); //244
        this.factoryMap.put(STONECUTTER, BlockStonecutter::new); //245
        this.factoryMap.put(GLOWING_OBSIDIAN, BlockObsidianGlowing::new); //246
        //list.put(NETHER_REACTOR, BlockNetherReactor::new); //247 Should not be removed
        //248: info_update
        //249: info_update2
        //TODO: list.put(PISTON_EXTENSION, BlockPistonExtension::new); //250
        this.factoryMap.put(OBSERVER, BlockObserver::new); //251
        //252: structure_block
        //253: hard_glass
        //254: hard_stained_glass
        //255: reserved6
        //256: unknown
        this.factoryMap.put(PRISMARINE_STAIRS, BlockStairsPrismarine::new); //257
        this.factoryMap.put(DARK_PRISMARINE_STAIRS, BlockStairsDarkPrismarine::new); //258
        this.factoryMap.put(PRISMARINE_BRICKS_STAIRS, BlockStairsPrismarineBricks::new); //259
<<<<<<< HEAD

        this.factoryMap.put(SPRUCE_STANDING_SIGN, BlockSignPost::new);

        this.factoryMap.put(ACACIA_BUTTON,BlockButtonWooden::new);//395
        this.factoryMap.put(BIRCH_BUTTON, BlockButtonWooden::new);//396
        this.factoryMap.put(DARK_OAK_BUTTON, BlockButtonWooden::new);//397
        this.factoryMap.put(JUNGLE_BUTTON, BlockButtonWooden::new);//398
        this.factoryMap.put(SPRUCE_BUTTON, BlockButtonWooden::new);//399
        this.factoryMap.put(SMOOTH_STONE, BlockSmoothStone::new); // 437

        this.factoryMap.put(CAMPFIRE, BlockCampfire::new);

        this.factoryMap.put(BARREL, BlockBarrel::new); // 457
      
=======
        //260: stripped_spruce_log
        //261: stripped_birch_log
        //262: stripped_jungle_log
        //263: stripped_acacia_log
        //264: stripped_dark_oak_log
        //265: stripped_oak_log
>>>>>>> 2972853b
        this.factoryMap.put(BLUE_ICE, BlockBlueIce::new); //266
        //267: element_1
        // ...
        //384: element_118
        //385: seagrass
        //386: coral
        //387: coral_block
        //388: coral_fan
        //389: coral_fan_dead
        //390: coral_fan_hang
        //391: coral_fan_hang2
        //392: coral_fan_hang3
        //393: kelp
        this.factoryMap.put(DRIED_KELP_BLOCK, BlockDriedKelp::new); //394
        //395: acacia_button
        //396: birch_button
        //397: dark_oak_button
        //398: jungle_button
        //399: spruce_button
        this.factoryMap.put(ACACIA_TRAPDOOR, BlockTrapdoorAcacia::new); //400
        this.factoryMap.put(BIRCH_TRAPDOOR, BlockTrapdoorBirch::new); //401
        this.factoryMap.put(DARK_OAK_TRAPDOOR, BlockTrapdooDarkOak::new); //402
        this.factoryMap.put(JUNGLE_TRAPDOOR, BlockTrapdoorJungle::new); //403
        this.factoryMap.put(SPRUCE_TRAPDOOR, BlockTrapdoorSpruce::new); //404
        //405: acacia_pressure_plate
        //406: birch_pressure_plate
        //407: dark_oak_pressure_plate
        //408: jungle_pressure_plate
        //409: spruce_pressure_plate
        //410: carved_pumpkin
        //411: sea_pickle
        //412: conduit
        //413: turtle_egg
        //414: bubble_column
        this.factoryMap.put(BARRIER, BlockBarrier::new); //415
        //416: stone_slab3
        //417: bamboo
        //418: bamboo_sapling
        //419: scaffolding
        //420: stone_slab4
        //421: double_stone_slab3
        //422: double_stone_slab4
        this.factoryMap.put(GRANITE_STAIRS, BlockStairsGranite::new); //423
        this.factoryMap.put(DIORITE_STAIRS, BlockStairsDiorite::new); //424
        this.factoryMap.put(ANDESITE_STAIRS, BlockStairsAndesite::new); //425
        this.factoryMap.put(POLISHED_GRANITE_STAIRS, BlockStairsGranite::new); //426
        this.factoryMap.put(POLISHED_DIORITE_STAIRS, BlockStairsDiorite::new); //427
        this.factoryMap.put(POLISHED_ANDESITE_STAIRS, BlockStairsAndesite::new); //428
        this.factoryMap.put(MOSSY_STONE_BRICK_STAIRS, BlockStairsStoneBrick::new); //429
        this.factoryMap.put(SMOOTH_RED_SANDSTONE_STAIRS, BlockStairsSmoothRedSandstone::new); //430
        this.factoryMap.put(SMOOTH_SANDSTONE_STAIRS, BlockStairsSmoothSandstone::new); //431
        this.factoryMap.put(END_BRICK_STAIRS, BlockStairsEndStoneBrick::new); //432
        this.factoryMap.put(MOSSY_COBBLESTONE_STAIRS, BlockStairsCobblestone::new); //433
        this.factoryMap.put(NORMAL_STONE_STAIRS, BlockStairsStone::new); //434
        this.factoryMap.put(SPRUCE_STANDING_SIGN, BlockSignPost::new); //435
        //436: spruce_wall_sign
        this.factoryMap.put(SMOOTH_STONE, BlockSmoothStone::new); // 437
        this.factoryMap.put(RED_NETHER_BRICK_STAIRS, BlockStairsNetherBrick::new); //438
        this.factoryMap.put(SMOOTH_QUARTZ_STAIRS, BlockStairsQuartz::new); //439
        //440: birch_standing_sign
        //441: birch_wall_sign
        //442: jungle_standing_sign
        //443: jungle_wall_sign
        //444: acacia_standing_sign
        //445: acacia_wall_sign
        //446: darkoak_standing_sign
        //447: darkoak_wall_sign
        //448: lectern
        //449: grindstone
        //450: blast_furnace
        //451: stonecutter_block
        //452: smoker
        //453: lit_smoker
        //454: cartography_table
        //455: fletching_table
        //456: smithing_table
        this.factoryMap.put(BARREL, BlockBarrel::new); // 457
        //458: loom
        //459: bell
        //460: sweet_berry_bush
        //461: lantern
        this.factoryMap.put(CAMPFIRE, BlockCampfire::new); //462
        //463: lava_cauldron
        //464: jigsaw
        //465: wood
        //466: composter
        //467: lit_blast_furnace
        //468: light_block
        //469: wither_rose
        //470: stickypistonarmcollision
        //471: bee_nest
        //472: beehive
        //473: honey_block
        //474: honeycomb_block
    }
}<|MERGE_RESOLUTION|>--- conflicted
+++ resolved
@@ -512,29 +512,12 @@
         this.factoryMap.put(PRISMARINE_STAIRS, BlockStairsPrismarine::new); //257
         this.factoryMap.put(DARK_PRISMARINE_STAIRS, BlockStairsDarkPrismarine::new); //258
         this.factoryMap.put(PRISMARINE_BRICKS_STAIRS, BlockStairsPrismarineBricks::new); //259
-<<<<<<< HEAD
-
-        this.factoryMap.put(SPRUCE_STANDING_SIGN, BlockSignPost::new);
-
-        this.factoryMap.put(ACACIA_BUTTON,BlockButtonWooden::new);//395
-        this.factoryMap.put(BIRCH_BUTTON, BlockButtonWooden::new);//396
-        this.factoryMap.put(DARK_OAK_BUTTON, BlockButtonWooden::new);//397
-        this.factoryMap.put(JUNGLE_BUTTON, BlockButtonWooden::new);//398
-        this.factoryMap.put(SPRUCE_BUTTON, BlockButtonWooden::new);//399
-        this.factoryMap.put(SMOOTH_STONE, BlockSmoothStone::new); // 437
-
-        this.factoryMap.put(CAMPFIRE, BlockCampfire::new);
-
-        this.factoryMap.put(BARREL, BlockBarrel::new); // 457
-      
-=======
         //260: stripped_spruce_log
         //261: stripped_birch_log
         //262: stripped_jungle_log
         //263: stripped_acacia_log
         //264: stripped_dark_oak_log
         //265: stripped_oak_log
->>>>>>> 2972853b
         this.factoryMap.put(BLUE_ICE, BlockBlueIce::new); //266
         //267: element_1
         // ...
@@ -549,11 +532,11 @@
         //392: coral_fan_hang3
         //393: kelp
         this.factoryMap.put(DRIED_KELP_BLOCK, BlockDriedKelp::new); //394
-        //395: acacia_button
-        //396: birch_button
-        //397: dark_oak_button
-        //398: jungle_button
-        //399: spruce_button
+        this.factoryMap.put(ACACIA_BUTTON,BlockButtonWooden::new);//395
+        this.factoryMap.put(BIRCH_BUTTON, BlockButtonWooden::new);//396
+        this.factoryMap.put(DARK_OAK_BUTTON, BlockButtonWooden::new);//397
+        this.factoryMap.put(JUNGLE_BUTTON, BlockButtonWooden::new);//398
+        this.factoryMap.put(SPRUCE_BUTTON, BlockButtonWooden::new);//399
         this.factoryMap.put(ACACIA_TRAPDOOR, BlockTrapdoorAcacia::new); //400
         this.factoryMap.put(BIRCH_TRAPDOOR, BlockTrapdoorBirch::new); //401
         this.factoryMap.put(DARK_OAK_TRAPDOOR, BlockTrapdooDarkOak::new); //402
