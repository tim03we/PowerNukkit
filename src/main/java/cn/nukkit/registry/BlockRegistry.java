--- conflicted
+++ resolved
@@ -538,19 +538,11 @@
         this.factoryMap.put(DARK_OAK_BUTTON, BlockButtonWooden::new);//397
         this.factoryMap.put(JUNGLE_BUTTON, BlockButtonWooden::new);//398
         this.factoryMap.put(SPRUCE_BUTTON, BlockButtonWooden::new);//399
-<<<<<<< HEAD
-        this.factoryMap.put(ACACIA_TRAPDOOR, BlockTrapdoorAcacia::new); //400
-        this.factoryMap.put(BIRCH_TRAPDOOR, BlockTrapdoorBirch::new); //401
-        this.factoryMap.put(DARK_OAK_TRAPDOOR, BlockTrapdooDarkOak::new); //402
-        this.factoryMap.put(JUNGLE_TRAPDOOR, BlockTrapdoorJungle::new); //403
-        this.factoryMap.put(SPRUCE_TRAPDOOR, BlockTrapdoorSpruce::new); //404
-=======
         this.factoryMap.put(ACACIA_TRAPDOOR, BlockTrapdoor.factory(BlockColor.ORANGE_BLOCK_COLOR)); //400
         this.factoryMap.put(BIRCH_TRAPDOOR, BlockTrapdoor.factory(BlockColor.SAND_BLOCK_COLOR)); //401
         this.factoryMap.put(DARK_OAK_TRAPDOOR, BlockTrapdoor.factory(BlockColor.BROWN_BLOCK_COLOR)); //402
         this.factoryMap.put(JUNGLE_TRAPDOOR, BlockTrapdoor.factory(BlockColor.DIRT_BLOCK_COLOR)); //403
         this.factoryMap.put(SPRUCE_TRAPDOOR, BlockTrapdoor.factory(BlockColor.SPRUCE_BLOCK_COLOR)); //404
->>>>>>> f1fd689e
         this.factoryMap.put(ACACIA_PRESSURE_PLATE, BlockPressurePlateWood::new);//405
         this.factoryMap.put(BIRCH_PRESSURE_PLATE, BlockPressurePlateWood::new);//406
         this.factoryMap.put(DARK_OAK_PRESSURE_PLATE, BlockPressurePlateWood::new);//407
