--- conflicted
+++ resolved
@@ -532,23 +532,6 @@
         //392: coral_fan_hang3
         //393: kelp
         this.factoryMap.put(DRIED_KELP_BLOCK, BlockDriedKelp::new); //394
-<<<<<<< HEAD
-        //395: acacia_button
-        //396: birch_button
-        //397: dark_oak_button
-        //398: jungle_button
-        //399: spruce_button
-        //400: acacia_trapdoor
-        //401: birch_trapdoor
-        //402: dark_oak_trapdoor
-        //403: jungle_trapdoor
-        //404: spruce_trapdoor
-        this.factoryMap.put(ACACIA_PRESSURE_PLATE, BlockPressurePlateWood::new);//405
-        this.factoryMap.put(BIRCH_PRESSURE_PLATE, BlockPressurePlateWood::new);//406
-        this.factoryMap.put(DARK_OAK_PRESSURE_PLATE, BlockPressurePlateWood::new);//407
-        this.factoryMap.put(JUNGLE_PRESSURE_PLATE, BlockPressurePlateWood::new);//408
-        this.factoryMap.put(SPRUCE_PRESSURE_PLATE, BlockPressurePlateWood::new);//409
-=======
         this.factoryMap.put(ACACIA_BUTTON,BlockButtonWooden::new);//395
         this.factoryMap.put(BIRCH_BUTTON, BlockButtonWooden::new);//396
         this.factoryMap.put(DARK_OAK_BUTTON, BlockButtonWooden::new);//397
@@ -559,12 +542,11 @@
         this.factoryMap.put(DARK_OAK_TRAPDOOR, BlockTrapdooDarkOak::new); //402
         this.factoryMap.put(JUNGLE_TRAPDOOR, BlockTrapdoorJungle::new); //403
         this.factoryMap.put(SPRUCE_TRAPDOOR, BlockTrapdoorSpruce::new); //404
-        //405: acacia_pressure_plate
-        //406: birch_pressure_plate
-        //407: dark_oak_pressure_plate
-        //408: jungle_pressure_plate
-        //409: spruce_pressure_plate
->>>>>>> 1e2b2f40
+        this.factoryMap.put(ACACIA_PRESSURE_PLATE, BlockPressurePlateWood::new);//405
+        this.factoryMap.put(BIRCH_PRESSURE_PLATE, BlockPressurePlateWood::new);//406
+        this.factoryMap.put(DARK_OAK_PRESSURE_PLATE, BlockPressurePlateWood::new);//407
+        this.factoryMap.put(JUNGLE_PRESSURE_PLATE, BlockPressurePlateWood::new);//408
+        this.factoryMap.put(SPRUCE_PRESSURE_PLATE, BlockPressurePlateWood::new);//409
         //410: carved_pumpkin
         //411: sea_pickle
         //412: conduit
