package cn.nukkit.registry;

import cn.nukkit.block.*;
import cn.nukkit.nbt.NBTIO;
import cn.nukkit.nbt.tag.CompoundTag;
import cn.nukkit.nbt.tag.ListTag;
import cn.nukkit.utils.BlockColor;
import cn.nukkit.utils.Identifier;
import com.google.common.collect.HashBiMap;
import it.unimi.dsi.fastutil.ints.Int2IntMap;
import it.unimi.dsi.fastutil.ints.Int2IntOpenHashMap;
import it.unimi.dsi.fastutil.ints.Int2ObjectMap;
import it.unimi.dsi.fastutil.ints.Int2ObjectOpenHashMap;
import lombok.extern.log4j.Log4j2;

import java.io.IOException;
import java.io.InputStream;
import java.nio.ByteOrder;
import java.util.*;
import java.util.concurrent.atomic.AtomicInteger;

import static cn.nukkit.block.BlockIds.*;

@Log4j2
public class BlockRegistry implements Registry {
    public static final BlockFactory UNKNOWN_FACTORY = BlockUnknown::new;
    private static final BlockRegistry INSTANCE;
    private static final List<CompoundTag> VANILLA_PALETTE;

    static {
        InputStream stream = RegistryUtils.getOrAssertResource("runtime_block_states.dat");
        try {
            //noinspection unchecked
            VANILLA_PALETTE = ((ListTag<CompoundTag>) NBTIO.readTag(stream, ByteOrder.LITTLE_ENDIAN, false)).getAll();
        } catch (IOException e) {
            throw new AssertionError(e);
        }
        INSTANCE = new BlockRegistry();
    }

    private final Map<Identifier, BlockFactory> factoryMap = new IdentityHashMap<>();
    private final HashBiMap<Identifier, Integer> idLegacyMap = HashBiMap.create();
    private final Int2IntMap stateRuntimeMap = new Int2IntOpenHashMap();
    private final Int2ObjectMap<Block> runtimeStateMap = new Int2ObjectOpenHashMap<>();
    private final AtomicInteger runtimeIdAllocator = new AtomicInteger();
    private final AtomicInteger customIdAllocator = new AtomicInteger(1000);
    private byte[] cachedPalette;
    private byte[] cachedProperties;

    private volatile boolean closed;

    private BlockRegistry() {
        this.registerVanillaBlocks();
        try {
            this.registerVanillaPalette();
        } catch (RegistryException e) {
            throw new IllegalStateException("Unable to register vanilla block palette", e);
        }
    }

    public static BlockRegistry get() {
        return INSTANCE;
    }

    private static int getFullId(int id, int meta) {
        return (id << 8) | (meta & 0xff);
    }

    public synchronized void registerBlock(Identifier id, BlockFactory factory) throws RegistryException {
        Objects.requireNonNull(id, "id");
        Objects.requireNonNull(factory, "factory");
        checkClosed();
        if (this.factoryMap.containsKey(id)) throw new RegistryException(id + " is already registered");

        // generate legacy ID (Not sure why we need to but it's a requirement)
        int legacyId = this.customIdAllocator.getAndIncrement();
        this.idLegacyMap.put(id, legacyId);
        this.factoryMap.put(id, factory);
        int runtimeId = this.registerBlockState(id, legacyId, 0);
        log.debug("Registered custom block {} => {}", id, runtimeId);
    }

    private synchronized int registerBlockState(Identifier id, int legacyId, int meta) {
        // generate runtime ID
        int runtimeId = this.runtimeIdAllocator.getAndIncrement();
        if (this.factoryMap.putIfAbsent(id, UNKNOWN_FACTORY) == null) {
            log.debug("Non-implemented block found {}", id);
        }
        Block block = this.factoryMap.get(id).create(id);
        block.setDamage(meta);
        this.runtimeStateMap.put(runtimeId, block);
        this.stateRuntimeMap.put(getFullId(legacyId, meta), runtimeId);
        return runtimeId;
    }

    private void registerVanillaPalette() throws RegistryException {
        checkClosed();
        for (CompoundTag entry : VANILLA_PALETTE) {
            String name = entry.getCompound("block").getString("name");
            Identifier id = Identifier.fromString(name);
            int legacyId = entry.getShort("id");
            this.idLegacyMap.putIfAbsent(id, legacyId);

            if (!entry.contains("meta")) {
                this.runtimeIdAllocator.getAndIncrement();
                continue;
            }
            int[] meta = entry.getIntArray("meta");

            int runtimeId = this.registerBlockState(id, legacyId, meta[0]);

            for (int i = 1; i < meta.length; i++) {
                this.stateRuntimeMap.put(getFullId(legacyId, meta[i]), runtimeId);
            }

            entry.remove("meta"); // No point in sending this since the client doesn't use it.
        }
    }

    boolean isBlock(Identifier id) {
        return this.idLegacyMap.containsKey(id);
    }

    public int getRuntimeId(Block block) {
        return getRuntimeId(block.getId(), block.getDamage());
    }

    public int getRuntimeId(Identifier identifier, int meta) {
        return getRuntimeId(getLegacyId(identifier), meta);
    }

    public int getRuntimeId(int id, int meta) {
        int fullId = getFullId(id, meta);
        int runtimeId = this.stateRuntimeMap.get(fullId);
        if (runtimeId == -1) {
            throw new RegistryException("No runtime ID for block " + id + ":" + meta);
        }
        return runtimeId;
    }

    public Block getBlock(Identifier identifier, int meta) {
        return getBlock(getRuntimeId(identifier, meta));
    }

    public Block getBlock(int id, int meta) {
        return getBlock(getRuntimeId(id, meta));
    }

    public Block getBlock(int runtimeId) {
        Block block = this.runtimeStateMap.get(runtimeId);
        if (block == null) {
            throw new RegistryException("No block for runtime ID " + runtimeId + " registered");
        }
        return block;
    }

    public int getLegacyId(String name) {
        return getLegacyId(Identifier.fromString(name));
    }

    public int getLegacyId(Identifier identifier) {
        int legacyId = this.idLegacyMap.getOrDefault(identifier, -1);
        if (legacyId == -1) {
            throw new RegistryException("No legacy ID found for " + identifier);
        }
        return legacyId;
    }

    public Identifier getNameFromLegacyId(int id) {
        Identifier identifier = idLegacyMap.inverse().get(id);
        if (identifier == null) {
            throw new RegistryException("No block found for ID " + id);
        }
        return identifier;
    }

    public List<Identifier> getCustomBlocks() {
        int start = VANILLA_PALETTE.size();
        int end = this.runtimeIdAllocator.get();
        if (start == (end - 1)) {
            return Collections.emptyList();
        }
        List<Identifier> ids = new ArrayList<>();
        for (int i = start; i < end; i++) {
            ids.add(runtimeStateMap.get(i).getId());
        }
        return ids;
    }

    public boolean hasMeta(Identifier id, int meta) {
        return this.stateRuntimeMap.containsKey(getFullId(getLegacyId(id), meta));
    }

    @Override
    public synchronized void close() throws RegistryException {
        checkClosed();
        this.closed = true;

        // generate cache

        List<CompoundTag> palette = new ArrayList<>(VANILLA_PALETTE); // Add all vanilla palette entries

        int startId = VANILLA_PALETTE.size();
        int size = this.runtimeIdAllocator.get();

        CompoundTag propertiesTag = new CompoundTag();

        // add custom blocks
        for (int i = startId; i < size; i++) {
            Block block = this.runtimeStateMap.get(i);

            //noinspection ConstantConditions
            CompoundTag tag = new CompoundTag()
                    .putShort("id", this.idLegacyMap.get(block.getId()))
                    .putCompound("block", new CompoundTag()
                            .putString("name", block.getId().toString())
                            .putCompound("states", new CompoundTag())); // custom blocks can't have states

            palette.add(tag);

            // this doesn't have to be sent
            propertiesTag.putCompound(block.getId().toString(), new CompoundTag()
                    .putCompound("minecraft:block_light_absorption", new CompoundTag()
                            .putInt("value", 1))
                    .putCompound("minecraft:block_light_emission", new CompoundTag()
                            .putFloat("emission", 0.0f))
                    .putCompound("minecraft:destroy_time", new CompoundTag()
                            .putFloat("value", 1)));
        }

        ListTag<CompoundTag> paletteTag = new ListTag<>();
        paletteTag.setAll(palette);

        try {
            this.cachedPalette = NBTIO.write(paletteTag, ByteOrder.LITTLE_ENDIAN, true);
            this.cachedProperties = NBTIO.write(propertiesTag, ByteOrder.LITTLE_ENDIAN, true);
        } catch (IOException e) {
            throw new RegistryException("Unable to create cached block palette", e);
        }
    }

    private void checkClosed() throws RegistryException {
        if (this.closed) {
            throw new RegistryException("Registration has been closed");
        }
    }

    public byte[] getCachedPalette() {
        return cachedPalette;
    }

    public byte[] getCachedProperties() {
        return cachedProperties;
    }

    private void registerVanillaBlocks() {
        this.factoryMap.put(AIR, BlockAir::new); //0
        this.factoryMap.put(STONE, BlockStone::new); //1
        this.factoryMap.put(GRASS, BlockGrass::new); //2
        this.factoryMap.put(DIRT, BlockDirt::new); //3
        this.factoryMap.put(COBBLESTONE, BlockCobblestone::new); //4
        this.factoryMap.put(PLANKS, BlockPlanks::new); //5
        this.factoryMap.put(SAPLING, BlockSapling::new); //6
        this.factoryMap.put(BEDROCK, BlockBedrock::new); //7
        this.factoryMap.put(FLOWING_WATER, BlockWater::new); //8
        this.factoryMap.put(WATER, BlockWaterStill::new); //9
        this.factoryMap.put(FLOWING_LAVA, BlockLava::new); //10
        this.factoryMap.put(LAVA, BlockLavaStill::new); //11
        this.factoryMap.put(SAND, BlockSand::new); //12
        this.factoryMap.put(GRAVEL, BlockGravel::new); //13
        this.factoryMap.put(GOLD_ORE, BlockOreGold::new); //14
        this.factoryMap.put(IRON_ORE, BlockOreIron::new); //15
        this.factoryMap.put(COAL_ORE, BlockOreCoal::new); //16
        this.factoryMap.put(LOG, BlockLog::new); //17
        this.factoryMap.put(LEAVES, BlockLeaves::new); //18
        this.factoryMap.put(SPONGE, BlockSponge::new); //19
        this.factoryMap.put(GLASS, BlockGlass::new); //20
        this.factoryMap.put(LAPIS_ORE, BlockOreLapis::new); //21
        this.factoryMap.put(LAPIS_BLOCK, BlockLapis::new); //22
        this.factoryMap.put(DISPENSER, BlockDispenser::new); //23
        this.factoryMap.put(SANDSTONE, BlockSandstone::new); //24
        this.factoryMap.put(NOTEBLOCK, BlockNoteblock::new); //25
        this.factoryMap.put(BED, BlockBed::new); //26
        this.factoryMap.put(GOLDEN_RAIL, BlockRailPowered::new); //27
        this.factoryMap.put(DETECTOR_RAIL, BlockRailDetector::new); //28
        this.factoryMap.put(STICKY_PISTON, BlockPistonSticky::new); //29
        this.factoryMap.put(WEB, BlockCobweb::new); //30
        this.factoryMap.put(TALL_GRASS, BlockTallGrass::new); //31
        this.factoryMap.put(DEADBUSH, BlockDeadBush::new); //32
        this.factoryMap.put(PISTON, BlockPiston::new); //33
        this.factoryMap.put(PISTON_ARM_COLLISION, BlockPistonHead::new); //34
        this.factoryMap.put(WOOL, BlockWool::new); //35
        this.factoryMap.put(YELLOW_FLOWER, BlockDandelion::new); //37
        this.factoryMap.put(RED_FLOWER, BlockFlower::new); //38
        this.factoryMap.put(BROWN_MUSHROOM, BlockMushroomBrown::new); //39
        this.factoryMap.put(RED_MUSHROOM, BlockMushroomRed::new); //40
        this.factoryMap.put(GOLD_BLOCK, BlockGold::new); //41
        this.factoryMap.put(IRON_BLOCK, BlockIron::new); //42
        this.factoryMap.put(DOUBLE_STONE_SLAB, BlockDoubleSlabStone::new); //43
        this.factoryMap.put(STONE_SLAB, BlockSlabStone::new); //44
        this.factoryMap.put(BRICK_BLOCK, BlockBricks::new); //45
        this.factoryMap.put(TNT, BlockTNT::new); //46
        this.factoryMap.put(BOOKSHELF, BlockBookshelf::new); //47
        this.factoryMap.put(MOSSY_COBBLESTONE, BlockMossStone::new); //48
        this.factoryMap.put(OBSIDIAN, BlockObsidian::new); //49
        this.factoryMap.put(TORCH, BlockTorch::new); //50
        this.factoryMap.put(FIRE, BlockFire::new); //51
        this.factoryMap.put(MOB_SPAWNER, BlockMobSpawner::new); //52
        this.factoryMap.put(OAK_STAIRS, BlockStairsWood::new); //53
        this.factoryMap.put(CHEST, BlockChest::new); //54
        this.factoryMap.put(REDSTONE_WIRE, BlockRedstoneWire::new); //55
        this.factoryMap.put(DIAMOND_ORE, BlockOreDiamond::new); //56
        this.factoryMap.put(DIAMOND_BLOCK, BlockDiamond::new); //57
        this.factoryMap.put(CRAFTING_TABLE, BlockCraftingTable::new); //58
        this.factoryMap.put(WHEAT, BlockWheat::new); //59
        this.factoryMap.put(FARMLAND, BlockFarmland::new); //60
        this.factoryMap.put(FURNACE, BlockFurnace::new); //61
        this.factoryMap.put(LIT_FURNACE, BlockFurnaceBurning::new); //62
        this.factoryMap.put(STANDING_SIGN, BlockSignPost::new); //63
        this.factoryMap.put(WOODEN_DOOR, BlockDoorWood::new); //64
        this.factoryMap.put(LADDER, BlockLadder::new); //65
        this.factoryMap.put(RAIL, BlockRail::new); //66
        this.factoryMap.put(STONE_STAIRS, BlockStairsCobblestone::new); //67
        this.factoryMap.put(WALL_SIGN, BlockWallSign::new); //68
        this.factoryMap.put(LEVER, BlockLever::new); //69
        this.factoryMap.put(STONE_PRESSURE_PLATE, BlockPressurePlateStone::new); //70
        this.factoryMap.put(IRON_DOOR, BlockDoorIron::new); //71
        this.factoryMap.put(WOODEN_PRESSURE_PLATE, BlockPressurePlateWood::new); //72
        this.factoryMap.put(REDSTONE_ORE, BlockOreRedstone::new); //73
        this.factoryMap.put(LIT_REDSTONE_ORE, BlockOreRedstoneGlowing::new); //74
        this.factoryMap.put(UNLIT_REDSTONE_TORCH, BlockRedstoneTorchUnlit::new);
        this.factoryMap.put(REDSTONE_TORCH, BlockRedstoneTorch::new); //76
        this.factoryMap.put(STONE_BUTTON, BlockButtonStone::new); //77
        this.factoryMap.put(SNOW_LAYER, BlockSnowLayer::new); //78
        this.factoryMap.put(ICE, BlockIce::new); //79
        this.factoryMap.put(SNOW, BlockSnow::new); //80
        this.factoryMap.put(CACTUS, BlockCactus::new); //81
        this.factoryMap.put(CLAY, BlockClay::new); //82
        this.factoryMap.put(REEDS, ReedsBlock::new); //83
        this.factoryMap.put(JUKEBOX, BlockJukebox::new); //84
        this.factoryMap.put(FENCE, BlockFenceWooden::new); //85
        this.factoryMap.put(PUMPKIN, BlockPumpkin::new); //86
        this.factoryMap.put(NETHERRACK, BlockNetherrack::new); //87
        this.factoryMap.put(SOUL_SAND, BlockSoulSand::new); //88
        this.factoryMap.put(GLOWSTONE, BlockGlowstone::new); //89
        this.factoryMap.put(PORTAL, BlockNetherPortal::new); //90
        this.factoryMap.put(LIT_PUMPKIN, BlockPumpkinLit::new); //91
        this.factoryMap.put(CAKE, BlockCake::new); //92
        this.factoryMap.put(UNPOWERED_REPEATER, BlockRedstoneRepeaterUnpowered::new); //93
        this.factoryMap.put(POWERED_REPEATER, BlockRedstoneRepeaterPowered::new); //94
        this.factoryMap.put(INVISIBLE_BEDROCK, BlockBedrockInvisible::new); //95
        this.factoryMap.put(TRAPDOOR, BlockTrapdoor::new); //96
        this.factoryMap.put(MONSTER_EGG, BlockMonsterEgg::new); //97
        this.factoryMap.put(STONEBRICK, BlockBricksStone::new); //98
        this.factoryMap.put(BROWN_MUSHROOM_BLOCK, BlockHugeMushroomBrown::new); //99
        this.factoryMap.put(RED_MUSHROOM_BLOCK, BlockHugeMushroomRed::new); //100
        this.factoryMap.put(IRON_BARS, BlockIronBars::new); //101
        this.factoryMap.put(GLASS_PANE, BlockGlassPane::new); //102
        this.factoryMap.put(MELON_BLOCK, BlockMelon::new); //103
        this.factoryMap.put(PUMPKIN_STEM, BlockStemPumpkin::new); //104
        this.factoryMap.put(MELON_STEM, BlockStemMelon::new); //105
        this.factoryMap.put(VINE, BlockVine::new); //106
        this.factoryMap.put(FENCE_GATE, BlockFenceGate::new); //107
        this.factoryMap.put(BRICK_STAIRS, BlockStairsBrick::new); //108
        this.factoryMap.put(STONE_BRICK_STAIRS, BlockStairsStoneBrick::new); //109
        this.factoryMap.put(MYCELIUM, BlockMycelium::new); //110
        this.factoryMap.put(WATERLILY, BlockWaterLily::new); //111
        this.factoryMap.put(NETHER_BRICK, BlockBricksNether::new); //112
        this.factoryMap.put(NETHER_BRICK_FENCE, BlockFenceNetherBrick::new); //113
        this.factoryMap.put(NETHER_BRICK_STAIRS, BlockStairsNetherBrick::new); //114
        this.factoryMap.put(NETHER_WART, BlockNetherWart::new); //115
        this.factoryMap.put(ENCHANTING_TABLE, BlockEnchantingTable::new); //116
        this.factoryMap.put(BREWING_STAND, BlockBrewingStand::new); //117
        this.factoryMap.put(CAULDRON, BlockCauldron::new); //118
        this.factoryMap.put(END_PORTAL, BlockEndPortal::new); //119
        this.factoryMap.put(END_PORTAL_FRAME, BlockEndPortalFrame::new); //120
        this.factoryMap.put(END_STONE, BlockEndStone::new); //121
        this.factoryMap.put(DRAGON_EGG, BlockDragonEgg::new); //122
        this.factoryMap.put(REDSTONE_LAMP, BlockRedstoneLamp::new); //123
        this.factoryMap.put(LIT_REDSTONE_LAMP, BlockRedstoneLampLit::new); //124
        //TODO: list.put(DROPPER, BlockDropper::new); //125
        this.factoryMap.put(ACTIVATOR_RAIL, BlockRailActivator::new); //126
        this.factoryMap.put(COCOA, BlockCocoa::new); //127
        this.factoryMap.put(SANDSTONE_STAIRS, BlockStairsSandstone::new); //128
        this.factoryMap.put(EMERALD_ORE, BlockOreEmerald::new); //129
        this.factoryMap.put(ENDER_CHEST, BlockEnderChest::new); //130
        this.factoryMap.put(TRIPWIRE_HOOK, BlockTripWireHook::new); //131
        this.factoryMap.put(TRIPWIRE, BlockTripWire::new); //132
        this.factoryMap.put(EMERALD_BLOCK, BlockEmerald::new); //133
        this.factoryMap.put(SPRUCE_STAIRS, BlockStairsWood::new); //134
        this.factoryMap.put(BIRCH_STAIRS, BlockStairsWood::new); //135
        this.factoryMap.put(JUNGLE_STAIRS, BlockStairsWood::new); //136
        //137: impulse_command_block
        this.factoryMap.put(BEACON, BlockBeacon::new); //138
        this.factoryMap.put(COBBLESTONE_WALL, BlockWall::new); //139
        this.factoryMap.put(FLOWER_POT, BlockFlowerPot::new); //140
        this.factoryMap.put(CARROTS, BlockCarrot::new); //141
        this.factoryMap.put(POTATOES, BlockPotato::new); //142
        this.factoryMap.put(WOODEN_BUTTON, BlockButtonWooden::new); //143
        this.factoryMap.put(SKULL, BlockSkull::new); //144
        this.factoryMap.put(ANVIL, BlockAnvil::new); //145
        this.factoryMap.put(TRAPPED_CHEST, BlockTrappedChest::new); //146
        this.factoryMap.put(LIGHT_WEIGHTED_PRESSURE_PLATE, BlockWeightedPressurePlateLight::new); //147
        this.factoryMap.put(HEAVY_WEIGHTED_PRESSURE_PLATE, BlockWeightedPressurePlateHeavy::new); //148
        this.factoryMap.put(UNPOWERED_COMPARATOR, BlockRedstoneComparatorUnpowered::new); //149
        this.factoryMap.put(POWERED_COMPARATOR, BlockRedstoneComparatorPowered::new); //150
        this.factoryMap.put(DAYLIGHT_DETECTOR, BlockDaylightDetector::new); //151
        this.factoryMap.put(REDSTONE_BLOCK, BlockRedstone::new); //152
        this.factoryMap.put(QUARTZ_ORE, BlockOreQuartz::new); //153
        this.factoryMap.put(HOPPER, BlockHopper::new); //154
        this.factoryMap.put(QUARTZ_BLOCK, BlockQuartz::new); //155
        this.factoryMap.put(QUARTZ_STAIRS, BlockStairsQuartz::new); //156
        this.factoryMap.put(DOUBLE_WOODEN_SLAB, BlockDoubleSlabWood::new); //157
        this.factoryMap.put(WOODEN_SLAB, BlockSlabWood::new); //158
        this.factoryMap.put(STAINED_HARDENED_CLAY, BlockTerracottaStained::new); //159
        this.factoryMap.put(STAINED_GLASS_PANE, BlockGlassPaneStained::new); //160
        this.factoryMap.put(LEAVES2, BlockLeaves2::new); //161
        this.factoryMap.put(LOG2, BlockLog2::new); //162
        this.factoryMap.put(ACACIA_STAIRS, BlockStairsWood::new); //163
        this.factoryMap.put(DARK_OAK_STAIRS, BlockStairsWood::new); //164
        this.factoryMap.put(SLIME, BlockSlime::new); //165
        //166: glow_stick
        this.factoryMap.put(IRON_TRAPDOOR, BlockTrapdoorIron::new); //167
        this.factoryMap.put(PRISMARINE, BlockPrismarine::new); //168
        this.factoryMap.put(SEA_LANTERN, BlockSeaLantern::new); //169
        this.factoryMap.put(HAY_BLOCK, BlockHayBale::new); //170
        this.factoryMap.put(CARPET, BlockCarpet::new); //171
        this.factoryMap.put(HARDENED_CLAY, BlockTerracotta::new); //172
        this.factoryMap.put(COAL_BLOCK, BlockCoal::new); //173
        this.factoryMap.put(PACKED_ICE, BlockIcePacked::new); //174
        this.factoryMap.put(DOUBLE_PLANT, BlockDoublePlant::new); //175
        this.factoryMap.put(STANDING_BANNER, BlockBanner::new); //176
        this.factoryMap.put(WALL_BANNER, BlockWallBanner::new); //177
        this.factoryMap.put(DAYLIGHT_DETECTOR_INVERTED, BlockDaylightDetectorInverted::new); //178
        this.factoryMap.put(RED_SANDSTONE, BlockRedSandstone::new); //179
        this.factoryMap.put(RED_SANDSTONE_STAIRS, BlockStairsRedSandstone::new); //180
        this.factoryMap.put(DOUBLE_STONE_SLAB2, BlockDoubleSlabRedSandstone::new); //181
        this.factoryMap.put(STONE_SLAB2, BlockSlabRedSandstone::new); //182
        this.factoryMap.put(SPRUCE_FENCE_GATE, BlockFenceGate::new); //183
        this.factoryMap.put(BIRCH_FENCE_GATE, BlockFenceGate::new); //184
        this.factoryMap.put(JUNGLE_FENCE_GATE, BlockFenceGate::new); //185
        this.factoryMap.put(DARK_OAK_FENCE_GATE, BlockFenceGate::new); //186
        this.factoryMap.put(ACACIA_FENCE_GATE, BlockFenceGate::new); //187
        //188: repeating_command_block
        //189: chain_command_block
        //190: hard_glass_pane
        //191: hard_stained_glass_pane
        //192: chemical_heat
        this.factoryMap.put(SPRUCE_DOOR, BlockDoorWood::new); //193
        this.factoryMap.put(BIRCH_DOOR, BlockDoorWood::new); //194
        this.factoryMap.put(JUNGLE_DOOR, BlockDoorWood::new); //195
        this.factoryMap.put(ACACIA_DOOR, BlockDoorWood::new); //196
        this.factoryMap.put(DARK_OAK_DOOR, BlockDoorWood::new); //197
        this.factoryMap.put(GRASS_PATH, BlockGrassPath::new); //198
        this.factoryMap.put(FRAME, BlockItemFrame::new); //199
        this.factoryMap.put(CHORUS_FLOWER, BlockChorusFlower::new); //200
        this.factoryMap.put(PURPUR_BLOCK, BlockPurpur::new); //201
        //202: chorus_flower
        this.factoryMap.put(PURPUR_STAIRS, BlockStairsPurpur::new); //203
        //204: colored_torch_bp
        this.factoryMap.put(UNDYED_SHULKER_BOX, BlockUndyedShulkerBox::new); //205
        this.factoryMap.put(END_BRICKS, BlockBricksEndStone::new); //206
        //207: frosted_ice
        this.factoryMap.put(END_ROD, BlockEndRod::new); //208
        this.factoryMap.put(END_GATEWAY, BlockEndGateway::new); //209
        //210: allow
        //211: deny
        //212: border
        this.factoryMap.put(MAGMA, BlockMagma::new); //213
        this.factoryMap.put(NETHER_WART_BLOCK, BlockNetherWartBlock::new); //214
        this.factoryMap.put(RED_NETHER_BRICK, BlockBricksRedNether::new); //215
        this.factoryMap.put(BONE_BLOCK, BlockBone::new); //216
        //217: structure_void
        this.factoryMap.put(SHULKER_BOX, BlockShulkerBox::new); //218
        this.factoryMap.put(PURPLE_GLAZED_TERRACOTTA, BlockTerracottaGlazed::new); //219
        this.factoryMap.put(WHITE_GLAZED_TERRACOTTA, BlockTerracottaGlazed::new); //220
        this.factoryMap.put(ORANGE_GLAZED_TERRACOTTA, BlockTerracottaGlazed::new); //221
        this.factoryMap.put(MAGENTA_GLAZED_TERRACOTTA, BlockTerracottaGlazed::new); //222
        this.factoryMap.put(LIGHT_BLUE_GLAZED_TERRACOTTA, BlockTerracottaGlazed::new); //223
        this.factoryMap.put(YELLOW_GLAZED_TERRACOTTA, BlockTerracottaGlazed::new); //224
        this.factoryMap.put(LIME_GLAZED_TERRACOTTA, BlockTerracottaGlazed::new); //225
        this.factoryMap.put(PINK_GLAZED_TERRACOTTA, BlockTerracottaGlazed::new); //226
        this.factoryMap.put(GRAY_GLAZED_TERRACOTTA, BlockTerracottaGlazed::new); //227
        this.factoryMap.put(SILVER_GLAZED_TERRACOTTA, BlockTerracottaGlazed::new); //228
        this.factoryMap.put(CYAN_GLAZED_TERRACOTTA, BlockTerracottaGlazed::new); //229
        //230: chalkboard
        this.factoryMap.put(BLUE_GLAZED_TERRACOTTA, BlockTerracottaGlazed::new); //231
        this.factoryMap.put(BROWN_GLAZED_TERRACOTTA, BlockTerracottaGlazed::new); //232
        this.factoryMap.put(GREEN_GLAZED_TERRACOTTA, BlockTerracottaGlazed::new); //233
        this.factoryMap.put(RED_GLAZED_TERRACOTTA, BlockTerracottaGlazed::new); //234
        this.factoryMap.put(BLACK_GLAZED_TERRACOTTA, BlockTerracottaGlazed::new); //235
        this.factoryMap.put(CONCRETE, BlockConcrete::new); //236
        this.factoryMap.put(CONCRETE_POWDER, BlockConcretePowder::new); //237
        //238: chemistry_table
        //239: underwater_torch
        this.factoryMap.put(CHORUS_PLANT, BlockChorusPlant::new); //240
        this.factoryMap.put(STAINED_GLASS, BlockGlassStained::new); //241
        //242: camera
        this.factoryMap.put(PODZOL, BlockPodzol::new); //243
        this.factoryMap.put(BEETROOT, BlockBeetroot::new); //244
        this.factoryMap.put(STONECUTTER, BlockStonecutter::new); //245
        this.factoryMap.put(GLOWING_OBSIDIAN, BlockObsidianGlowing::new); //246
        //list.put(NETHER_REACTOR, BlockNetherReactor::new); //247 Should not be removed
        //248: info_update
        //249: info_update2
        //TODO: list.put(PISTON_EXTENSION, BlockPistonExtension::new); //250
        this.factoryMap.put(OBSERVER, BlockObserver::new); //251
        //252: structure_block
        //253: hard_glass
        //254: hard_stained_glass
        //255: reserved6
        //256: unknown
        this.factoryMap.put(PRISMARINE_STAIRS, BlockStairsPrismarine::new); //257
        this.factoryMap.put(DARK_PRISMARINE_STAIRS, BlockStairsDarkPrismarine::new); //258
        this.factoryMap.put(PRISMARINE_BRICKS_STAIRS, BlockStairsPrismarineBricks::new); //259
<<<<<<< HEAD

        this.factoryMap.put(SPRUCE_STANDING_SIGN, BlockSignPost::new);

        this.factoryMap.put(CAMPFIRE, BlockCampfire::new);

        this.factoryMap.put(GRANITE_STAIRS, BlockStairsGranite::new); //424
        this.factoryMap.put(DIORITE_STAIRS, BlockStairsDiorite::new); //425
        this.factoryMap.put(ANDESITE_STAIRS, BlockStairsAndesite::new); //426
        this.factoryMap.put(POLISHED_GRANITE_STAIRS, BlockStairsGranite::new); //427
        this.factoryMap.put(POLISHED_DIORITE_STAIRS, BlockStairsDiorite::new); //428
        this.factoryMap.put(POLISHED_ANDESITE_STAIRS, BlockStairsAndesite::new); //429
        this.factoryMap.put(MOSSY_STONE_BRICK_STAIRS, BlockStairsStoneBrick::new); //430
        this.factoryMap.put(SMOOTH_RED_SANDSTONE_STAIRS, BlockStairsSmoothRedSandstone::new); //431
        this.factoryMap.put(SMOOTH_SANDSTONE_STAIRS, BlockStairsSmoothSandstone::new); //432
        this.factoryMap.put(END_BRICK_STAIRS, BlockStairsEndStoneBrick::new); //433
        this.factoryMap.put(MOSSY_COBBLESTONE_STAIRS, BlockStairsCobblestone::new); //434
        this.factoryMap.put(NORMAL_STONE_STAIRS, BlockStairsStone::new); //435

        this.factoryMap.put(RED_NETHER_BRICK_STAIRS, BlockStairsNetherBrick::new); //439

        this.factoryMap.put(SMOOTH_QUARTZ_STAIRS, BlockStairsQuartz::new); //440

        this.factoryMap.put(WOOD, BlockWood::new); //465
=======
        //260: stripped_spruce_log
        //261: stripped_birch_log
        //262: stripped_jungle_log
        //263: stripped_acacia_log
        //264: stripped_dark_oak_log
        //265: stripped_oak_log
        this.factoryMap.put(BLUE_ICE, BlockBlueIce::new); //266
        //267: element_1
        // ...
        //384: element_118
        //385: seagrass
        //386: coral
        //387: coral_block
        //388: coral_fan
        //389: coral_fan_dead
        //390: coral_fan_hang
        //391: coral_fan_hang2
        //392: coral_fan_hang3
        //393: kelp
        this.factoryMap.put(DRIED_KELP_BLOCK, BlockDriedKelp::new); //394
        this.factoryMap.put(ACACIA_BUTTON,BlockButtonWooden::new);//395
        this.factoryMap.put(BIRCH_BUTTON, BlockButtonWooden::new);//396
        this.factoryMap.put(DARK_OAK_BUTTON, BlockButtonWooden::new);//397
        this.factoryMap.put(JUNGLE_BUTTON, BlockButtonWooden::new);//398
        this.factoryMap.put(SPRUCE_BUTTON, BlockButtonWooden::new);//399
        this.factoryMap.put(ACACIA_TRAPDOOR, BlockTrapdoor.factory(BlockColor.ORANGE_BLOCK_COLOR)); //400
        this.factoryMap.put(BIRCH_TRAPDOOR, BlockTrapdoor.factory(BlockColor.SAND_BLOCK_COLOR)); //401
        this.factoryMap.put(DARK_OAK_TRAPDOOR, BlockTrapdoor.factory(BlockColor.BROWN_BLOCK_COLOR)); //402
        this.factoryMap.put(JUNGLE_TRAPDOOR, BlockTrapdoor.factory(BlockColor.DIRT_BLOCK_COLOR)); //403
        this.factoryMap.put(SPRUCE_TRAPDOOR, BlockTrapdoor.factory(BlockColor.SPRUCE_BLOCK_COLOR)); //404
        this.factoryMap.put(ACACIA_PRESSURE_PLATE, BlockPressurePlateWood::new);//405
        this.factoryMap.put(BIRCH_PRESSURE_PLATE, BlockPressurePlateWood::new);//406
        this.factoryMap.put(DARK_OAK_PRESSURE_PLATE, BlockPressurePlateWood::new);//407
        this.factoryMap.put(JUNGLE_PRESSURE_PLATE, BlockPressurePlateWood::new);//408
        this.factoryMap.put(SPRUCE_PRESSURE_PLATE, BlockPressurePlateWood::new);//409
        //410: carved_pumpkin
        //411: sea_pickle
        //412: conduit
        //413: turtle_egg
        //414: bubble_column
        this.factoryMap.put(BARRIER, BlockBarrier::new); //415
        //416: stone_slab3
        //417: bamboo
        //418: bamboo_sapling
        //419: scaffolding
        //420: stone_slab4
        //421: double_stone_slab3
        //422: double_stone_slab4
        this.factoryMap.put(GRANITE_STAIRS, BlockStairsGranite::new); //423
        this.factoryMap.put(DIORITE_STAIRS, BlockStairsDiorite::new); //424
        this.factoryMap.put(ANDESITE_STAIRS, BlockStairsAndesite::new); //425
        this.factoryMap.put(POLISHED_GRANITE_STAIRS, BlockStairsGranite::new); //426
        this.factoryMap.put(POLISHED_DIORITE_STAIRS, BlockStairsDiorite::new); //427
        this.factoryMap.put(POLISHED_ANDESITE_STAIRS, BlockStairsAndesite::new); //428
        this.factoryMap.put(MOSSY_STONE_BRICK_STAIRS, BlockStairsStoneBrick::new); //429
        this.factoryMap.put(SMOOTH_RED_SANDSTONE_STAIRS, BlockStairsSmoothRedSandstone::new); //430
        this.factoryMap.put(SMOOTH_SANDSTONE_STAIRS, BlockStairsSmoothSandstone::new); //431
        this.factoryMap.put(END_BRICK_STAIRS, BlockStairsEndStoneBrick::new); //432
        this.factoryMap.put(MOSSY_COBBLESTONE_STAIRS, BlockStairsCobblestone::new); //433
        this.factoryMap.put(NORMAL_STONE_STAIRS, BlockStairsStone::new); //434
        this.factoryMap.put(SPRUCE_STANDING_SIGN, BlockSignPost::new); //435
        //436: spruce_wall_sign
        this.factoryMap.put(SMOOTH_STONE, BlockSmoothStone::new); // 437
        this.factoryMap.put(RED_NETHER_BRICK_STAIRS, BlockStairsNetherBrick::new); //438
        this.factoryMap.put(SMOOTH_QUARTZ_STAIRS, BlockStairsQuartz::new); //439
        //440: birch_standing_sign
        //441: birch_wall_sign
        //442: jungle_standing_sign
        //443: jungle_wall_sign
        //444: acacia_standing_sign
        //445: acacia_wall_sign
        //446: darkoak_standing_sign
        //447: darkoak_wall_sign
        //448: lectern
        //449: grindstone
        //450: blast_furnace
        //451: stonecutter_block
        //452: smoker
        //453: lit_smoker
        //454: cartography_table
        //455: fletching_table
        //456: smithing_table
        this.factoryMap.put(BARREL, BlockBarrel::new); // 457
        //458: loom
        //459: bell
        //460: sweet_berry_bush
        //461: lantern
        this.factoryMap.put(CAMPFIRE, BlockCampfire::new); //462
        //463: lava_cauldron
        //464: jigsaw
        //465: wood
        //466: composter
        //467: lit_blast_furnace
        //468: light_block
        //469: wither_rose
        //470: stickypistonarmcollision
        //471: bee_nest
        //472: beehive
        //473: honey_block
        //474: honeycomb_block
>>>>>>> f1fd689e
    }
}<|MERGE_RESOLUTION|>--- conflicted
+++ resolved
@@ -513,31 +513,6 @@
         this.factoryMap.put(PRISMARINE_STAIRS, BlockStairsPrismarine::new); //257
         this.factoryMap.put(DARK_PRISMARINE_STAIRS, BlockStairsDarkPrismarine::new); //258
         this.factoryMap.put(PRISMARINE_BRICKS_STAIRS, BlockStairsPrismarineBricks::new); //259
-<<<<<<< HEAD
-
-        this.factoryMap.put(SPRUCE_STANDING_SIGN, BlockSignPost::new);
-
-        this.factoryMap.put(CAMPFIRE, BlockCampfire::new);
-
-        this.factoryMap.put(GRANITE_STAIRS, BlockStairsGranite::new); //424
-        this.factoryMap.put(DIORITE_STAIRS, BlockStairsDiorite::new); //425
-        this.factoryMap.put(ANDESITE_STAIRS, BlockStairsAndesite::new); //426
-        this.factoryMap.put(POLISHED_GRANITE_STAIRS, BlockStairsGranite::new); //427
-        this.factoryMap.put(POLISHED_DIORITE_STAIRS, BlockStairsDiorite::new); //428
-        this.factoryMap.put(POLISHED_ANDESITE_STAIRS, BlockStairsAndesite::new); //429
-        this.factoryMap.put(MOSSY_STONE_BRICK_STAIRS, BlockStairsStoneBrick::new); //430
-        this.factoryMap.put(SMOOTH_RED_SANDSTONE_STAIRS, BlockStairsSmoothRedSandstone::new); //431
-        this.factoryMap.put(SMOOTH_SANDSTONE_STAIRS, BlockStairsSmoothSandstone::new); //432
-        this.factoryMap.put(END_BRICK_STAIRS, BlockStairsEndStoneBrick::new); //433
-        this.factoryMap.put(MOSSY_COBBLESTONE_STAIRS, BlockStairsCobblestone::new); //434
-        this.factoryMap.put(NORMAL_STONE_STAIRS, BlockStairsStone::new); //435
-
-        this.factoryMap.put(RED_NETHER_BRICK_STAIRS, BlockStairsNetherBrick::new); //439
-
-        this.factoryMap.put(SMOOTH_QUARTZ_STAIRS, BlockStairsQuartz::new); //440
-
-        this.factoryMap.put(WOOD, BlockWood::new); //465
-=======
         //260: stripped_spruce_log
         //261: stripped_birch_log
         //262: stripped_jungle_log
@@ -628,7 +603,7 @@
         this.factoryMap.put(CAMPFIRE, BlockCampfire::new); //462
         //463: lava_cauldron
         //464: jigsaw
-        //465: wood
+        this.factoryMap.put(WOOD, BlockWood::new); //465
         //466: composter
         //467: lit_blast_furnace
         //468: light_block
@@ -638,6 +613,5 @@
         //472: beehive
         //473: honey_block
         //474: honeycomb_block
->>>>>>> f1fd689e
     }
 }