--- conflicted
+++ resolved
@@ -508,11 +508,10 @@
 
         this.factoryMap.put(CAMPFIRE, BlockCampfire::new);
 
-<<<<<<< HEAD
+
         this.factoryMap.put(BARREL, BlockBarrel::new); // 457
-=======
+      
         this.factoryMap.put(BLUE_ICE, BlockBlueIce::new); //266
->>>>>>> a1a79a98
 
         this.factoryMap.put(GRANITE_STAIRS, BlockStairsGranite::new); //424
         this.factoryMap.put(DIORITE_STAIRS, BlockStairsDiorite::new); //425
