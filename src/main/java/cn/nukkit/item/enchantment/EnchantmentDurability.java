package cn.nukkit.item.enchantment;

import cn.nukkit.item.Item;

import java.util.Random;

/**
 * author: MagicDroidX
 * Nukkit Project
 */
public class EnchantmentDurability extends Enchantment {
    protected EnchantmentDurability() {
        super(ID_DURABILITY, "durability", Rarity.UNCOMMON, EnchantmentType.BREAKABLE);
    }

    @Override
    public int getMinEnchantAbility(int level) {
        return 5 + (level - 1) * 8;
    }

    @Override
    public int getMaxEnchantAbility(int level) {
        return super.getMinEnchantAbility(level) + 50;
    }

    @Override
    public int getMaxLevel() {
        return 3;
    }

    @Override
<<<<<<< HEAD
=======
    public boolean checkCompatibility(Enchantment enchantment) {
        return super.checkCompatibility(enchantment) && enchantment.id != ID_FORTUNE_DIGGING;
    }

    @Override
>>>>>>> c25686d0
    public boolean canEnchant(Item item) {
        return item.getMaxDurability() >= 0 || super.canEnchant(item);
    }

    public static boolean negateDamage(Item item, int level, Random random) {
        return !(item.isArmor() && random.nextFloat() < 0.6f) && random.nextInt(level + 1) > 0;
    }
    
    @Override
    public boolean isItemAcceptable(Item item) {
        if (!item.isNull() && item.getMaxDurability() != -1 && !item.isUnbreakable()) {
            return true;
        }
        return super.isItemAcceptable(item);
    }
}<|MERGE_RESOLUTION|>--- conflicted
+++ resolved
@@ -29,14 +29,6 @@
     }
 
     @Override
-<<<<<<< HEAD
-=======
-    public boolean checkCompatibility(Enchantment enchantment) {
-        return super.checkCompatibility(enchantment) && enchantment.id != ID_FORTUNE_DIGGING;
-    }
-
-    @Override
->>>>>>> c25686d0
     public boolean canEnchant(Item item) {
         return item.getMaxDurability() >= 0 || super.canEnchant(item);
     }
