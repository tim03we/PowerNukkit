--- conflicted
+++ resolved
@@ -154,13 +154,8 @@
     protected int level = 1;
 
     protected final String name;
-<<<<<<< HEAD
     
-    protected Enchantment(int id, String name, int weight, EnchantmentType type) {
-=======
-
     protected Enchantment(int id, String name, Rarity rarity, EnchantmentType type) {
->>>>>>> c25686d0
         this.id = id;
         this.rarity = rarity;
         this.type = type;
