package cn.nukkit.item.enchantment.bow;

import cn.nukkit.item.enchantment.Enchantment;

/**
 * author: MagicDroidX
 * Nukkit Project
 */
public class EnchantmentBowKnockback extends EnchantmentBow {
    public EnchantmentBowKnockback() {
<<<<<<< HEAD
        super(Enchantment.ID_BOW_KNOCKBACK, "arrowKnockback", 5);
=======
        super(Enchantment.ID_BOW_KNOCKBACK, "arrowKnockback", Rarity.RARE);
>>>>>>> c25686d0
    }

    @Override
    public int getMinEnchantAbility(int level) {
        return 12 + (level - 1) * 20;
    }

    @Override
    public int getMaxEnchantAbility(int level) {
        return this.getMinEnchantAbility(level) + 25;
    }

    @Override
    public int getMaxLevel() {
        return 2;
    }
}<|MERGE_RESOLUTION|>--- conflicted
+++ resolved
@@ -8,11 +8,7 @@
  */
 public class EnchantmentBowKnockback extends EnchantmentBow {
     public EnchantmentBowKnockback() {
-<<<<<<< HEAD
-        super(Enchantment.ID_BOW_KNOCKBACK, "arrowKnockback", 5);
-=======
         super(Enchantment.ID_BOW_KNOCKBACK, "arrowKnockback", Rarity.RARE);
->>>>>>> c25686d0
     }
 
     @Override
