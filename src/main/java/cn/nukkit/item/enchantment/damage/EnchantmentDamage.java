package cn.nukkit.item.enchantment.damage;

import cn.nukkit.item.Item;
import cn.nukkit.item.enchantment.Enchantment;
import cn.nukkit.item.enchantment.EnchantmentType;

/**
 * author: MagicDroidX
 * Nukkit Project
 */
public abstract class EnchantmentDamage extends Enchantment {

    public enum TYPE {
        ALL,
        SMITE,
        ARTHROPODS
    }

    protected final TYPE damageType;
<<<<<<< HEAD
    
    protected EnchantmentDamage(int id, String name, int weight, TYPE type) {
        super(id, name, weight, EnchantmentType.SWORD);
=======

    protected EnchantmentDamage(int id, String name, Rarity rarity, TYPE type) {
        super(id, name, rarity, EnchantmentType.SWORD);
>>>>>>> c25686d0
        this.damageType = type;
    }

    @Override
    public boolean checkCompatibility(Enchantment enchantment) {
        return !(enchantment instanceof EnchantmentDamage);
    }

    @Override
    public boolean canEnchant(Item item) {
        return item.isAxe() || super.canEnchant(item);
    }

    @Override
    public int getMaxLevel() {
        return 5;
    }

    @Override
    public String getName() {
        return "%enchantment.damage." + this.name;
    }

    @Override
    public boolean isMajor() {
        return true;
    }

    @Override
    public boolean isItemAcceptable(Item item) {
        if (item.isAxe()) {
            return true;
        }
        return super.isItemAcceptable(item);
    }
}<|MERGE_RESOLUTION|>--- conflicted
+++ resolved
@@ -17,15 +17,9 @@
     }
 
     protected final TYPE damageType;
-<<<<<<< HEAD
     
-    protected EnchantmentDamage(int id, String name, int weight, TYPE type) {
-        super(id, name, weight, EnchantmentType.SWORD);
-=======
-
     protected EnchantmentDamage(int id, String name, Rarity rarity, TYPE type) {
         super(id, name, rarity, EnchantmentType.SWORD);
->>>>>>> c25686d0
         this.damageType = type;
     }
 
