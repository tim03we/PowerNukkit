package cn.nukkit.item.enchantment;

import cn.nukkit.entity.Entity;
import cn.nukkit.entity.EntityHumanType;
import cn.nukkit.event.entity.EntityDamageByEntityEvent;
import cn.nukkit.event.entity.EntityDamageEvent;
import cn.nukkit.item.Item;
import cn.nukkit.item.ItemArmor;
import cn.nukkit.item.ItemElytra;

import java.util.concurrent.ThreadLocalRandom;

/**
 * author: MagicDroidX
 * Nukkit Project
 */
public class EnchantmentThorns extends Enchantment {
    protected EnchantmentThorns() {
<<<<<<< HEAD
        super(ID_THORNS, "thorns", 1, EnchantmentType.ARMOR);
=======
        super(ID_THORNS, "thorns", Rarity.RARE, EnchantmentType.ARMOR);
>>>>>>> c25686d0
    }

    @Override
    public int getMinEnchantAbility(int level) {
        return 10 + (level - 1) * 20;
    }

    @Override
    public int getMaxEnchantAbility(int level) {
        return super.getMinEnchantAbility(level) + 50;
    }

    @Override
    public int getMaxLevel() {
        return 3;
    }

    @Override
    public void doPostAttack(Entity attacker, Entity entity) {
        if (!(entity instanceof EntityHumanType)) {
            return;
        }

        EntityHumanType human = (EntityHumanType) entity;

        int thornsLevel = 0;

        for (Item armor : human.getInventory().getArmorContents()) {
            Enchantment thorns = armor.getEnchantment(Enchantment.ID_THORNS);
            if (thorns != null) {
                thornsLevel = Math.max(thorns.getLevel(), thornsLevel);
            }
        }

        ThreadLocalRandom random = ThreadLocalRandom.current();

        if (shouldHit(random, thornsLevel)) {
            attacker.attack(new EntityDamageByEntityEvent(entity, attacker, EntityDamageEvent.DamageCause.ENTITY_ATTACK, getDamage(random, level), 0f));
        }
    }

    @Override
    public boolean isItemAcceptable(Item item) {
        if (item instanceof ItemArmor) {
            return !(item instanceof ItemElytra);
        }
        return super.isItemAcceptable(item);
    }

    private static boolean shouldHit(ThreadLocalRandom random, int level) {
        return level > 0 && random.nextFloat() < 0.15 * level;
    }

    private static int getDamage(ThreadLocalRandom random, int level) {
        return level > 10 ? level - 10 : random.nextInt(1, 5);
    }
}<|MERGE_RESOLUTION|>--- conflicted
+++ resolved
@@ -16,11 +16,7 @@
  */
 public class EnchantmentThorns extends Enchantment {
     protected EnchantmentThorns() {
-<<<<<<< HEAD
-        super(ID_THORNS, "thorns", 1, EnchantmentType.ARMOR);
-=======
         super(ID_THORNS, "thorns", Rarity.RARE, EnchantmentType.ARMOR);
->>>>>>> c25686d0
     }
 
     @Override
