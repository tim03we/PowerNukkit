--- conflicted
+++ resolved
@@ -10,11 +10,7 @@
 
     @Override
     public int getMinEnchantAbility(int level) {
-<<<<<<< HEAD
         return 8 * level - 7;
-=======
-        return 1 + (level - 1) * 8;
->>>>>>> 54cbf48d
     }
 
     @Override
