<<<<<<< HEAD
package cn.nukkit.item.enchantment.trident;

import cn.nukkit.item.enchantment.Enchantment;

public class EnchantmentTridentChanneling extends EnchantmentTrident {
    public EnchantmentTridentChanneling() {
        super(Enchantment.ID_TRIDENT_CHANNELING, "channeling", 1);
    }

    @Override
    public int getMinEnchantAbility(int level) {
        return 20;
    }

    @Override
    public int getMaxEnchantAbility(int level) {
        return this.getMinEnchantAbility(level) + 50;
    }

    @Override
    public int getMaxLevel() {
        return 1;
    }
}
=======
package cn.nukkit.item.enchantment.trident;

import cn.nukkit.item.enchantment.Enchantment;

public class EnchantmentTridentChanneling extends EnchantmentTrident {
    public EnchantmentTridentChanneling() {
        super(Enchantment.ID_TRIDENT_CHANNELING, "tridentChanneling", Rarity.VERY_RARE);
    }
}
>>>>>>> c25686d0
<|MERGE_RESOLUTION|>--- conflicted
+++ resolved
@@ -1,29 +1,3 @@
-<<<<<<< HEAD
-package cn.nukkit.item.enchantment.trident;
-
-import cn.nukkit.item.enchantment.Enchantment;
-
-public class EnchantmentTridentChanneling extends EnchantmentTrident {
-    public EnchantmentTridentChanneling() {
-        super(Enchantment.ID_TRIDENT_CHANNELING, "channeling", 1);
-    }
-
-    @Override
-    public int getMinEnchantAbility(int level) {
-        return 20;
-    }
-
-    @Override
-    public int getMaxEnchantAbility(int level) {
-        return this.getMinEnchantAbility(level) + 50;
-    }
-
-    @Override
-    public int getMaxLevel() {
-        return 1;
-    }
-}
-=======
 package cn.nukkit.item.enchantment.trident;
 
 import cn.nukkit.item.enchantment.Enchantment;
@@ -32,5 +6,4 @@
     public EnchantmentTridentChanneling() {
         super(Enchantment.ID_TRIDENT_CHANNELING, "tridentChanneling", Rarity.VERY_RARE);
     }
-}
->>>>>>> c25686d0
+}