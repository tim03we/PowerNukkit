<<<<<<< HEAD
package cn.nukkit.item.enchantment.trident;

import cn.nukkit.item.enchantment.Enchantment;

public class EnchantmentTridentRiptide extends EnchantmentTrident {
    public EnchantmentTridentRiptide() {
        super(Enchantment.ID_TRIDENT_RIPTIDE, "riptide", 2);
    }

    @Override
    public int getMinEnchantAbility(int level) {
        return level * 10;
    }

    @Override
    public int getMaxEnchantAbility(int level) {
        return this.getMinEnchantAbility(level) + 15;
    }

    @Override
    public int getMaxLevel() {
        return 3;
    }

    @Override
    public boolean isCompatibleWith(Enchantment enchantment) {
        return super.isCompatibleWith(enchantment) 
                && enchantment.id != Enchantment.ID_TRIDENT_LOYALTY
                && enchantment.id != Enchantment.ID_TRIDENT_CHANNELING;
    }
}
=======
package cn.nukkit.item.enchantment.trident;

import cn.nukkit.item.enchantment.Enchantment;

public class EnchantmentTridentRiptide extends EnchantmentTrident {
    public EnchantmentTridentRiptide() {
        super(Enchantment.ID_TRIDENT_RIPTIDE, "tridentRiptide", Rarity.RARE);
    }

    @Override
    public int getMinEnchantAbility(int level) {
        return 7 * level + 10;
    }

    @Override
    public int getMaxLevel() {
        return 3;
    }
}
>>>>>>> c25686d0
<|MERGE_RESOLUTION|>--- conflicted
+++ resolved
@@ -1,36 +1,3 @@
-<<<<<<< HEAD
-package cn.nukkit.item.enchantment.trident;
-
-import cn.nukkit.item.enchantment.Enchantment;
-
-public class EnchantmentTridentRiptide extends EnchantmentTrident {
-    public EnchantmentTridentRiptide() {
-        super(Enchantment.ID_TRIDENT_RIPTIDE, "riptide", 2);
-    }
-
-    @Override
-    public int getMinEnchantAbility(int level) {
-        return level * 10;
-    }
-
-    @Override
-    public int getMaxEnchantAbility(int level) {
-        return this.getMinEnchantAbility(level) + 15;
-    }
-
-    @Override
-    public int getMaxLevel() {
-        return 3;
-    }
-
-    @Override
-    public boolean isCompatibleWith(Enchantment enchantment) {
-        return super.isCompatibleWith(enchantment) 
-                && enchantment.id != Enchantment.ID_TRIDENT_LOYALTY
-                && enchantment.id != Enchantment.ID_TRIDENT_CHANNELING;
-    }
-}
-=======
 package cn.nukkit.item.enchantment.trident;
 
 import cn.nukkit.item.enchantment.Enchantment;
@@ -49,5 +16,11 @@
     public int getMaxLevel() {
         return 3;
     }
-}
->>>>>>> c25686d0
+
+    @Override
+    public boolean isCompatibleWith(Enchantment enchantment) {
+        return super.isCompatibleWith(enchantment) 
+                && enchantment.id != Enchantment.ID_TRIDENT_LOYALTY
+                && enchantment.id != Enchantment.ID_TRIDENT_CHANNELING;
+    }
+}