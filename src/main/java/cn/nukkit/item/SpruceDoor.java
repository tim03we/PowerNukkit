package cn.nukkit.item;

import cn.nukkit.block.Block;

public class SpruceDoor extends Item {
    public SpruceDoor() {
        this(0, 1);
    }

    public SpruceDoor(Integer meta) {
        this(meta, 1);
    }

    public SpruceDoor(Integer meta, int count) {
        super(SPRUCE_DOOR, 0, count, "Spruce Door");
        this.block = Block.get(Item.SPRUCE_DOOR_BLOCK);
    }
<<<<<<< HEAD
=======

>>>>>>> 42a026c8
}<|MERGE_RESOLUTION|>--- conflicted
+++ resolved
@@ -15,8 +15,5 @@
         super(SPRUCE_DOOR, 0, count, "Spruce Door");
         this.block = Block.get(Item.SPRUCE_DOOR_BLOCK);
     }
-<<<<<<< HEAD
-=======
 
->>>>>>> 42a026c8
 }