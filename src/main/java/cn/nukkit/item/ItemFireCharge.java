--- conflicted
+++ resolved
@@ -35,15 +35,11 @@
 
     @Override
     public boolean onActivate(Level level, Player player, Block block, Block target, BlockFace face, double fx, double fy, double fz) {
-<<<<<<< HEAD
-        if (block.getId() == AIR && (target.isSolid() || target.getBurnChance() > 0)) {
-=======
         if (player.isAdventure()) {
             return false;
         }
 
-        if (block.getId() == AIR && (target instanceof BlockSolid || target instanceof BlockSolidMeta)) {
->>>>>>> 86f04568
+        if (block.getId() == AIR && (target.isSolid() || target.getBurnChance() > 0)) {
             if (target.getId() == OBSIDIAN) {
                 if (level.createPortal(target)) {
                     return true;
