--- conflicted
+++ resolved
@@ -1,5 +1,9 @@
 package cn.nukkit.item;
 
+import cn.nukkit.api.PowerNukkitDifference;
+
+// TODO: PowerNukkit: Should it really be a tool? 
+@PowerNukkitDifference(since = "1.4.0.0-PN", info = "Extends ItemTool instead of Item only in PowerNukkit")
 public class ItemShield extends ItemTool {
 
     public ItemShield() {
@@ -21,10 +25,6 @@
 
     @Override
     public int getMaxDurability() {
-<<<<<<< HEAD
         return 336;
-=======
-        return 337;
->>>>>>> 54cbf48d
     }
 }