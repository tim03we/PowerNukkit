--- conflicted
+++ resolved
@@ -1,13 +1,11 @@
 package cn.nukkit.item;
 
 import cn.nukkit.Player;
-<<<<<<< HEAD
 import cn.nukkit.api.DeprecationDetails;
 import cn.nukkit.api.PowerNukkitDifference;
 import cn.nukkit.api.PowerNukkitOnly;
-=======
 import cn.nukkit.api.Since;
->>>>>>> 521ead6d
+import cn.nukkit.level.Sound;
 import cn.nukkit.level.Sound;
 import cn.nukkit.math.Vector3;
 import cn.nukkit.nbt.tag.ByteTag;
@@ -23,18 +21,15 @@
     public static final int TIER_CHAIN = 3;
     public static final int TIER_GOLD = 4;
     public static final int TIER_DIAMOND = 5;
-<<<<<<< HEAD
+    @Since("1.3.2.0-PN") public static final int TIER_NETHERITE = 6;
     
     @Deprecated
-    @DeprecationDetails(since = "1.4.0.0-PN", reason = "Clashes with netherite (nobody expected a new material lol)", replaceWith = "TIER_OTHER")
-    @PowerNukkitOnly public static final int TIER_LEGACY_OTHER = 6;
-    
-    @PowerNukkitOnly public static final int TIER_NETHERITE = 7;
-    @PowerNukkitOnly public static final int TIER_OTHER = 1000;
-=======
-    @Since("1.3.2.0-PN") public static final int TIER_NETHERITE = 6;
-    @Since("1.3.2.0-PN") public static final int TIER_OTHER = 7;
->>>>>>> 521ead6d
+    @DeprecationDetails(since = "1.3.2.0-PN", 
+            reason = "The value of this 'constant' is unstable, it may change if new tiers gets added. Refrain from using it. " +
+                    "Changes in this value will not be considered as an API breaking change and will not affect code that " +
+                    "is already compiled."
+    )
+    public static final int TIER_OTHER = 7;
 
     public ItemArmor(int id) {
         super(id);
