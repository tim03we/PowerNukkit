package cn.nukkit.item;

import cn.nukkit.Player;
<<<<<<< HEAD
import cn.nukkit.api.PowerNukkitDifference;
=======
import cn.nukkit.api.DeprecationDetails;
import cn.nukkit.api.PowerNukkitOnly;
import cn.nukkit.api.Since;
>>>>>>> a46320ac
import cn.nukkit.block.*;
import cn.nukkit.entity.Entity;
import cn.nukkit.event.player.PlayerBucketEmptyEvent;
import cn.nukkit.event.player.PlayerBucketFillEvent;
import cn.nukkit.event.player.PlayerItemConsumeEvent;
import cn.nukkit.level.Level;
import cn.nukkit.level.Sound;
import cn.nukkit.math.BlockFace;
import cn.nukkit.math.BlockFace.Plane;
import cn.nukkit.math.Vector3;
import cn.nukkit.network.protocol.UpdateBlockPacket;

import javax.annotation.Nullable;

/**
 * @author MagicDroidX (Nukkit Project)
 */
public class ItemBucket extends Item {

    public ItemBucket() {
        this(0, 1);
    }

    @Deprecated
    @DeprecationDetails(
            since = "1.3.2.0-PN",
            reason = "Bucket items now have they own ids, and their implementation extends ItemBucket, " +
                    "so you may get 0 as meta result even though you have filled bucket.",
            replaceWith = "An item class specific for the item you want. Eg: ItemBucketWater, ItemBucketFishCod, etc"
    )
    public ItemBucket(Integer meta) {
        this(meta, 1);
    }

    @Deprecated
    @DeprecationDetails(
            since = "1.3.2.0-PN",
            reason = "Bucket items now have they own ids, and their implementation extends ItemBucket, " +
                    "so you may get 0 as meta result even though you have filled bucket.",
            replaceWith = "An item class specific for the item you want. Eg: ItemBucketWater, ItemBucketFishCod, etc"
    )
    public ItemBucket(Integer meta, int count) {
        super(BUCKET, meta, count, getName(meta));
    }

    @PowerNukkitOnly
    @Since("1.3.2.0-PN")
    protected ItemBucket(int id, Integer meta, int count, String name) {
        super(id, meta, count, name);
    }

    @Deprecated
    @DeprecationDetails(
            since = "1.3.2.0-PN",
            reason = "Bucket items now have they own ids, and their implementation extends ItemBucket, " +
                    "so you may get 0 as meta result even though you have filled bucket.",
            replaceWith = "isEmpty() isLava() isWater() getFishEntityId()"
    )
    @Override
    public int getDamage() {
        return super.getDamage();
    }

    protected static String getName(int meta) {
        switch (meta) {
            case 1:
                return "Milk";
            case 2:
                return "Bucket of Cod";
            case 3:
                return "Bucket of Salmon";
            case 4:
                return "Bucket of Tropical Fish";
            case 5:
                return "Bucket of Pufferfish";
            case 8:
                return "Water Bucket";
            case 10:
                return "Lava Bucket";
            default:
                return "Bucket";
        }
    }

    public static int getDamageByTarget(int target) {
        switch (target) {
            case 2:
            case 3:
            case 4:
            case 5:
            case 8:
            case 9:
                return BlockID.WATER;
            case 10:
            case 11:
                return BlockID.LAVA;
            default:
                return BlockID.AIR;
        }
    }
    
    @PowerNukkitOnly
    @Since("1.3.2.0-PN")
    public boolean isEmpty() {
        return getId() == BUCKET && getDamage() == 0;
    }

    @PowerNukkitOnly
    @Since("1.3.2.0-PN")
    public boolean isWater() {
        return getTargetBlock().getId() == BlockID.WATER;
    }

    @PowerNukkitOnly
    @Since("1.3.2.0-PN")
    public boolean isLava() {
        return getTargetBlock().getId() == BlockID.LAVA;
    }

    @PowerNukkitOnly
    @Since("1.3.2.0-PN")
    @Nullable
    public String getFishEntityId() {
        if (getId() != BUCKET) {
            return null;
        }
        switch (this.getDamage()) {
            case 2: return "Cod";
            case 3: return "Salmon";
            case 4: return "TropicalFish";
            case 5: return "Pufferfish";
            default: return null;
        }
    }

    @Override
    public int getMaxStackSize() {
        return this.meta == 0 && getId() == BUCKET ? 16 : 1;
    }

    @Override
    public boolean canBeActivated() {
        return true;
    }
<<<<<<< HEAD

    @PowerNukkitDifference(info = "You can't use bucket in adventure mode.", since = "1.4.0.0-PN")
    @PowerNukkitDifference(info = "Using new method to play sounds", since = "1.4.0.0-PN")
=======
    
    @PowerNukkitOnly
    @Since("1.3.2.0-PN")
    public Block getTargetBlock() {
        return getId() == BUCKET? Block.get(getDamageByTarget(this.meta)) : Block.get(BlockID.AIR);
    }
    
>>>>>>> a46320ac
    @Override
    public boolean onActivate(Level level, Player player, Block block, Block target, BlockFace face, double fx, double fy, double fz) {
        if (player.isAdventure()) {
            return false;
        }

        Block targetBlock = getTargetBlock();

        if (targetBlock instanceof BlockAir) {
            if (!(target instanceof BlockLiquid) || target.getDamage() != 0) {
                target = target.getLevelBlockAtLayer(1);
            }
            if (!(target instanceof BlockLiquid) || target.getDamage() != 0) {
                target = block;
            }
            if (!(target instanceof BlockLiquid) || target.getDamage() != 0) {
                target = block.getLevelBlockAtLayer(1);
            }
            if (target instanceof BlockLiquid && target.getDamage() == 0) {
                Item result = Item.get(BUCKET, getDamageByTarget(target.getId()), 1);
                PlayerBucketFillEvent ev;
                player.getServer().getPluginManager().callEvent(ev = new PlayerBucketFillEvent(player, block, face, target, this, result));
                if (!ev.isCancelled()) {
                    player.getLevel().setBlock(target, target.layer, Block.get(BlockID.AIR), true, true);

                    // When water is removed ensure any adjacent still water is
                    // replaced with water that can flow.
                    for (BlockFace side : Plane.HORIZONTAL) {
                        Block b = target.getSideAtLayer(0, side);
                        if (b.getId() == STILL_WATER) {
                            level.setBlock(b, Block.get(BlockID.WATER));
                        }
                    }

                    if (player.isSurvival()) {
                        Item clone = this.clone();
                        clone.setCount(this.getCount() - 1);
                        player.getInventory().setItemInHand(clone);
                        if (player.getInventory().canAddItem(ev.getItem())) {
                            player.getInventory().addItem(ev.getItem());
                        } else {
                            player.dropItem(ev.getItem());
                        }
                    }

                    if (target instanceof BlockLava) {
                        level.addSound(block, Sound.BUCKET_FILL_LAVA);
                    } else {
                        level.addSound(block, Sound.BUCKET_FILL_WATER);
                    }

                    return true;
                } else {
                    player.getInventory().sendContents(player);
                }
            }
        } else if (targetBlock instanceof BlockLiquid) {
            Item result = Item.get(BUCKET, 0, 1);
            boolean usesWaterlogging = ((BlockLiquid) targetBlock).usesWaterLogging();
            Block placementBlock;
            if (usesWaterlogging) {
                if (block.getId() == BlockID.BAMBOO) {
                    placementBlock = block;
                } else if (target.getWaterloggingLevel() > 0) {
                    placementBlock = target.getLevelBlockAtLayer(1);
                } else if (block.getWaterloggingLevel() > 0) {
                    placementBlock = block.getLevelBlockAtLayer(1);
                } else {
                    placementBlock = block;
                }
            } else {
                placementBlock = block;
            }

            PlayerBucketEmptyEvent ev = new PlayerBucketEmptyEvent(player, placementBlock, face, target, this, result);
            player.getServer().getPluginManager().callEvent(ev);
            boolean canBeFlowedInto = placementBlock.canBeFlowedInto() || placementBlock.getId() == BlockID.BAMBOO;
            if (usesWaterlogging) {
                ev.setCancelled(placementBlock.getWaterloggingLevel() <= 0 && !canBeFlowedInto);
            } else {
                ev.setCancelled(!canBeFlowedInto);
            }

            if (!canBeUsedOnDimension(player.getLevel().getDimension())) {
                ev.setCancelled(true);
            }

            player.getServer().getPluginManager().callEvent(ev);

            if (!ev.isCancelled()) {
                player.getLevel().setBlock(placementBlock, placementBlock.layer, targetBlock, true, true);
                if (player.isSurvival()) {
                    Item clone = this.clone();
                    clone.setCount(this.getCount() - 1);
                    player.getInventory().setItemInHand(clone);
                    if (player.getInventory().canAddItem(ev.getItem())) {
                        player.getInventory().addItem(ev.getItem());
                    } else {
                        player.dropItem(ev.getItem());
                    }
                }

<<<<<<< HEAD
                if (this.getDamage() == 10) {
                    level.addSound(block, Sound.BUCKET_EMPTY_LAVA);
                } else {
                    level.addSound(block, Sound.BUCKET_EMPTY_WATER);
                }

                switch (this.getDamage()) {
                    case 2:
                        Entity e2 = Entity.createEntity("Cod", block);
                        if (e2 != null) e2.spawnToAll();
                        break;
                    case 3:
                        Entity e3 = Entity.createEntity("Salmon", block);
                        if (e3 != null) e3.spawnToAll();
                        break;
                    case 4:
                        Entity e4 = Entity.createEntity("TropicalFish", block);
                        if (e4 != null) e4.spawnToAll();
                        break;
                    case 5:
                        Entity e5 = Entity.createEntity("Pufferfish", block);
                        if (e5 != null) e5.spawnToAll();
                        break;
                }
=======
                afterUse(level, block);
>>>>>>> a46320ac

                return true;
            } else {
                player.getLevel().sendBlocks(new Player[] {player}, new Block[] {block.getLevelBlockAtLayer(1)}, UpdateBlockPacket.FLAG_ALL_PRIORITY, 1);
                player.getInventory().sendContents(player);
            }
        }

        return false;
    }
    
    @PowerNukkitOnly
    @Since("1.3.2.0-PN")
    protected boolean canBeUsedOnDimension(int dimension) {
        if (getId() != BUCKET) {
            return true;
        }
        
        return dimension != Level.DIMENSION_NETHER || (getDamage() == 10 || getDamage() == 1);
    }

    @PowerNukkitOnly
    @Since("1.3.2.0-PN")
    protected void afterUse(Level level, Block block) {
        if (getId() != BUCKET) {
            return;
        }
        
        if (this.getDamage() == 10) {
            level.addLevelSoundEvent(block, LevelSoundEventPacket.SOUND_BUCKET_EMPTY_LAVA);
        } else {
            level.addLevelSoundEvent(block, LevelSoundEventPacket.SOUND_BUCKET_EMPTY_WATER);
        }

        switch (this.getDamage()) {
            case 2:
                Entity e2 = Entity.createEntity("Cod", block);
                if (e2 != null) e2.spawnToAll();
                break;
            case 3:
                Entity e3 = Entity.createEntity("Salmon", block);
                if (e3 != null) e3.spawnToAll();
                break;
            case 4:
                Entity e4 = Entity.createEntity("TropicalFish", block);
                if (e4 != null) e4.spawnToAll();
                break;
            case 5:
                Entity e5 = Entity.createEntity("Pufferfish", block);
                if (e5 != null) e5.spawnToAll();
                break;
        }
    }

    @Override
    public boolean onClickAir(Player player, Vector3 directionVector) {
        return getId() == BUCKET && this.getDamage() == 1; // Milk
    }

    @PowerNukkitDifference(info = "You can't use milk in spectator mode and milk is now 'drinked' in adventure mode", since = "1.4.0.0-PN")
    @Override
    public boolean onUse(Player player, int ticksUsed) {
        if (player.isSpectator()) {
            return false;
        }

        PlayerItemConsumeEvent consumeEvent = new PlayerItemConsumeEvent(player, this);

        player.getServer().getPluginManager().callEvent(consumeEvent);
        if (consumeEvent.isCancelled()) {
            player.getInventory().sendContents(player);
            return false;
        }

        if (!player.isCreative()) {
            this.count--;
            player.getInventory().setItemInHand(this);
            player.getInventory().addItem(new ItemBucket());
        }

        player.removeAllEffects();
        return true;
    }

    @Since("1.3.2.0-PN")
    @PowerNukkitOnly
    @Override
    public Item selfUpgrade() {
        if (getId() != BUCKET || getDamage() == 0) {
            return this;
        }
        
        int newId;
        switch (getDamage()) {
            case 1: newId = MILK_BUCKET; break; 
            case 2: newId = COD_BUCKET; break; 
            case 3: newId = SALMON_BUCKET; break; 
            case 4: newId = TROPICAL_FISH_BUCKET; break; 
            case 5: newId = PUFFERFISH_BUCKET; break; 
            case 8: newId = WATER_BUCKET; break; 
            case 10: newId = LAVA_BUCKET; break;
            default: return this;
        }
        
        return Item.get(newId, 0, getCount(), getCompoundTag());
    }
}<|MERGE_RESOLUTION|>--- conflicted
+++ resolved
@@ -1,13 +1,10 @@
 package cn.nukkit.item;
 
 import cn.nukkit.Player;
-<<<<<<< HEAD
+import cn.nukkit.api.DeprecationDetails;
 import cn.nukkit.api.PowerNukkitDifference;
-=======
-import cn.nukkit.api.DeprecationDetails;
 import cn.nukkit.api.PowerNukkitOnly;
 import cn.nukkit.api.Since;
->>>>>>> a46320ac
 import cn.nukkit.block.*;
 import cn.nukkit.entity.Entity;
 import cn.nukkit.event.player.PlayerBucketEmptyEvent;
@@ -152,19 +149,16 @@
     public boolean canBeActivated() {
         return true;
     }
-<<<<<<< HEAD
+
+    @PowerNukkitOnly
+    @Since("1.3.2.0-PN")
+    public Block getTargetBlock() {
+        return getId() == BUCKET? Block.get(getDamageByTarget(this.meta)) : Block.get(BlockID.AIR);
+    }
+
 
     @PowerNukkitDifference(info = "You can't use bucket in adventure mode.", since = "1.4.0.0-PN")
     @PowerNukkitDifference(info = "Using new method to play sounds", since = "1.4.0.0-PN")
-=======
-    
-    @PowerNukkitOnly
-    @Since("1.3.2.0-PN")
-    public Block getTargetBlock() {
-        return getId() == BUCKET? Block.get(getDamageByTarget(this.meta)) : Block.get(BlockID.AIR);
-    }
-    
->>>>>>> a46320ac
     @Override
     public boolean onActivate(Level level, Player player, Block block, Block target, BlockFace face, double fx, double fy, double fz) {
         if (player.isAdventure()) {
@@ -267,34 +261,7 @@
                     }
                 }
 
-<<<<<<< HEAD
-                if (this.getDamage() == 10) {
-                    level.addSound(block, Sound.BUCKET_EMPTY_LAVA);
-                } else {
-                    level.addSound(block, Sound.BUCKET_EMPTY_WATER);
-                }
-
-                switch (this.getDamage()) {
-                    case 2:
-                        Entity e2 = Entity.createEntity("Cod", block);
-                        if (e2 != null) e2.spawnToAll();
-                        break;
-                    case 3:
-                        Entity e3 = Entity.createEntity("Salmon", block);
-                        if (e3 != null) e3.spawnToAll();
-                        break;
-                    case 4:
-                        Entity e4 = Entity.createEntity("TropicalFish", block);
-                        if (e4 != null) e4.spawnToAll();
-                        break;
-                    case 5:
-                        Entity e5 = Entity.createEntity("Pufferfish", block);
-                        if (e5 != null) e5.spawnToAll();
-                        break;
-                }
-=======
                 afterUse(level, block);
->>>>>>> a46320ac
 
                 return true;
             } else {
@@ -324,9 +291,9 @@
         }
         
         if (this.getDamage() == 10) {
-            level.addLevelSoundEvent(block, LevelSoundEventPacket.SOUND_BUCKET_EMPTY_LAVA);
+            level.addSound(block, Sound.BUCKET_EMPTY_LAVA);
         } else {
-            level.addLevelSoundEvent(block, LevelSoundEventPacket.SOUND_BUCKET_EMPTY_WATER);
+            level.addSound(block, Sound.BUCKET_EMPTY_WATER);
         }
 
         switch (this.getDamage()) {
