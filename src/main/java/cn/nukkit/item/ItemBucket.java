package cn.nukkit.item;

import cn.nukkit.Player;
import cn.nukkit.block.*;
import cn.nukkit.entity.Entity;
import cn.nukkit.event.player.PlayerBucketEmptyEvent;
import cn.nukkit.event.player.PlayerBucketFillEvent;
import cn.nukkit.event.player.PlayerItemConsumeEvent;
import cn.nukkit.level.Level;
import cn.nukkit.math.BlockFace;
import cn.nukkit.math.BlockFace.Plane;
import cn.nukkit.math.Vector3;
import cn.nukkit.network.protocol.LevelSoundEventPacket;
import cn.nukkit.network.protocol.UpdateBlockPacket;

/**
 * author: MagicDroidX
 * Nukkit Project
 */
public class ItemBucket extends Item {

    public ItemBucket() {
        this(0, 1);
    }

    public ItemBucket(Integer meta) {
        this(meta, 1);
    }

    public ItemBucket(Integer meta, int count) {
        super(BUCKET, meta, count, getName(meta));
    }

    protected static String getName(int meta) {
        switch (meta) {
            case 1:
                return "Milk";
            case 2:
                return "Bucket of Cod";
            case 3:
                return "Bucket of Salmon";
            case 4:
                return "Bucket of Tropical Fish";
            case 5:
                return "Bucket of Pufferfish";
            case 8:
                return "Water Bucket";
            case 10:
                return "Lava Bucket";
            default:
                return "Bucket";
        }
    }

    public static int getDamageByTarget(int target) {
        switch (target) {
            case 2:
            case 3:
            case 4:
            case 5:
            case 8:
            case 9:
                return 8;
            case 10:
            case 11:
                return 10;
            default:
                return 0;
        }
    }

    @Override
    public int getMaxStackSize() {
        return this.meta == 0 ? 16 : 1;
    }

    @Override
    public boolean canBeActivated() {
        return true;
    }

    @Override
    public boolean onActivate(Level level, Player player, Block block, Block target, BlockFace face, double fx, double fy, double fz) {
        if (player.isAdventure()) {
            return false;
        }

        Block targetBlock = Block.get(getDamageByTarget(this.meta));

        if (targetBlock instanceof BlockAir) {
            if (!(target instanceof BlockLiquid) || target.getDamage() != 0) {
                target = target.getLevelBlockAtLayer(1);
            }
            if (!(target instanceof BlockLiquid) || target.getDamage() != 0) {
                target = block;
            }
            if (!(target instanceof BlockLiquid) || target.getDamage() != 0) {
                target = block.getLevelBlockAtLayer(1);
            }
            if (target instanceof BlockLiquid && target.getDamage() == 0) {
                Item result = Item.get(BUCKET, getDamageByTarget(target.getId()), 1);
                PlayerBucketFillEvent ev;
                player.getServer().getPluginManager().callEvent(ev = new PlayerBucketFillEvent(player, block, face, target, this, result));
                if (!ev.isCancelled()) {
                    player.getLevel().setBlock(target, target.layer, Block.get(BlockID.AIR), true, true);

                    // When water is removed ensure any adjacent still water is
                    // replaced with water that can flow.
                    for (BlockFace side : Plane.HORIZONTAL) {
                        Block b = target.getSideAtLayer(0, side);
                        if (b.getId() == STILL_WATER) {
                            level.setBlock(b, Block.get(BlockID.WATER));
                        }
                    }

                    if (player.isSurvival()) {
                        Item clone = this.clone();
                        clone.setCount(this.getCount() - 1);
                        player.getInventory().setItemInHand(clone);
                        if (player.getInventory().canAddItem(ev.getItem())) {
                            player.getInventory().addItem(ev.getItem());
                        } else {
                            player.dropItem(ev.getItem());
                        }
                    }

                    if (target instanceof BlockLava) {
                        level.addLevelSoundEvent(block, LevelSoundEventPacket.SOUND_BUCKET_FILL_LAVA);
                    } else {
                        level.addLevelSoundEvent(block, LevelSoundEventPacket.SOUND_BUCKET_FILL_WATER);
                    }

                    return true;
                } else {
                    player.getInventory().sendContents(player);
                }
            }
        } else if (targetBlock instanceof BlockLiquid) {
            Item result = Item.get(BUCKET, 0, 1);
<<<<<<< HEAD
            boolean usesWaterlogging = ((BlockLiquid) targetBlock).usesWaterLogging();
            Block placementBlock;
            if (usesWaterlogging) {
                if (block.getId() == BlockID.BAMBOO) {
                    placementBlock = block;
                } else if (target.getWaterloggingLevel() > 0) {
                    placementBlock = target.getLevelBlockAtLayer(1);
                } else if (block.getWaterloggingLevel() > 0) {
                    placementBlock = block.getLevelBlockAtLayer(1);
                } else {
                    placementBlock = block;
                }
            } else {
                placementBlock = block;
            }

            PlayerBucketEmptyEvent ev = new PlayerBucketEmptyEvent(player, placementBlock, face, target, this, result);
            player.getServer().getPluginManager().callEvent(ev);
            boolean canBeFlowedInto = placementBlock.canBeFlowedInto() || placementBlock.getId() == BlockID.BAMBOO;
            if (usesWaterlogging) {
                ev.setCancelled(placementBlock.getWaterloggingLevel() <= 0 && !canBeFlowedInto);
            } else {
                ev.setCancelled(!canBeFlowedInto);
=======
            PlayerBucketEmptyEvent ev = new PlayerBucketEmptyEvent(player, block, face, this, result);
            if (!block.canBeFlowedInto()) {
                ev.setCancelled(true);
>>>>>>> 47d54ad2
            }

            if (player.getLevel().getDimension() == Level.DIMENSION_NETHER && this.getDamage() != 10) {
                ev.setCancelled(true);
            }

            player.getServer().getPluginManager().callEvent(ev);

            if (!ev.isCancelled()) {
                player.getLevel().setBlock(placementBlock, placementBlock.layer, targetBlock, true, true);
                if (player.isSurvival()) {
                    Item clone = this.clone();
                    clone.setCount(this.getCount() - 1);
                    player.getInventory().setItemInHand(clone);
                    if (player.getInventory().canAddItem(ev.getItem())) {
                        player.getInventory().addItem(ev.getItem());
                    } else {
                        player.dropItem(ev.getItem());
                    }
                }

                if (this.getDamage() == 10) {
                    level.addLevelSoundEvent(block, LevelSoundEventPacket.SOUND_BUCKET_EMPTY_LAVA);
                } else {
                    level.addLevelSoundEvent(block, LevelSoundEventPacket.SOUND_BUCKET_EMPTY_WATER);
                }

                switch (this.getDamage()) {
                    case 2:
                        Entity e2 = Entity.createEntity("Cod", block);
                        if (e2 != null) e2.spawnToAll();
                        break;
                    case 3:
                        Entity e3 = Entity.createEntity("Salmon", block);
                        if (e3 != null) e3.spawnToAll();
                        break;
                    case 4:
                        Entity e4 = Entity.createEntity("TropicalFish", block);
                        if (e4 != null) e4.spawnToAll();
                        break;
                    case 5:
                        Entity e5 = Entity.createEntity("Pufferfish", block);
                        if (e5 != null) e5.spawnToAll();
                        break;
                }

                return true;
            } else {
                player.getLevel().sendBlocks(new Player[] {player}, new Block[] {block.getLevelBlockAtLayer(1)}, UpdateBlockPacket.FLAG_ALL_PRIORITY, 1);
                player.getInventory().sendContents(player);
            }
        }

        return false;
    }

    @Override
    public boolean onClickAir(Player player, Vector3 directionVector) {
        return this.getDamage() == 1; // Milk
    }

    @Override
    public boolean onUse(Player player, int ticksUsed) {
        if (player.isSpectator()) {
            return false;
        }

        PlayerItemConsumeEvent consumeEvent = new PlayerItemConsumeEvent(player, this);

        player.getServer().getPluginManager().callEvent(consumeEvent);
        if (consumeEvent.isCancelled()) {
            player.getInventory().sendContents(player);
            return false;
        }

        if (!player.isCreative()) {
            this.count--;
            player.getInventory().setItemInHand(this);
            player.getInventory().addItem(new ItemBucket());
        }

        player.removeAllEffects();
        return true;
    }
}<|MERGE_RESOLUTION|>--- conflicted
+++ resolved
@@ -137,7 +137,6 @@
             }
         } else if (targetBlock instanceof BlockLiquid) {
             Item result = Item.get(BUCKET, 0, 1);
-<<<<<<< HEAD
             boolean usesWaterlogging = ((BlockLiquid) targetBlock).usesWaterLogging();
             Block placementBlock;
             if (usesWaterlogging) {
@@ -161,11 +160,6 @@
                 ev.setCancelled(placementBlock.getWaterloggingLevel() <= 0 && !canBeFlowedInto);
             } else {
                 ev.setCancelled(!canBeFlowedInto);
-=======
-            PlayerBucketEmptyEvent ev = new PlayerBucketEmptyEvent(player, block, face, this, result);
-            if (!block.canBeFlowedInto()) {
-                ev.setCancelled(true);
->>>>>>> 47d54ad2
             }
 
             if (player.getLevel().getDimension() == Level.DIMENSION_NETHER && this.getDamage() != 10) {
