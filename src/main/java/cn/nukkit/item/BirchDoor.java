package cn.nukkit.item;

import cn.nukkit.block.Block;

public class BirchDoor extends Item {
    public BirchDoor() {
        this(0, 1);
    }

    public BirchDoor(Integer meta) {
        this(meta, 1);
    }

    public BirchDoor(Integer meta, int count) {
        super(BIRCH_DOOR, 0, count, "Birch Door");
        this.block = Block.get(Item.BIRCH_DOOR_BLOCK);
    }
<<<<<<< HEAD
=======

>>>>>>> 42a026c8
}<|MERGE_RESOLUTION|>--- conflicted
+++ resolved
@@ -15,8 +15,5 @@
         super(BIRCH_DOOR, 0, count, "Birch Door");
         this.block = Block.get(Item.BIRCH_DOOR_BLOCK);
     }
-<<<<<<< HEAD
-=======
 
->>>>>>> 42a026c8
 }