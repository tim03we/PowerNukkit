--- conflicted
+++ resolved
@@ -344,17 +344,12 @@
             list[NETHERITE_LEGGINGS] = ItemLeggingsNetherite.class; //750
             list[NETHERITE_BOOTS] = ItemBootsNetherite.class; //751
             list[NETHERITE_SCRAP] = ItemScrapNetherite.class; //752
-<<<<<<< HEAD
-            
-            list[RECORD_PIGSTEP] = ItemRecordPigstep.class; //759
-=======
             list[CRIMSON_SIGN] = ItemCrimsonSign.class; //753
             list[WARPED_SIGN] = ItemWarpedSign.class; //754
             list[CRIMSON_DOOR] = ItemDoorCrimson.class; //755
             list[WARPED_DOOR] = ItemDoorWarped.class; //756
-            //list[RECORD_PIGSTEP] = ItemRecordPigstep.class; //759
+            list[RECORD_PIGSTEP] = ItemRecordPigstep.class; //759
             list[NETHER_SPROUTS] = ItemNetherSprouts.class; //760
->>>>>>> 2b1e8603
 
             for (int i = 0; i < 256; ++i) {
                 if (Block.list[i] != null) {
