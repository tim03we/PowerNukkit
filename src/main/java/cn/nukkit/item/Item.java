--- conflicted
+++ resolved
@@ -2,11 +2,8 @@
 
 import cn.nukkit.Player;
 import cn.nukkit.Server;
-<<<<<<< HEAD
 import cn.nukkit.api.PowerNukkitDifference;
 import cn.nukkit.api.PowerNukkitOnly;
-=======
->>>>>>> 521ead6d
 import cn.nukkit.api.Since;
 import cn.nukkit.block.Block;
 import cn.nukkit.block.BlockID;
@@ -404,20 +401,6 @@
             
             list[SOUL_CAMPFIRE] = ItemCampfireSoul.class; //801
 
-            list[NETHERITE_INGOT] = ItemIngotNetherite.class; //742
-            list[NETHERITE_SWORD] = ItemSwordNetherite.class; //743
-            list[NETHERITE_SHOVEL] = ItemShovelNetherite.class; //744
-            list[NETHERITE_PICKAXE] = ItemPickaxeNetherite.class; //745
-            list[NETHERITE_AXE] = ItemAxeNetherite.class; //746
-            list[NETHERITE_HOE] = ItemHoeNetherite.class; //747
-            list[NETHERITE_HELMET] = ItemHelmetNetherite.class; //748
-            list[NETHERITE_CHESTPLATE] = ItemChestplateNetherite.class; //749
-            list[NETHERITE_LEGGINGS] = ItemLeggingsNetherite.class; //750
-            list[NETHERITE_BOOTS] = ItemBootsNetherite.class; //751
-            list[NETHERITE_SCRAP] = ItemScrapNetherite.class; //752
-
-            list[RECORD_PIGSTEP] = ItemRecordPigstep.class; //759
-
             for (int i = 0; i < 256; ++i) {
                 if (Block.list[i] != null) {
                     list[i] = Block.list[i];
@@ -606,7 +589,6 @@
         Matcher matcher = NAMESPACED.matcher(str);
         int id = 0;
         int meta = 0;
-<<<<<<< HEAD
         String metaNumber;
         if (matcher.matches()) {
             String namespace = matcher.group(1);
@@ -632,23 +614,6 @@
                     id = idFound;
                 } else {
                     return get(0, 0);
-=======
-
-        Pattern integerPattern = Pattern.compile("^-?[1-9]\\d*$");
-        if (integerPattern.matcher(b[0]).matches()) {
-            id = Integer.parseInt(b[0]);
-        } else {
-            try {
-                id = BlockID.class.getField(b[0].toUpperCase()).getInt(null);
-                if (id > 255) {
-                    id = 255 - id;
-                }
-            } catch (Exception ignore1) {
-                try {
-                    id = ItemID.class.getField(b[0].toUpperCase()).getInt(null);
-                } catch (Exception ignore2) {
-
->>>>>>> 521ead6d
                 }
             }
         } else {
@@ -661,18 +626,11 @@
                 return get(0, 0);
             }
         }
-<<<<<<< HEAD
         
         if (metaNumber != null && !metaNumber.isEmpty()) {
             meta = Integer.parseInt(metaNumber) & 0xFFFF;
         }
         
-=======
-
-        //id = id & 0xFFFF;
-        if (b.length != 1) meta = Integer.parseInt(b[1]) & 0xFFFF;
-
->>>>>>> 521ead6d
         return get(id, meta);
     }
 
