--- conflicted
+++ resolved
@@ -547,13 +547,8 @@
             }
         }
 
-<<<<<<< HEAD
         //id = id & 0xFFFF;
-        if (b.length != 1) meta = Integer.valueOf(b[1]) & 0xFFFF;
-=======
-        id = id & 0xFFFF;
         if (b.length != 1) meta = Integer.parseInt(b[1]) & 0xFFFF;
->>>>>>> 7074b53c
 
         return get(id, meta);
     }
