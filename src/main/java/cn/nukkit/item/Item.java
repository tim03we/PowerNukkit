package cn.nukkit.item;

import cn.nukkit.Player;
import cn.nukkit.Server;
import cn.nukkit.block.Block;
import cn.nukkit.block.BlockID;
import cn.nukkit.entity.Entity;
import cn.nukkit.inventory.Fuel;
import cn.nukkit.item.enchantment.Enchantment;
import cn.nukkit.level.Level;
import cn.nukkit.math.BlockFace;
import cn.nukkit.math.Vector3;
import cn.nukkit.nbt.NBTIO;
import cn.nukkit.nbt.tag.CompoundTag;
import cn.nukkit.nbt.tag.ListTag;
import cn.nukkit.nbt.tag.StringTag;
import cn.nukkit.nbt.tag.Tag;
import cn.nukkit.utils.Binary;
import cn.nukkit.utils.Config;
import cn.nukkit.utils.MainLogger;
import cn.nukkit.utils.Utils;
import it.unimi.dsi.fastutil.ints.Int2IntArrayMap;
import it.unimi.dsi.fastutil.ints.Int2IntMap;

import java.io.IOException;
import java.nio.ByteOrder;
import java.util.*;
import java.util.regex.Pattern;

/**
 * author: MagicDroidX
 * Nukkit Project
 */
public class Item implements Cloneable, BlockID, ItemID {
    //Normal Item IDs

    protected static String UNKNOWN_STR = "Unknown";
    public static Class[] list = null;

    protected Block block = null;
    protected final int id;
    protected int meta;
    protected boolean hasMeta = true;
    private byte[] tags = new byte[0];
    private CompoundTag cachedNBT = null;
    public int count;
    protected int durability = 0;
    protected String name;

    public Item(int id) {
        this(id, 0, 1, UNKNOWN_STR);
    }

    public Item(int id, Integer meta) {
        this(id, meta, 1, UNKNOWN_STR);
    }

    public Item(int id, Integer meta, int count) {
        this(id, meta, count, UNKNOWN_STR);
    }

    public Item(int id, Integer meta, int count, String name) {
        //this.id = id & 0xffff;
        this.id = id;
        if (meta != null && meta >= 0) {
            this.meta = meta & 0xffff;
        } else {
            this.hasMeta = false;
        }
        this.count = count;
        this.name = name;
        /*f (this.block != null && this.id <= 0xff && Block.list[id] != null) { //probably useless
            this.block = Block.get(this.id, this.meta);
            this.name = this.block.getName();
        }*/
    }

    public boolean hasMeta() {
        return hasMeta;
    }

    public boolean canBeActivated() {
        return false;
    }

    public static void init() {
        if (list == null) {
            list = new Class[65535];
            list[IRON_SHOVEL] = ItemShovelIron.class; //256
            list[IRON_PICKAXE] = ItemPickaxeIron.class; //257
            list[IRON_AXE] = ItemAxeIron.class; //258
            list[FLINT_AND_STEEL] = ItemFlintSteel.class; //259
            list[APPLE] = ItemApple.class; //260
            list[BOW] = ItemBow.class; //261
            list[ARROW] = ItemArrow.class; //262
            list[COAL] = ItemCoal.class; //263
            list[DIAMOND] = ItemDiamond.class; //264
            list[IRON_INGOT] = ItemIngotIron.class; //265
            list[GOLD_INGOT] = ItemIngotGold.class; //266
            list[IRON_SWORD] = ItemSwordIron.class; //267
            list[WOODEN_SWORD] = ItemSwordWood.class; //268
            list[WOODEN_SHOVEL] = ItemShovelWood.class; //269
            list[WOODEN_PICKAXE] = ItemPickaxeWood.class; //270
            list[WOODEN_AXE] = ItemAxeWood.class; //271
            list[STONE_SWORD] = ItemSwordStone.class; //272
            list[STONE_SHOVEL] = ItemShovelStone.class; //273
            list[STONE_PICKAXE] = ItemPickaxeStone.class; //274
            list[STONE_AXE] = ItemAxeStone.class; //275
            list[DIAMOND_SWORD] = ItemSwordDiamond.class; //276
            list[DIAMOND_SHOVEL] = ItemShovelDiamond.class; //277
            list[DIAMOND_PICKAXE] = ItemPickaxeDiamond.class; //278
            list[DIAMOND_AXE] = ItemAxeDiamond.class; //279
            list[STICK] = ItemStick.class; //280
            list[BOWL] = ItemBowl.class; //281
            list[MUSHROOM_STEW] = ItemMushroomStew.class; //282
            list[GOLD_SWORD] = ItemSwordGold.class; //283
            list[GOLD_SHOVEL] = ItemShovelGold.class; //284
            list[GOLD_PICKAXE] = ItemPickaxeGold.class; //285
            list[GOLD_AXE] = ItemAxeGold.class; //286
            list[STRING] = ItemString.class; //287
            list[FEATHER] = ItemFeather.class; //288
            list[GUNPOWDER] = ItemGunpowder.class; //289
            list[WOODEN_HOE] = ItemHoeWood.class; //290
            list[STONE_HOE] = ItemHoeStone.class; //291
            list[IRON_HOE] = ItemHoeIron.class; //292
            list[DIAMOND_HOE] = ItemHoeDiamond.class; //293
            list[GOLD_HOE] = ItemHoeGold.class; //294
            list[WHEAT_SEEDS] = ItemSeedsWheat.class; //295
            list[WHEAT] = ItemWheat.class; //296
            list[BREAD] = ItemBread.class; //297
            list[LEATHER_CAP] = ItemHelmetLeather.class; //298
            list[LEATHER_TUNIC] = ItemChestplateLeather.class; //299
            list[LEATHER_PANTS] = ItemLeggingsLeather.class; //300
            list[LEATHER_BOOTS] = ItemBootsLeather.class; //301
            list[CHAIN_HELMET] = ItemHelmetChain.class; //302
            list[CHAIN_CHESTPLATE] = ItemChestplateChain.class; //303
            list[CHAIN_LEGGINGS] = ItemLeggingsChain.class; //304
            list[CHAIN_BOOTS] = ItemBootsChain.class; //305
            list[IRON_HELMET] = ItemHelmetIron.class; //306
            list[IRON_CHESTPLATE] = ItemChestplateIron.class; //307
            list[IRON_LEGGINGS] = ItemLeggingsIron.class; //308
            list[IRON_BOOTS] = ItemBootsIron.class; //309
            list[DIAMOND_HELMET] = ItemHelmetDiamond.class; //310
            list[DIAMOND_CHESTPLATE] = ItemChestplateDiamond.class; //311
            list[DIAMOND_LEGGINGS] = ItemLeggingsDiamond.class; //312
            list[DIAMOND_BOOTS] = ItemBootsDiamond.class; //313
            list[GOLD_HELMET] = ItemHelmetGold.class; //314
            list[GOLD_CHESTPLATE] = ItemChestplateGold.class; //315
            list[GOLD_LEGGINGS] = ItemLeggingsGold.class; //316
            list[GOLD_BOOTS] = ItemBootsGold.class; //317
            list[FLINT] = ItemFlint.class; //318
            list[RAW_PORKCHOP] = ItemPorkchopRaw.class; //319
            list[COOKED_PORKCHOP] = ItemPorkchopCooked.class; //320
            list[PAINTING] = ItemPainting.class; //321
            list[GOLDEN_APPLE] = ItemAppleGold.class; //322
            list[SIGN] = ItemSign.class; //323
            list[WOODEN_DOOR] = ItemDoorWood.class; //324
            list[BUCKET] = ItemBucket.class; //325

            list[MINECART] = ItemMinecart.class; //328
            list[SADDLE] = ItemSaddle.class; //329
            list[IRON_DOOR] = ItemDoorIron.class; //330
            list[REDSTONE] = ItemRedstone.class; //331
            list[SNOWBALL] = ItemSnowball.class; //332
            list[BOAT] = ItemBoat.class; //333
            list[LEATHER] = ItemLeather.class; //334
            list[KELP] = ItemKelp.class; //335

            list[BRICK] = ItemBrick.class; //336
            list[CLAY] = ItemClay.class; //337
            list[SUGARCANE] = ItemSugarcane.class; //338
            list[PAPER] = ItemPaper.class; //339
            list[BOOK] = ItemBook.class; //340
            list[SLIMEBALL] = ItemSlimeball.class; //341
            list[MINECART_WITH_CHEST] = ItemMinecartChest.class; //342

            list[EGG] = ItemEgg.class; //344
            list[COMPASS] = ItemCompass.class; //345
            list[FISHING_ROD] = ItemFishingRod.class; //346
            list[CLOCK] = ItemClock.class; //347
            list[GLOWSTONE_DUST] = ItemGlowstoneDust.class; //348
            list[RAW_FISH] = ItemFish.class; //349
            list[COOKED_FISH] = ItemFishCooked.class; //350
            list[DYE] = ItemDye.class; //351
            list[BONE] = ItemBone.class; //352
            list[SUGAR] = ItemSugar.class; //353
            list[CAKE] = ItemCake.class; //354
            list[BED] = ItemBed.class; //355
            list[REPEATER] = ItemRedstoneRepeater.class; //356
            list[COOKIE] = ItemCookie.class; //357
            list[MAP] = ItemMap.class; //358
            list[SHEARS] = ItemShears.class; //359
            list[MELON] = ItemMelon.class; //360
            list[PUMPKIN_SEEDS] = ItemSeedsPumpkin.class; //361
            list[MELON_SEEDS] = ItemSeedsMelon.class; //362
            list[RAW_BEEF] = ItemBeefRaw.class; //363
            list[STEAK] = ItemSteak.class; //364
            list[RAW_CHICKEN] = ItemChickenRaw.class; //365
            list[COOKED_CHICKEN] = ItemChickenCooked.class; //366
            list[ROTTEN_FLESH] = ItemRottenFlesh.class; //367
            list[ENDER_PEARL] = ItemEnderPearl.class; //368
            list[BLAZE_ROD] = ItemBlazeRod.class; //369
            list[GHAST_TEAR] = ItemGhastTear.class; //370
            list[GOLD_NUGGET] = ItemNuggetGold.class; //371
            list[NETHER_WART] = ItemNetherWart.class; //372
            list[POTION] = ItemPotion.class; //373
            list[GLASS_BOTTLE] = ItemGlassBottle.class; //374
            list[SPIDER_EYE] = ItemSpiderEye.class; //375
            list[FERMENTED_SPIDER_EYE] = ItemSpiderEyeFermented.class; //376
            list[BLAZE_POWDER] = ItemBlazePowder.class; //377
            list[MAGMA_CREAM] = ItemMagmaCream.class; //378
            list[BREWING_STAND] = ItemBrewingStand.class; //379
            list[CAULDRON] = ItemCauldron.class; //380
            list[ENDER_EYE] = ItemEnderEye.class; //381
            list[GLISTERING_MELON] = ItemMelonGlistering.class; //382
            list[SPAWN_EGG] = ItemSpawnEgg.class; //383
            list[EXPERIENCE_BOTTLE] = ItemExpBottle.class; //384
            list[FIRE_CHARGE] = ItemFireCharge.class; //385
            list[BOOK_AND_QUILL] = ItemBookAndQuill.class; //386
            list[WRITTEN_BOOK] = ItemBookWritten.class; //387
            list[EMERALD] = ItemEmerald.class; //388
            list[ITEM_FRAME] = ItemItemFrame.class; //389
            list[FLOWER_POT] = ItemFlowerPot.class; //390
            list[CARROT] = ItemCarrot.class; //391
            list[POTATO] = ItemPotato.class; //392
            list[BAKED_POTATO] = ItemPotatoBaked.class; //393
            list[POISONOUS_POTATO] = ItemPotatoPoisonous.class; //394
            list[EMPTY_MAP] = ItemEmptyMap.class; //395
            list[GOLDEN_CARROT] = ItemCarrotGolden.class; //396
            list[SKULL] = ItemSkull.class; //397
            list[CARROT_ON_A_STICK] = ItemCarrotOnAStick.class; //398
            list[NETHER_STAR] = ItemNetherStar.class; //399
            list[PUMPKIN_PIE] = ItemPumpkinPie.class; //400
            list[FIREWORKS] = ItemFirework.class; //401

            list[ENCHANTED_BOOK] = ItemBookEnchanted.class; //403
            list[COMPARATOR] = ItemRedstoneComparator.class; //404
            list[NETHER_BRICK] = ItemNetherBrick.class; //405
            list[QUARTZ] = ItemQuartz.class; //406
            list[MINECART_WITH_TNT] = ItemMinecartTNT.class; //407
            list[MINECART_WITH_HOPPER] = ItemMinecartHopper.class; //408
            list[PRISMARINE_SHARD] = ItemPrismarineShard.class; //409
            list[HOPPER] = ItemHopper.class;
            list[RAW_RABBIT] = ItemRabbitRaw.class; //411
            list[COOKED_RABBIT] = ItemRabbitCooked.class; //412
            list[RABBIT_STEW] = ItemRabbitStew.class; //413
            list[RABBIT_FOOT] = ItemRabbitFoot.class; //414
            //TODO: list[RABBIT_HIDE] = ItemRabbitHide.class; //415
            list[LEATHER_HORSE_ARMOR] = ItemHorseArmorLeather.class; //416
            list[IRON_HORSE_ARMOR] = ItemHorseArmorIron.class; //417
            list[GOLD_HORSE_ARMOR] = ItemHorseArmorGold.class; //418
            list[DIAMOND_HORSE_ARMOR] = ItemHorseArmorDiamond.class; //419
            //TODO: list[LEAD] = ItemLead.class; //420
            list[NAME_TAG] = ItemNameTag.class; //421
            list[PRISMARINE_CRYSTALS] = ItemPrismarineCrystals.class; //422
            list[RAW_MUTTON] = ItemMuttonRaw.class; //423
            list[COOKED_MUTTON] = ItemMuttonCooked.class; //424

            list[END_CRYSTAL] = ItemEndCrystal.class; //426
            list[SPRUCE_DOOR] = ItemDoorSpruce.class; //427
            list[BIRCH_DOOR] = ItemDoorBirch.class; //428
            list[JUNGLE_DOOR] = ItemDoorJungle.class; //429
            list[ACACIA_DOOR] = ItemDoorAcacia.class; //430
            list[DARK_OAK_DOOR] = ItemDoorDarkOak.class; //431
            list[CHORUS_FRUIT] = ItemChorusFruit.class; //432
            //TODO: list[POPPED_CHORUS_FRUIT] = ItemChorusFruitPopped.class; //433
            list[BANNER_PATTERN] = ItemBannerPattern.class; //434

            //TODO: list[DRAGON_BREATH] = ItemDragonBreath.class; //437
            list[SPLASH_POTION] = ItemPotionSplash.class; //438

            list[LINGERING_POTION] = ItemPotionLingering.class; //441

            list[ELYTRA] = ItemElytra.class; //444

            list[SHULKER_SHELL] = ItemShulkerShell.class; //445
            list[BANNER] = ItemBanner.class; //446

            list[TOTEM] = ItemTotem.class; //450

            list[TRIDENT] = ItemTrident.class; //455

            list[BEETROOT] = ItemBeetroot.class; //457
            list[BEETROOT_SEEDS] = ItemSeedsBeetroot.class; //458
            list[BEETROOT_SOUP] = ItemBeetrootSoup.class; //459
            list[RAW_SALMON] = ItemSalmon.class; //460
            list[CLOWNFISH] = ItemClownfish.class; //461
            list[PUFFERFISH] = ItemPufferfish.class; //462
            list[COOKED_SALMON] = ItemSalmonCooked.class; //463
            list[DRIED_KELP] = ItemDriedKelp.class; //464

            list[GOLDEN_APPLE_ENCHANTED] = ItemAppleGoldEnchanted.class; //466
            
            list[TURTLE_SHELL] = ItemTurtleShell.class; //469

            list[SPRUCE_SIGN] = ItemSpruceSign.class; //472
            list[BIRCH_SIGN] = ItemBirchSign.class; //473
            list[JUNGLE_SIGN] = ItemJungleSign.class; //474
            list[ACACIA_SIGN] = ItemAcaciaSign.class; //475
            list[DARKOAK_SIGN] = ItemDarkOakSign.class; //476
            list[SWEET_BERRIES] = ItemSweetBerries.class; //477

            list[RECORD_11] = ItemRecord11.class;
            list[RECORD_CAT] = ItemRecordCat.class;
            list[RECORD_13] = ItemRecord13.class;
            list[RECORD_BLOCKS] = ItemRecordBlocks.class;
            list[RECORD_CHIRP] = ItemRecordChirp.class;
            list[RECORD_FAR] = ItemRecordFar.class;
            list[RECORD_WARD] = ItemRecordWard.class;
            list[RECORD_MALL] = ItemRecordMall.class;
            list[RECORD_MELLOHI] = ItemRecordMellohi.class;
            list[RECORD_STAL] = ItemRecordStal.class;
            list[RECORD_STRAD] = ItemRecordStrad.class;
            list[RECORD_WAIT] = ItemRecordWait.class;

            list[SHIELD] = ItemShield.class; //513

<<<<<<< HEAD
            list[CAMPFIRE] = ItemCampfire.class; //720

            list[SUSPICIOUS_STEW] = ItemSuspiciousStew.class; //734

            list[HONEYCOMB] = ItemHoneycomb.class; //736
            list[HONEY_BOTTLE] = ItemHoneyBottle.class; //737

=======
            list[HONEYCOMB] = ItemHoneycomb.class; //736
            list[HONEY_BOTTLE] = ItemHoneyBottle.class; //737

            list[NETHERITE_INGOT] = ItemIngotNetherite.class; //742
            list[NETHERITE_SWORD] = ItemSwordNetherite.class; //743
            list[NETHERITE_SHOVEL] = ItemShovelNetherite.class; //744
            list[NETHERITE_PICKAXE] = ItemPickaxeNetherite.class; //745
            list[NETHERITE_AXE] = ItemAxeNetherite.class; //746
            list[NETHERITE_HOE] = ItemHoeNetherite.class; //747
            list[NETHERITE_HELMET] = ItemHelmetNetherite.class; //748
            list[NETHERITE_CHESTPLATE] = ItemChestplateNetherite.class; //749
            list[NETHERITE_LEGGINGS] = ItemLeggingsNetherite.class; //750
            list[NETHERITE_BOOTS] = ItemBootsNetherite.class; //751
            list[NETHERITE_SCRAP] = ItemScrapNetherite.class; //752

            list[RECORD_PIGSTEP] = ItemRecordPigstep.class; //759

>>>>>>> 47d54ad2
            for (int i = 0; i < 256; ++i) {
                if (Block.list[i] != null) {
                    list[i] = Block.list[i];
                }
            }
        }

        initCreativeItems();
    }

    private static final ArrayList<Item> creative = new ArrayList<>();

    @SuppressWarnings("unchecked")
    private static void initCreativeItems() {
        clearCreativeItems();

        Config config = new Config(Config.JSON);
        config.load(Server.class.getClassLoader().getResourceAsStream("creativeitems.json"));
        List<Map> list = config.getMapList("items");

        for (Map map : list) {
            try {
                addCreativeItem(fromJson(map));
            } catch (Exception e) {
                MainLogger.getLogger().logException(e);
            }
        }
    }

    public static void clearCreativeItems() {
        Item.creative.clear();
    }

    public static ArrayList<Item> getCreativeItems() {
        return new ArrayList<>(Item.creative);
    }

    public static void addCreativeItem(Item item) {
        Item.creative.add(item.clone());
    }

    public static void removeCreativeItem(Item item) {
        int index = getCreativeItemIndex(item);
        if (index != -1) {
            Item.creative.remove(index);
        }
    }

    public static boolean isCreativeItem(Item item) {
        for (Item aCreative : Item.creative) {
            if (item.equals(aCreative, !item.isTool())) {
                return true;
            }
        }
        return false;
    }

    public static Item getCreativeItem(int index) {
        return (index >= 0 && index < Item.creative.size()) ? Item.creative.get(index) : null;
    }

    public static int getCreativeItemIndex(Item item) {
        for (int i = 0; i < Item.creative.size(); i++) {
            if (item.equals(Item.creative.get(i), !item.isTool())) {
                return i;
            }
        }
        return -1;
    }

    public static Item getBlock(int id) {
        return getBlock(id, 0);
    }

    public static Item getBlock(int id, Integer meta) {
        return getBlock(id, meta, 1);
    }

    public static Item getBlock(int id, Integer meta, int count) {
        return getBlock(id, meta, count, new byte[0]);
    }

    public static Item getBlock(int id, Integer meta, int count, byte[] tags) {
        if (id > 255) {
            id = 255 - id;
        }
        return get(id, meta, count, tags);
    }

    public static Item get(int id) {
        return get(id, 0);
    }

    public static Item get(int id, Integer meta) {
        return get(id, meta, 1);
    }

    public static Item get(int id, Integer meta, int count) {
        return get(id, meta, count, new byte[0]);
    }

    public static Item get(int id, Integer meta, int count, byte[] tags) {
        try {
            Class c = null;
            if (id < 0) {
                int blockId = 255 - id;
                c = Block.list[blockId];
            } else {
                c = list[id];
            }
            Item item;

            if (c == null) {
                item = new Item(id, meta, count);
            } else if (id < 256) {
                if (meta >= 0) {
                    item = new ItemBlock(Block.get(id, meta), meta, count);
                } else {
                    item = new ItemBlock(Block.get(id), meta, count);
                }
            } else {
                item = ((Item) c.getConstructor(Integer.class, int.class).newInstance(meta, count));
            }

            if (tags.length != 0) {
                item.setCompoundTag(tags);
            }

            return item;
        } catch (Exception e) {
            return new Item(id, meta, count).setCompoundTag(tags);
        }
    }

    public static Item fromString(String str) {
        String[] b = str.trim().replace(' ', '_').replace("minecraft:", "").split(":");

        int id = 0;
        int meta = 0;

        Pattern integerPattern = Pattern.compile("^-?[1-9]\\d*$");
        if (integerPattern.matcher(b[0]).matches()) {
            id = Integer.parseInt(b[0]);
        } else {
            try {
                id = BlockID.class.getField(b[0].toUpperCase()).getInt(null);
                if (id > 255) {
                    id = 255 - id;
                }
            } catch (Exception ignore1) {
                try {
                    id = ItemID.class.getField(b[0].toUpperCase()).getInt(null);
                } catch (Exception ignore2) {

                }
            }
        }

<<<<<<< HEAD
        //id = id & 0xFFFF;
        if (b.length != 1) meta = Integer.valueOf(b[1]) & 0xFFFF;
=======
        id = id & 0xFFFF;
        if (b.length != 1) meta = Integer.parseInt(b[1]) & 0xFFFF;
>>>>>>> 47d54ad2

        return get(id, meta);
    }

    public static Item fromJson(Map<String, Object> data) {
        String nbt = (String) data.get("nbt_b64");
        byte[] nbtBytes;
        if (nbt != null) {
            nbtBytes = Base64.getDecoder().decode(nbt);
        } else { // Support old format for backwards compat
            nbt = (String) data.getOrDefault("nbt_hex", null);
            if (nbt == null) {
                nbtBytes = new byte[0];
            } else {
                nbtBytes = Utils.parseHexBinary(nbt);
            }
        }

        return get(Utils.toInt(data.get("id")), Utils.toInt(data.getOrDefault("damage", 0)), Utils.toInt(data.getOrDefault("count", 1)), nbtBytes);
    }

    public static Item[] fromStringMultiple(String str) {
        String[] b = str.split(",");
        Item[] items = new Item[b.length - 1];
        for (int i = 0; i < b.length; i++) {
            items[i] = fromString(b[i]);
        }
        return items;
    }

    public Item setCompoundTag(CompoundTag tag) {
        this.setNamedTag(tag);
        return this;
    }

    public Item setCompoundTag(byte[] tags) {
        this.tags = tags;
        this.cachedNBT = null;
        return this;
    }

    public byte[] getCompoundTag() {
        return tags;
    }

    public boolean hasCompoundTag() {
        return this.tags != null && this.tags.length > 0;
    }

    public boolean hasCustomBlockData() {
        if (!this.hasCompoundTag()) {
            return false;
        }

        CompoundTag tag = this.getNamedTag();
        return tag.contains("BlockEntityTag") && tag.get("BlockEntityTag") instanceof CompoundTag;

    }

    public Item clearCustomBlockData() {
        if (!this.hasCompoundTag()) {
            return this;
        }
        CompoundTag tag = this.getNamedTag();

        if (tag.contains("BlockEntityTag") && tag.get("BlockEntityTag") instanceof CompoundTag) {
            tag.remove("BlockEntityTag");
            this.setNamedTag(tag);
        }

        return this;
    }

    public Item setCustomBlockData(CompoundTag compoundTag) {
        CompoundTag tags = compoundTag.copy();
        tags.setName("BlockEntityTag");

        CompoundTag tag;
        if (!this.hasCompoundTag()) {
            tag = new CompoundTag();
        } else {
            tag = this.getNamedTag();
        }

        tag.putCompound("BlockEntityTag", tags);
        this.setNamedTag(tag);

        return this;
    }

    public CompoundTag getCustomBlockData() {
        if (!this.hasCompoundTag()) {
            return null;
        }

        CompoundTag tag = this.getNamedTag();

        if (tag.contains("BlockEntityTag")) {
            Tag bet = tag.get("BlockEntityTag");
            if (bet instanceof CompoundTag) {
                return (CompoundTag) bet;
            }
        }

        return null;
    }

    public boolean hasEnchantments() {
        if (!this.hasCompoundTag()) {
            return false;
        }

        CompoundTag tag = this.getNamedTag();

        if (tag.contains("ench")) {
            Tag enchTag = tag.get("ench");
            return enchTag instanceof ListTag;
        }

        return false;
    }

    public Enchantment getEnchantment(int id) {
        return getEnchantment((short) (id & 0xffff));
    }

    public Enchantment getEnchantment(short id) {
        if (!this.hasEnchantments()) {
            return null;
        }

        for (CompoundTag entry : this.getNamedTag().getList("ench", CompoundTag.class).getAll()) {
            if (entry.getShort("id") == id) {
                Enchantment e = Enchantment.getEnchantment(entry.getShort("id"));
                if (e != null) {
                    e.setLevel(entry.getShort("lvl"), false);
                    return e;
                }
            }
        }

        return null;
    }

    public void addEnchantment(Enchantment... enchantments) {
        CompoundTag tag;
        if (!this.hasCompoundTag()) {
            tag = new CompoundTag();
        } else {
            tag = this.getNamedTag();
        }

        ListTag<CompoundTag> ench;
        if (!tag.contains("ench")) {
            ench = new ListTag<>("ench");
            tag.putList(ench);
        } else {
            ench = tag.getList("ench", CompoundTag.class);
        }

        for (Enchantment enchantment : enchantments) {
            boolean found = false;

            for (int k = 0; k < ench.size(); k++) {
                CompoundTag entry = ench.get(k);
                if (entry.getShort("id") == enchantment.getId()) {
                    ench.add(k, new CompoundTag()
                            .putShort("id", enchantment.getId())
                            .putShort("lvl", enchantment.getLevel())
                    );
                    found = true;
                    break;
                }
            }

            if (!found) {
                ench.add(new CompoundTag()
                        .putShort("id", enchantment.getId())
                        .putShort("lvl", enchantment.getLevel())
                );
            }
        }

        this.setNamedTag(tag);
    }

    public Enchantment[] getEnchantments() {
        if (!this.hasEnchantments()) {
            return new Enchantment[0];
        }

        List<Enchantment> enchantments = new ArrayList<>();

        ListTag<CompoundTag> ench = this.getNamedTag().getList("ench", CompoundTag.class);
        for (CompoundTag entry : ench.getAll()) {
            Enchantment e = Enchantment.getEnchantment(entry.getShort("id"));
            if (e != null) {
                e.setLevel(entry.getShort("lvl"), false);
                enchantments.add(e);
            }
        }

        return enchantments.toArray(new Enchantment[0]);
    }

    public boolean hasEnchantment(int id) {
        return this.getEnchantment(id) != null;
    }

    public boolean hasCustomName() {
        if (!this.hasCompoundTag()) {
            return false;
        }

        CompoundTag tag = this.getNamedTag();
        if (tag.contains("display")) {
            Tag tag1 = tag.get("display");
            return tag1 instanceof CompoundTag && ((CompoundTag) tag1).contains("Name") && ((CompoundTag) tag1).get("Name") instanceof StringTag;
        }

        return false;
    }

    public String getCustomName() {
        if (!this.hasCompoundTag()) {
            return "";
        }

        CompoundTag tag = this.getNamedTag();
        if (tag.contains("display")) {
            Tag tag1 = tag.get("display");
            if (tag1 instanceof CompoundTag && ((CompoundTag) tag1).contains("Name") && ((CompoundTag) tag1).get("Name") instanceof StringTag) {
                return ((CompoundTag) tag1).getString("Name");
            }
        }

        return "";
    }

    public Item setCustomName(String name) {
        if (name == null || name.equals("")) {
            this.clearCustomName();
        }

        CompoundTag tag;
        if (!this.hasCompoundTag()) {
            tag = new CompoundTag();
        } else {
            tag = this.getNamedTag();
        }
        if (tag.contains("display") && tag.get("display") instanceof CompoundTag) {
            tag.getCompound("display").putString("Name", name);
        } else {
            tag.putCompound("display", new CompoundTag("display")
                    .putString("Name", name)
            );
        }
        this.setNamedTag(tag);
        return this;
    }

    public Item clearCustomName() {
        if (!this.hasCompoundTag()) {
            return this;
        }

        CompoundTag tag = this.getNamedTag();

        if (tag.contains("display") && tag.get("display") instanceof CompoundTag) {
            tag.getCompound("display").remove("Name");
            if (tag.getCompound("display").isEmpty()) {
                tag.remove("display");
            }

            this.setNamedTag(tag);
        }

        return this;
    }

    public String[] getLore() {
        Tag tag = this.getNamedTagEntry("display");
        ArrayList<String> lines = new ArrayList<>();

        if (tag instanceof CompoundTag) {
            CompoundTag nbt = (CompoundTag) tag;
            ListTag<StringTag> lore = nbt.getList("Lore", StringTag.class);

            if (lore.size() > 0) {
                for (StringTag stringTag : lore.getAll()) {
                    lines.add(stringTag.data);
                }
            }
        }

        return lines.toArray(new String[0]);
    }

    public Item setLore(String... lines) {
        CompoundTag tag;
        if (!this.hasCompoundTag()) {
            tag = new CompoundTag();
        } else {
            tag = this.getNamedTag();
        }
        ListTag<StringTag> lore = new ListTag<>("Lore");

        for (String line : lines) {
            lore.add(new StringTag("", line));
        }

        if (!tag.contains("display")) {
            tag.putCompound("display", new CompoundTag("display").putList(lore));
        } else {
            tag.getCompound("display").putList(lore);
        }

        this.setNamedTag(tag);
        return this;
    }

    public Tag getNamedTagEntry(String name) {
        CompoundTag tag = this.getNamedTag();
        if (tag != null) {
            return tag.contains(name) ? tag.get(name) : null;
        }

        return null;
    }

    public CompoundTag getNamedTag() {
        if (!this.hasCompoundTag()) {
            return null;
        }

        if (this.cachedNBT == null) {
            this.cachedNBT = parseCompoundTag(this.tags);
        }

        if (this.cachedNBT != null) {
            this.cachedNBT.setName("");
        }

        return this.cachedNBT;
    }

    public Item setNamedTag(CompoundTag tag) {
        if (tag.isEmpty()) {
            return this.clearNamedTag();
        }
        tag.setName(null);

        this.cachedNBT = tag;
        this.tags = writeCompoundTag(tag);

        return this;
    }

    public Item clearNamedTag() {
        return this.setCompoundTag(new byte[0]);
    }

    public static CompoundTag parseCompoundTag(byte[] tag) {
        try {
            return NBTIO.read(tag, ByteOrder.LITTLE_ENDIAN);
        } catch (IOException e) {
            throw new RuntimeException(e);
        }
    }

    public byte[] writeCompoundTag(CompoundTag tag) {
        try {
            tag.setName("");
            return NBTIO.write(tag, ByteOrder.LITTLE_ENDIAN);
        } catch (IOException e) {
            throw new RuntimeException(e);
        }
    }

    public int getCount() {
        return count;
    }

    public void setCount(int count) {
        this.count = count;
    }

    public boolean isNull() {
        return this.count <= 0 || this.id == AIR;
    }

    final public String getName() {
        return this.hasCustomName() ? this.getCustomName() : this.name;
    }

    final public boolean canBePlaced() {
        return ((this.block != null) && this.block.canBePlaced());
    }

    public Block getBlock() {
        if (this.block != null) {
            return this.block.clone();
        } else {
            return Block.get(BlockID.AIR);
        }
    }

    public int getId() {
        return id;
    }

    public int getDamage() {
        return meta;
    }

    public void setDamage(Integer meta) {
        if (meta != null) {
            this.meta = meta & 0xffff;
        } else {
            this.hasMeta = false;
        }
    }

    public int getMaxStackSize() {
        return 64;
    }

    final public Short getFuelTime() {
        if (!Fuel.duration.containsKey(id)) {
            return null;
        }
        if (this.id != BUCKET || this.meta == 10) {
            return Fuel.duration.get(this.id);
        }
        return null;
    }

    public boolean useOn(Entity entity) {
        return false;
    }

    public boolean useOn(Block block) {
        return false;
    }

    public boolean isTool() {
        return false;
    }

    public int getMaxDurability() {
        return -1;
    }

    public int getTier() {
        return 0;
    }

    public boolean isPickaxe() {
        return false;
    }

    public boolean isAxe() {
        return false;
    }

    public boolean isSword() {
        return false;
    }

    public boolean isShovel() {
        return false;
    }

    public boolean isHoe() {
        return false;
    }

    public boolean isShears() {
        return false;
    }

    public boolean isArmor() {
        return false;
    }

    public boolean isHelmet() {
        return false;
    }

    public boolean isChestplate() {
        return false;
    }

    public boolean isLeggings() {
        return false;
    }

    public boolean isBoots() {
        return false;
    }

    public int getEnchantAbility() {
        return 0;
    }

    public int getAttackDamage() {
        return 1;
    }

    public int getArmorPoints() {
        return 0;
    }

    public int getToughness() {
        return 0;
    }

    public boolean isUnbreakable() {
        return false;
    }

    public boolean onUse(Player player, int ticksUsed) {
        return false;
    }

    public boolean onRelease(Player player, int ticksUsed) {
        return false;
    }

    @Override
    final public String toString() {
        return "Item " + this.name + " (" + this.id + ":" + (!this.hasMeta ? "?" : this.meta) + ")x" + this.count + (this.hasCompoundTag() ? " tags:0x" + Binary.bytesToHexString(this.getCompoundTag()) : "");
    }

    public int getDestroySpeed(Block block, Player player) {
        return 1;
    }

    public boolean onActivate(Level level, Player player, Block block, Block target, BlockFace face, double fx, double fy, double fz) {
        return false;
    }

    /**
     * Called when a player uses the item on air, for example throwing a projectile.
     * Returns whether the item was changed, for example count decrease or durability change.
     *
     * @param player player
     * @param directionVector direction
     * @return item changed
     */
    public boolean onClickAir(Player player, Vector3 directionVector) {
        return false;
    }

    @Override
    public final boolean equals(Object item) {
        return item instanceof Item && this.equals((Item) item, true);
    }

    public final boolean equals(Item item, boolean checkDamage) {
        return equals(item, checkDamage, true);
    }

    public final boolean equals(Item item, boolean checkDamage, boolean checkCompound) {
        if (this.getId() == item.getId() && (!checkDamage || this.getDamage() == item.getDamage())) {
            if (checkCompound) {
                if (Arrays.equals(this.getCompoundTag(), item.getCompoundTag())) {
                    return true;
                } else if (this.hasCompoundTag() && item.hasCompoundTag()) {
                    return this.getNamedTag().equals(item.getNamedTag());
                }
            } else {
                return true;
            }
        }

        return false;
    }

    /**
     * Returns whether the specified item stack has the same ID, damage, NBT and count as this item stack.
     *
     * @param other item
     * @return equal
     */
    public final boolean equalsExact(Item other) {
        return this.equals(other, true, true) && this.count == other.count;
    }

    /**
     * Same as {@link #equals(Item, boolean)} but the enchantment order of the items does not affect the result.
     * @since 1.2.1.0-PN
     */
    public final boolean equalsIgnoringEnchantmentOrder(Item item, boolean checkDamage) {
        if (!this.equals(item, checkDamage, false)) {
            return false;
        }

        if (Arrays.equals(this.getCompoundTag(), item.getCompoundTag())) {
            return true;
        }

        if (!this.hasCompoundTag() || !item.hasCompoundTag()) {
            return false;
        }

        CompoundTag thisTags = this.getNamedTag();
        CompoundTag otherTags = item.getNamedTag();
        if (thisTags.equals(otherTags)) {
            return true;
        }

        if (!thisTags.contains("ench") || !otherTags.contains("ench")
                || !(thisTags.get("ench") instanceof ListTag)
                || !(otherTags.get("ench") instanceof ListTag)
                || thisTags.getList("ench").size() != otherTags.getList("ench").size()) {
            return false;
        }

        ListTag<CompoundTag> thisEnchantmentTags = thisTags.getList("ench", CompoundTag.class);
        ListTag<CompoundTag> otherEnchantmentTags = otherTags.getList("ench", CompoundTag.class);

        int size = thisEnchantmentTags.size();
        Int2IntMap enchantments = new Int2IntArrayMap(size);
        enchantments.defaultReturnValue(Integer.MIN_VALUE);

        for (int i = 0; i < size; i++) {
            CompoundTag tag = thisEnchantmentTags.get(i);
            enchantments.put(tag.getShort("id"), tag.getShort("lvl"));
        }

        for (int i = 0; i < size; i++) {
            CompoundTag tag = otherEnchantmentTags.get(i);
            if (enchantments.get(tag.getShort("id")) != tag.getShort("lvl")) {
                return false;
            }
        }

        return true;
    }

    @Deprecated
    public final boolean deepEquals(Item item) {
        return equals(item, true);
    }

    @Deprecated
    public final boolean deepEquals(Item item, boolean checkDamage) {
        return equals(item, checkDamage, true);
    }

    @Deprecated
    public final boolean deepEquals(Item item, boolean checkDamage, boolean checkCompound) {
        return equals(item, checkDamage, checkCompound);
    }

    @Override
    public Item clone() {
        try {
            Item item = (Item) super.clone();
            item.tags = this.tags.clone();
            return item;
        } catch (CloneNotSupportedException e) {
            return null;
        }
    }
}<|MERGE_RESOLUTION|>--- conflicted
+++ resolved
@@ -315,15 +315,10 @@
 
             list[SHIELD] = ItemShield.class; //513
 
-<<<<<<< HEAD
             list[CAMPFIRE] = ItemCampfire.class; //720
 
             list[SUSPICIOUS_STEW] = ItemSuspiciousStew.class; //734
 
-            list[HONEYCOMB] = ItemHoneycomb.class; //736
-            list[HONEY_BOTTLE] = ItemHoneyBottle.class; //737
-
-=======
             list[HONEYCOMB] = ItemHoneycomb.class; //736
             list[HONEY_BOTTLE] = ItemHoneyBottle.class; //737
 
@@ -341,7 +336,6 @@
 
             list[RECORD_PIGSTEP] = ItemRecordPigstep.class; //759
 
->>>>>>> 47d54ad2
             for (int i = 0; i < 256; ++i) {
                 if (Block.list[i] != null) {
                     list[i] = Block.list[i];
@@ -500,13 +494,8 @@
             }
         }
 
-<<<<<<< HEAD
         //id = id & 0xFFFF;
-        if (b.length != 1) meta = Integer.valueOf(b[1]) & 0xFFFF;
-=======
-        id = id & 0xFFFF;
         if (b.length != 1) meta = Integer.parseInt(b[1]) & 0xFFFF;
->>>>>>> 47d54ad2
 
         return get(id, meta);
     }
