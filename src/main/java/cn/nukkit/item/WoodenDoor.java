--- conflicted
+++ resolved
@@ -20,8 +20,5 @@
         super(WOODEN_DOOR, 0, count, "Oak Door");
         this.block = Block.get(Item.WOODEN_DOOR_BLOCK);
     }
-<<<<<<< HEAD
-=======
 
->>>>>>> 42a026c8
 }