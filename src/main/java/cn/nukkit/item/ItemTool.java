--- conflicted
+++ resolved
@@ -23,12 +23,7 @@
     public static final int TIER_STONE = 3;
     public static final int TIER_IRON = 4;
     public static final int TIER_DIAMOND = 5;
-<<<<<<< HEAD
-    @PowerNukkitOnly @Since("1.4.0.0-PN")
-    public static final int TIER_NETHERITE = dynamic(6);
-=======
     @Since("1.3.2.0-PN") public static final int TIER_NETHERITE = 6;
->>>>>>> 521ead6d
 
     public static final int TYPE_NONE = 0;
     public static final int TYPE_SWORD = 1;
@@ -36,18 +31,12 @@
     public static final int TYPE_PICKAXE = 3;
     public static final int TYPE_AXE = 4;
     public static final int TYPE_SHEARS = 5;
-<<<<<<< HEAD
-    @PowerNukkitOnly @Since("1.4.0.0-PN")
-    public static final int TYPE_HOE = dynamic(6);
-=======
     @Since("1.3.2.0-PN") public static final int TYPE_HOE = 6;
     
->>>>>>> 521ead6d
     /**
      * Same breaking speed independent of the tool.
      */
     @PowerNukkitOnly
-<<<<<<< HEAD
     public static final int TYPE_HANDS_ONLY = dynamic(Integer.MAX_VALUE);
 
     public static final int DURABILITY_WOODEN = dynamic(60);
@@ -55,6 +44,7 @@
     public static final int DURABILITY_STONE = dynamic(132);
     public static final int DURABILITY_IRON = dynamic(251);
     public static final int DURABILITY_DIAMOND = dynamic(1562);
+    @Since("1.3.2.0-PN") public static final int DURABILITY_NETHERITE = dynamic(2032);
     public static final int DURABILITY_NETHERITE = dynamic(2032);
     public static final int DURABILITY_FLINT_STEEL = dynamic(65);
     public static final int DURABILITY_SHEARS = dynamic(239);
@@ -89,21 +79,6 @@
                 return Item.get(ItemID.NETHERITE_PICKAXE);
         }
     }
-=======
-    public static final int TYPE_HANDS_ONLY = 100000;
-
-    public static final int DURABILITY_WOODEN = 60;
-    public static final int DURABILITY_GOLD = 33;
-    public static final int DURABILITY_STONE = 132;
-    public static final int DURABILITY_IRON = 251;
-    public static final int DURABILITY_DIAMOND = 1562;
-    @Since("1.3.2.0-PN") public static final int DURABILITY_NETHERITE = 2032;
-    public static final int DURABILITY_FLINT_STEEL = 65;
-    public static final int DURABILITY_SHEARS = 239;
-    public static final int DURABILITY_BOW = 385;
-    public static final int DURABILITY_TRIDENT = 251;
-    public static final int DURABILITY_FISHING_ROD = 65;
->>>>>>> 521ead6d
 
     public ItemTool(int id) {
         this(id, 0, 1, UNKNOWN_STR);
@@ -137,12 +112,8 @@
                 block.getToolType() == ItemTool.TYPE_AXE && this.isAxe() ||
                 block.getToolType() == ItemTool.TYPE_HOE && this.isHoe() ||
                 block.getToolType() == ItemTool.TYPE_SWORD && this.isSword() ||
-<<<<<<< HEAD
-                block.getToolType() == ItemTool.SHEARS && this.isShears() ||
+                block.getToolType() == ItemTool.TYPE_SHEARS && this.isShears() ||
                 block.getToolType() == ItemTool.TYPE_HOE && this.isHoe()
-=======
-                block.getToolType() == ItemTool.TYPE_SHEARS && this.isShears()
->>>>>>> 521ead6d
                 ) {
             this.meta++;
         } else if (!this.isShears() && block.calculateBreakTime(this) > 0) {
