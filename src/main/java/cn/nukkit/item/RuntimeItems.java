--- conflicted
+++ resolved
@@ -27,14 +27,7 @@
     private static final Gson GSON = new Gson();
     private static final Type ENTRY_TYPE = new TypeToken<ArrayList<Entry>>(){}.getType();
 
-<<<<<<< HEAD
-    @Since("1.3.2.0-PN") public static final byte[] ITEM_DATA_PALETTE;
-
-    private static final Int2IntMap LEGACY_NETWORK_MAP = new Int2IntOpenHashMap();
-    private static final Int2IntMap NETWORK_LEGACY_MAP = new Int2IntOpenHashMap();
-=======
     private static final RuntimeItemMapping itemPalette;
->>>>>>> bb055ad1
 
     static {
         Server.getInstance().getLogger().debug("Loading runtime items...");
