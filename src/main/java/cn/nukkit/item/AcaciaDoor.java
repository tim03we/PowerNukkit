--- conflicted
+++ resolved
@@ -15,8 +15,5 @@
         super(ACACIA_DOOR, 0, count, "Acacia Door");
         this.block = Block.get(Item.ACACIA_DOOR_BLOCK);
     }
-<<<<<<< HEAD
-=======
 
->>>>>>> 42a026c8
 }