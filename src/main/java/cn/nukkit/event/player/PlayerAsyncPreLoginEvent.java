--- conflicted
+++ resolved
@@ -2,15 +2,14 @@
 
 import cn.nukkit.Player;
 import cn.nukkit.Server;
-<<<<<<< HEAD
 import cn.nukkit.api.DeprecationDetails;
 import cn.nukkit.api.PowerNukkitOnly;
 import cn.nukkit.api.Since;
-=======
 import cn.nukkit.entity.data.Skin;
->>>>>>> 709a78d8
 import cn.nukkit.event.HandlerList;
+import cn.nukkit.utils.ClientChainData;
 import cn.nukkit.utils.LoginChainData;
+import io.netty.util.internal.EmptyArrays;
 
 import java.util.ArrayList;
 import java.util.List;
@@ -42,19 +41,16 @@
 
     private final List<Consumer<Server>> scheduledActions = new ArrayList<>();
 
-<<<<<<< HEAD
-    @Deprecated @DeprecationDetails(since = "1.3.2.0-PN", reason = "xuid was added by refactoring this constructor", 
-            replaceWith = "PlayerAsyncPreLoginEvent(String name, UUID uuid, String xuid, String address, int port)")
+    @Deprecated @DeprecationDetails(since = "1.3.2.0-PN", reason = "LoginChainData and Skin were added by refactoring this constructor", 
+            replaceWith = "PlayerAsyncPreLoginEvent(String name, UUID uuid, LoginChainData chainData, Skin skin, String address, int port)")
     @PowerNukkitOnly("The signature was changed in Cloudburst Nukkit and we re-added this constructor for backward-compatibility")
     public PlayerAsyncPreLoginEvent(String name, UUID uuid, String address, int port) {
-        this(name, uuid, null, address, port);
+        // TODO PowerNukkit: I think this might cause an exception...
+        this(name, uuid, ClientChainData.of(EmptyArrays.EMPTY_BYTES), null, address, port);
     }
     
     @Since("1.3.2.0-PN")
-    public PlayerAsyncPreLoginEvent(String name, UUID uuid, String xuid, String address, int port) {
-=======
     public PlayerAsyncPreLoginEvent(String name, UUID uuid, LoginChainData chainData, Skin skin, String address, int port) {
->>>>>>> 709a78d8
         this.name = name;
         this.uuid = uuid;
         this.chainData = chainData;
