package cn.nukkit;

import cn.nukkit.AdventureSettings.Type;
import cn.nukkit.api.DeprecationDetails;
import cn.nukkit.api.PowerNukkitDifference;
import cn.nukkit.api.PowerNukkitOnly;
import cn.nukkit.api.Since;
import cn.nukkit.block.*;
import cn.nukkit.blockentity.BlockEntity;
import cn.nukkit.blockentity.BlockEntityItemFrame;
import cn.nukkit.blockentity.BlockEntityLectern;
import cn.nukkit.blockentity.BlockEntitySpawnable;
import cn.nukkit.command.Command;
import cn.nukkit.command.CommandSender;
import cn.nukkit.command.data.CommandDataVersions;
import cn.nukkit.entity.*;
import cn.nukkit.entity.data.*;
import cn.nukkit.entity.item.*;
import cn.nukkit.entity.projectile.EntityArrow;
import cn.nukkit.entity.projectile.EntityThrownTrident;
import cn.nukkit.event.block.ItemFrameDropItemEvent;
import cn.nukkit.event.block.LecternPageChangeEvent;
import cn.nukkit.event.block.WaterFrostEvent;
import cn.nukkit.event.entity.*;
import cn.nukkit.event.entity.EntityDamageEvent.DamageCause;
import cn.nukkit.event.entity.EntityDamageEvent.DamageModifier;
import cn.nukkit.event.entity.EntityPortalEnterEvent.PortalType;
import cn.nukkit.event.inventory.InventoryCloseEvent;
import cn.nukkit.event.inventory.InventoryPickupArrowEvent;
import cn.nukkit.event.inventory.InventoryPickupItemEvent;
import cn.nukkit.event.inventory.InventoryPickupTridentEvent;
import cn.nukkit.event.player.*;
import cn.nukkit.event.player.PlayerAsyncPreLoginEvent.LoginResult;
import cn.nukkit.event.player.PlayerInteractEvent.Action;
import cn.nukkit.event.player.PlayerTeleportEvent.TeleportCause;
import cn.nukkit.event.server.DataPacketReceiveEvent;
import cn.nukkit.event.server.DataPacketSendEvent;
import cn.nukkit.form.window.FormWindow;
import cn.nukkit.form.window.FormWindowCustom;
import cn.nukkit.inventory.*;
import cn.nukkit.inventory.transaction.CraftingTransaction;
import cn.nukkit.inventory.transaction.EnchantTransaction;
import cn.nukkit.inventory.transaction.InventoryTransaction;
import cn.nukkit.inventory.transaction.RepairItemTransaction;
import cn.nukkit.inventory.transaction.action.InventoryAction;
import cn.nukkit.inventory.transaction.data.ReleaseItemData;
import cn.nukkit.inventory.transaction.data.UseItemData;
import cn.nukkit.inventory.transaction.data.UseItemOnEntityData;
import cn.nukkit.item.*;
import cn.nukkit.item.enchantment.Enchantment;
import cn.nukkit.lang.TextContainer;
import cn.nukkit.lang.TranslationContainer;
import cn.nukkit.level.*;
import cn.nukkit.level.format.FullChunk;
import cn.nukkit.level.format.generic.BaseFullChunk;
import cn.nukkit.level.particle.PunchBlockParticle;
import cn.nukkit.math.*;
import cn.nukkit.metadata.MetadataValue;
import cn.nukkit.nbt.NBTIO;
import cn.nukkit.nbt.tag.*;
import cn.nukkit.network.Network;
import cn.nukkit.network.SourceInterface;
import cn.nukkit.network.protocol.*;
import cn.nukkit.network.protocol.types.ContainerIds;
import cn.nukkit.network.protocol.types.NetworkInventoryAction;
import cn.nukkit.permission.PermissibleBase;
import cn.nukkit.permission.Permission;
import cn.nukkit.permission.PermissionAttachment;
import cn.nukkit.permission.PermissionAttachmentInfo;
import cn.nukkit.plugin.Plugin;
import cn.nukkit.potion.Effect;
import cn.nukkit.resourcepacks.ResourcePack;
import cn.nukkit.scheduler.AsyncTask;
import cn.nukkit.utils.*;
import co.aikar.timings.Timing;
import co.aikar.timings.Timings;
import com.google.common.base.Strings;
import com.google.common.collect.BiMap;
import com.google.common.collect.HashBiMap;
import it.unimi.dsi.fastutil.ints.Int2ObjectOpenHashMap;
import it.unimi.dsi.fastutil.ints.IntOpenHashSet;
import it.unimi.dsi.fastutil.longs.Long2ObjectLinkedOpenHashMap;
import it.unimi.dsi.fastutil.longs.Long2ObjectMap;
import it.unimi.dsi.fastutil.longs.Long2ObjectOpenHashMap;
import it.unimi.dsi.fastutil.longs.LongIterator;
import it.unimi.dsi.fastutil.objects.ObjectIterator;
import lombok.extern.log4j.Log4j2;

import java.io.File;
import java.io.IOException;
import java.lang.reflect.Field;
import java.net.InetAddress;
import java.net.InetSocketAddress;
import java.net.UnknownHostException;
import java.nio.ByteOrder;
import java.util.*;
import java.util.Map.Entry;
import java.util.concurrent.ThreadLocalRandom;
import java.util.concurrent.TimeUnit;
import java.util.concurrent.atomic.AtomicReference;
import java.util.function.Consumer;

/**
 * @author MagicDroidX &amp; Box
 * Nukkit Project
 */
@Log4j2
public class Player extends EntityHuman implements CommandSender, InventoryHolder, ChunkLoader, IPlayer {

    public static final int SURVIVAL = 0;
    public static final int CREATIVE = 1;
    public static final int ADVENTURE = 2;
    public static final int SPECTATOR = 3;
    public static final int VIEW = SPECTATOR;

    public static final int SURVIVAL_SLOTS = 36;
    public static final int CREATIVE_SLOTS = 112;

    public static final int CRAFTING_SMALL = 0;
    public static final int CRAFTING_BIG = 1;
    public static final int CRAFTING_ANVIL = 2;
    public static final int CRAFTING_ENCHANT = 3;
    public static final int CRAFTING_BEACON = 4;
    public static final int CRAFTING_GRINDSTONE = 5;
    public static final int CRAFTING_STONECUTTER = 6;
    public static final int CRAFTING_CARTOGRAPHY = 7;

    public static final float DEFAULT_SPEED = 0.1f;
    public static final float MAXIMUM_SPEED = 0.5f;

    public static final int PERMISSION_CUSTOM = 3;
    public static final int PERMISSION_OPERATOR = 2;
    public static final int PERMISSION_MEMBER = 1;
    public static final int PERMISSION_VISITOR = 0;

    public static final int ANVIL_WINDOW_ID = 2;
    public static final int ENCHANT_WINDOW_ID = 3;
    public static final int BEACON_WINDOW_ID = 4;
    public static final int GRINDSTONE_WINDOW_ID = 2;

    protected final SourceInterface interfaz;

    public boolean playedBefore;
    public boolean spawned = false;
    public boolean loggedIn = false;
    public boolean locallyInitialized = false;
    public int gamemode;
    public long lastBreak;
    private BlockVector3 lastBreakPosition = new BlockVector3();

    protected int windowCnt = 4;

    protected final BiMap<Inventory, Integer> windows = HashBiMap.create();

    protected final BiMap<Integer, Inventory> windowIndex = windows.inverse();
    protected final Set<Integer> permanentWindows = new IntOpenHashSet();
    private boolean inventoryOpen;
    @Since("1.3.2.0-PN") protected int closingWindowId = Integer.MIN_VALUE;

    protected int messageCounter = 2;

    private String clientSecret;

    public Vector3 speed = null;

    public final HashSet<String> achievements = new HashSet<>();

    public int craftingType = CRAFTING_SMALL;

    protected PlayerUIInventory playerUIInventory;
    protected CraftingGrid craftingGrid;
    protected CraftingTransaction craftingTransaction;
<<<<<<< HEAD
    @Since("1.3.1.0-PN") protected EnchantTransaction enchantTransaction;
=======
    protected EnchantTransaction enchantTransaction;
    protected RepairItemTransaction repairItemTransaction;
>>>>>>> c25686d0

    public long creationTime = 0;

    protected long randomClientId;

    protected Vector3 forceMovement = null;

    protected Vector3 teleportPosition = null;

    protected boolean connected = true;
    protected final InetSocketAddress socketAddress;
    protected boolean removeFormat = true;

    protected String username;
    protected String iusername;
    protected String displayName;

    protected int startAction = -1;

    protected Vector3 sleeping = null;
    protected Long clientID = null;

    private int loaderId;

    protected float stepHeight = 0.6f;

    public final Map<Long, Boolean> usedChunks = new Long2ObjectOpenHashMap<>();

    protected int chunkLoadCount = 0;
    protected final Long2ObjectLinkedOpenHashMap<Boolean> loadQueue = new Long2ObjectLinkedOpenHashMap<>();
    protected int nextChunkOrderRun = 1;

    protected final Map<UUID, Player> hiddenPlayers = new HashMap<>();

    protected Vector3 newPosition = null;

    protected int chunkRadius;
    protected int viewDistance;
    protected final int chunksPerTick;
    protected final int spawnThreshold;

    protected Position spawnPosition = null;

    protected int inAirTicks = 0;
    protected int startAirTicks = 5;

    protected AdventureSettings adventureSettings;

    protected boolean checkMovement = true;

    private PermissibleBase perm = null;

    private int exp = 0;
    private int expLevel = 0;

    protected PlayerFood foodData = null;

    private Entity killer = null;

    private final AtomicReference<Locale> locale = new AtomicReference<>(null);

    private int hash;

    private String buttonText = "Button";

    protected boolean enableClientCommand = true;

    private BlockEnderChest viewingEnderChest = null;

    protected int lastEnderPearl = 20;
    protected int lastChorusFruitTeleport = 20;

    private LoginChainData loginChainData;

    public Block breakingBlock = null;

    public int pickedXPOrb = 0;

    protected int formWindowCount = 0;
    protected Map<Integer, FormWindow> formWindows = new Int2ObjectOpenHashMap<>();
    protected Map<Integer, FormWindow> serverSettings = new Int2ObjectOpenHashMap<>();

    protected Map<Long, DummyBossBar> dummyBossBars = new Long2ObjectLinkedOpenHashMap<>();

    private AsyncTask preLoginEventTask = null;
    protected boolean shouldLogin = false;

    public EntityFishingHook fishing = null;

    public long lastSkinChange;

    protected double lastRightClickTime = 0.0;
    protected Vector3 lastRightClickPos = null;

    private int timeSinceRest;

    protected int lastPlayerdLevelUpSoundTime = 0;

    public int getStartActionTick() {
        return startAction;
    }

    public void startAction() {
        this.startAction = this.server.getTick();
    }

    public void stopAction() {
        this.startAction = -1;
    }

    public int getLastEnderPearlThrowingTick() {
        return lastEnderPearl;
    }

    public void onThrowEnderPearl() {
        this.lastEnderPearl = this.server.getTick();
    }

    public int getLastChorusFruitTeleport() {
        return lastChorusFruitTeleport;
    }

    public void onChorusFruitTeleport() {
        this.lastChorusFruitTeleport = this.server.getTick();
    }

    public BlockEnderChest getViewingEnderChest() {
        return viewingEnderChest;
    }

    public void setViewingEnderChest(BlockEnderChest chest) {
        if (chest == null && this.viewingEnderChest != null) {
            this.viewingEnderChest.getViewers().remove(this);
        } else if (chest != null) {
            chest.getViewers().add(this);
        }
        this.viewingEnderChest = chest;
    }

    public TranslationContainer getLeaveMessage() {
        return new TranslationContainer(TextFormat.YELLOW + "%multiplayer.player.left", this.getDisplayName());
    }

    public String getClientSecret() {
        return clientSecret;
    }

    /**
     * This might disappear in the future.
     * Please use getUniqueId() instead (IP + clientId + name combo, in the future it'll change to real UUID for online auth)
     * @return random client id
     */
    @Deprecated
    public Long getClientId() {
        return randomClientId;
    }

    @Override
    public boolean isBanned() {
        return this.server.getNameBans().isBanned(this.getName());
    }

    @Override
    public void setBanned(boolean value) {
        if (value) {
            this.server.getNameBans().addBan(this.getName(), null, null, null);
            this.kick(PlayerKickEvent.Reason.NAME_BANNED, "Banned by admin");
        } else {
            this.server.getNameBans().remove(this.getName());
        }
    }

    @Override
    public boolean isWhitelisted() {
        return this.server.isWhitelisted(this.getName().toLowerCase());
    }

    @Override
    public void setWhitelisted(boolean value) {
        if (value) {
            this.server.addWhitelist(this.getName().toLowerCase());
        } else {
            this.server.removeWhitelist(this.getName().toLowerCase());
        }
    }

    @Override
    public Player getPlayer() {
        return this;
    }

    @Override
    public Long getFirstPlayed() {
        return this.namedTag != null ? this.namedTag.getLong("firstPlayed") : null;
    }

    @Override
    public Long getLastPlayed() {
        return this.namedTag != null ? this.namedTag.getLong("lastPlayed") : null;
    }

    @Override
    public boolean hasPlayedBefore() {
        return this.playedBefore;
    }

    public AdventureSettings getAdventureSettings() {
        return adventureSettings;
    }

    public void setAdventureSettings(AdventureSettings adventureSettings) {
        this.adventureSettings = adventureSettings.clone(this);
        this.adventureSettings.update();
    }

    public void resetInAirTicks() {
        this.inAirTicks = 0;
    }

    @Deprecated
    public void setAllowFlight(boolean value) {
        this.getAdventureSettings().set(Type.ALLOW_FLIGHT, value);
        this.getAdventureSettings().update();
    }

    @Deprecated
    public boolean getAllowFlight() {
        return this.getAdventureSettings().get(Type.ALLOW_FLIGHT);
    }

    public void setAllowModifyWorld(boolean value) {
        this.getAdventureSettings().set(Type.WORLD_IMMUTABLE, !value);
        this.getAdventureSettings().set(Type.BUILD_AND_MINE, value);
        this.getAdventureSettings().set(Type.WORLD_BUILDER, value);
        this.getAdventureSettings().update();
    }

    public void setAllowInteract(boolean value) {
        setAllowInteract(value, value);
    }

    public void setAllowInteract(boolean value, boolean containers) {
        this.getAdventureSettings().set(Type.WORLD_IMMUTABLE, !value);
        this.getAdventureSettings().set(Type.DOORS_AND_SWITCHED, value);
        this.getAdventureSettings().set(Type.OPEN_CONTAINERS, containers);
        this.getAdventureSettings().update();
    }

    @Deprecated
    public void setAutoJump(boolean value) {
        this.getAdventureSettings().set(Type.AUTO_JUMP, value);
        this.getAdventureSettings().update();
    }

    @Deprecated
    public boolean hasAutoJump() {
        return this.getAdventureSettings().get(Type.AUTO_JUMP);
    }

    @Override
    public void spawnTo(Player player) {
        if (this.spawned && player.spawned && this.isAlive() && player.getLevel() == this.level && player.canSee(this) && !this.isSpectator()) {
            super.spawnTo(player);
        }
    }

    @Override
    public Server getServer() {
        return this.server;
    }

    public boolean getRemoveFormat() {
        return removeFormat;
    }

    public void setRemoveFormat() {
        this.setRemoveFormat(true);
    }

    public void setRemoveFormat(boolean remove) {
        this.removeFormat = remove;
    }

    public boolean canSee(Player player) {
        return !this.hiddenPlayers.containsKey(player.getUniqueId());
    }

    public void hidePlayer(Player player) {
        if (this == player) {
            return;
        }
        this.hiddenPlayers.put(player.getUniqueId(), player);
        player.despawnFrom(this);
    }

    public void showPlayer(Player player) {
        if (this == player) {
            return;
        }
        this.hiddenPlayers.remove(player.getUniqueId());
        if (player.isOnline()) {
            player.spawnTo(this);
        }
    }

    @Override
    public boolean canCollideWith(Entity entity) {
        return false;
    }

    @Override
    public void resetFallDistance() {
        super.resetFallDistance();
        if (this.inAirTicks != 0) {
            this.startAirTicks = 5;
        }
        this.inAirTicks = 0;
        this.highestPosition = this.y;
    }

    @Override
    public boolean isOnline() {
        return this.connected && this.loggedIn;
    }

    @Override
    public boolean isOp() {
        return this.server.isOp(this.getName());
    }

    @Override
    public void setOp(boolean value) {
        if (value == this.isOp()) {
            return;
        }

        if (value) {
            this.server.addOp(this.getName());
        } else {
            this.server.removeOp(this.getName());
        }

        this.recalculatePermissions();
        this.getAdventureSettings().update();
        this.sendCommandData();
    }

    @Override
    public boolean isPermissionSet(String name) {
        return this.perm.isPermissionSet(name);
    }

    @Override
    public boolean isPermissionSet(Permission permission) {
        return this.perm.isPermissionSet(permission);
    }

    @Override
    public boolean hasPermission(String name) {
        return this.perm != null && this.perm.hasPermission(name);
    }

    @Override
    public boolean hasPermission(Permission permission) {
        return this.perm.hasPermission(permission);
    }

    @Override
    public PermissionAttachment addAttachment(Plugin plugin) {
        return this.addAttachment(plugin, null);
    }

    @Override
    public PermissionAttachment addAttachment(Plugin plugin, String name) {
        return this.addAttachment(plugin, name, null);
    }

    @Override
    public PermissionAttachment addAttachment(Plugin plugin, String name, Boolean value) {
        return this.perm.addAttachment(plugin, name, value);
    }

    @Override
    public void removeAttachment(PermissionAttachment attachment) {
        this.perm.removeAttachment(attachment);
    }

    @Override
    public void recalculatePermissions() {
        this.server.getPluginManager().unsubscribeFromPermission(Server.BROADCAST_CHANNEL_USERS, this);
        this.server.getPluginManager().unsubscribeFromPermission(Server.BROADCAST_CHANNEL_ADMINISTRATIVE, this);

        if (this.perm == null) {
            return;
        }

        this.perm.recalculatePermissions();

        if (this.hasPermission(Server.BROADCAST_CHANNEL_USERS)) {
            this.server.getPluginManager().subscribeToPermission(Server.BROADCAST_CHANNEL_USERS, this);
        }

        if (this.hasPermission(Server.BROADCAST_CHANNEL_ADMINISTRATIVE)) {
            this.server.getPluginManager().subscribeToPermission(Server.BROADCAST_CHANNEL_ADMINISTRATIVE, this);
        }

        if (this.isEnableClientCommand() && spawned) this.sendCommandData();
    }

    public boolean isEnableClientCommand() {
        return this.enableClientCommand;
    }

    public void setEnableClientCommand(boolean enable) {
        this.enableClientCommand = enable;
        SetCommandsEnabledPacket pk = new SetCommandsEnabledPacket();
        pk.enabled = enable;
        this.dataPacket(pk);
        if (enable) this.sendCommandData();
    }

    public void sendCommandData() {
        if (!spawned) {
            return;
        }
        AvailableCommandsPacket pk = new AvailableCommandsPacket();
        Map<String, CommandDataVersions> data = new HashMap<>();
        int count = 0;
        for (Command command : this.server.getCommandMap().getCommands().values()) {
            if (!command.testPermissionSilent(this)) {
                continue;
            }
            ++count;
            CommandDataVersions data0 = command.generateCustomCommandData(this);
            data.put(command.getName(), data0);
        }
        if (count > 0) {
            //TODO: structure checking
            pk.commands = data;
            this.dataPacket(pk);
        }
    }

    @Override
    public Map<String, PermissionAttachmentInfo> getEffectivePermissions() {
        return this.perm.getEffectivePermissions();
    }
    
    private static InetSocketAddress uncheckedNewInetSocketAddress(String ip, int port) {
        try {
            return new InetSocketAddress(InetAddress.getByName(ip), port);
        } catch (UnknownHostException exception) {
            throw new IllegalArgumentException(exception);
        }
    }
    
    public Player(SourceInterface interfaz, Long clientID, String ip, int port) {
        this(interfaz, clientID, uncheckedNewInetSocketAddress(ip, port));
    }
    
    @PowerNukkitOnly
    public Player(SourceInterface interfaz, Long clientID, InetSocketAddress socketAddress) {
        super(null, new CompoundTag());
        this.interfaz = interfaz;
        this.perm = new PermissibleBase(this);
        this.server = Server.getInstance();
        this.lastBreak = -1;
        this.socketAddress = socketAddress;
        this.clientID = clientID;
        this.loaderId = Level.generateChunkLoaderId(this);
        this.chunksPerTick = this.server.getConfig("chunk-sending.per-tick", 4);
        this.spawnThreshold = this.server.getConfig("chunk-sending.spawn-threshold", 56);
        this.spawnPosition = null;
        this.gamemode = this.server.getGamemode();
        this.setLevel(this.server.getDefaultLevel());
        this.viewDistance = this.server.getViewDistance();
        this.chunkRadius = viewDistance;
        //this.newPosition = new Vector3(0, 0, 0);
        this.boundingBox = new SimpleAxisAlignedBB(0, 0, 0, 0, 0, 0);
        this.lastSkinChange = -1;

        this.uuid = null;
        this.rawUUID = null;

        this.creationTime = System.currentTimeMillis();
    }

    @Override
    protected void initEntity() {
        super.initEntity();

        this.addDefaultWindows();
    }

    public boolean isPlayer() {
        return true;
    }

    public void removeAchievement(String achievementId) {
        achievements.remove(achievementId);
    }

    public boolean hasAchievement(String achievementId) {
        return achievements.contains(achievementId);
    }

    public boolean isConnected() {
        return connected;
    }

    public String getDisplayName() {
        return this.displayName;
    }

    public void setDisplayName(String displayName) {
        this.displayName = displayName;
        if (this.spawned) {
            this.server.updatePlayerListData(this.getUniqueId(), this.getId(), this.getDisplayName(), this.getSkin(), this.getLoginChainData().getXUID());
        }
    }

    @Override
    public void setSkin(Skin skin) {
        super.setSkin(skin);
        if (this.spawned) {
            this.server.updatePlayerListData(this.getUniqueId(), this.getId(), this.getDisplayName(), skin, this.getLoginChainData().getXUID());
        }
    }

    public String getAddress() {
        return this.socketAddress.getAddress().getHostAddress();
    }

    public int getPort() {
        return this.socketAddress.getPort();
    }

    public InetSocketAddress getSocketAddress() {
        return this.socketAddress;
    }

    public Position getNextPosition() {
        return this.newPosition != null ? new Position(this.newPosition.x, this.newPosition.y, this.newPosition.z, this.level) : this.getPosition();
    }

    public boolean isSleeping() {
        return this.sleeping != null;
    }

    public int getInAirTicks() {
        return this.inAirTicks;
    }

    /**
     * Returns whether the player is currently using an item (right-click and hold).
     *
     * @return bool
     */
    public boolean isUsingItem() {
        return this.getDataFlag(DATA_FLAGS, DATA_FLAG_ACTION) && this.startAction > -1;
    }

    public void setUsingItem(boolean value) {
        this.startAction = value ? this.server.getTick() : -1;
        this.setDataFlag(DATA_FLAGS, DATA_FLAG_ACTION, value);
    }

    public String getButtonText() {
        return this.buttonText;
    }

    public void setButtonText(String text) {
        this.buttonText = text;
        this.setDataProperty(new StringEntityData(Entity.DATA_INTERACTIVE_TAG, this.buttonText));
    }

    public void unloadChunk(int x, int z) {
        this.unloadChunk(x, z, null);
    }

    public void unloadChunk(int x, int z, Level level) {
        level = level == null ? this.level : level;
        long index = Level.chunkHash(x, z);
        if (this.usedChunks.containsKey(index)) {
            for (Entity entity : level.getChunkEntities(x, z).values()) {
                if (entity != this) {
                    entity.despawnFrom(this);
                }
            }

            this.usedChunks.remove(index);
        }
        level.unregisterChunkLoader(this, x, z);
        this.loadQueue.remove(index);
    }

    public Position getSpawn() {
        if (this.spawnPosition != null && this.spawnPosition.getLevel() != null) {
            return this.spawnPosition;
        } else {
            return this.server.getDefaultLevel().getSafeSpawn();
        }
    }

    public void sendChunk(int x, int z, DataPacket packet) {
        if (!this.connected) {
            return;
        }

        this.usedChunks.put(Level.chunkHash(x, z), Boolean.TRUE);
        this.chunkLoadCount++;

        this.dataPacket(packet);

        if (this.spawned) {
            for (Entity entity : this.level.getChunkEntities(x, z).values()) {
                if (this != entity && !entity.closed && entity.isAlive()) {
                    entity.spawnTo(this);
                }
            }
        }
    }

    public void sendChunk(int x, int z, int subChunkCount, byte[] payload) {
        if (!this.connected) {
            return;
        }

        this.usedChunks.put(Level.chunkHash(x, z), true);
        this.chunkLoadCount++;

        LevelChunkPacket pk = new LevelChunkPacket();
        pk.chunkX = x;
        pk.chunkZ = z;
        pk.subChunkCount = subChunkCount;
        pk.data = payload;

        this.dataPacket(pk);

        if (this.spawned) {
            for (Entity entity : this.level.getChunkEntities(x, z).values()) {
                if (this != entity && !entity.closed && entity.isAlive()) {
                    entity.spawnTo(this);
                }
            }
        }
    }

    protected void sendNextChunk() {
        if (!this.connected) {
            return;
        }

        Timings.playerChunkSendTimer.startTiming();

        if (!loadQueue.isEmpty()) {
            int count = 0;
            ObjectIterator<Long2ObjectMap.Entry<Boolean>> iter = loadQueue.long2ObjectEntrySet().fastIterator();
            while (iter.hasNext()) {
                Long2ObjectMap.Entry<Boolean> entry = iter.next();
                long index = entry.getLongKey();

                if (count >= this.chunksPerTick) {
                    break;
                }
                int chunkX = Level.getHashX(index);
                int chunkZ = Level.getHashZ(index);

                ++count;

                this.usedChunks.put(index, false);
                this.level.registerChunkLoader(this, chunkX, chunkZ, false);

                if (!this.level.populateChunk(chunkX, chunkZ)) {
                    if (this.spawned && this.teleportPosition == null) {
                        continue;
                    } else {
                        break;
                    }
                }

                iter.remove();

                PlayerChunkRequestEvent ev = new PlayerChunkRequestEvent(this, chunkX, chunkZ);
                this.server.getPluginManager().callEvent(ev);
                if (!ev.isCancelled()) {
                    this.level.requestChunk(chunkX, chunkZ, this);
                }
            }
        }
        if (this.chunkLoadCount >= this.spawnThreshold && !this.spawned && this.teleportPosition == null) {
            this.doFirstSpawn();
        }
        Timings.playerChunkSendTimer.stopTiming();
    }

    protected void doFirstSpawn() {
        this.spawned = true;

        this.inventory.sendContents(this);
        this.inventory.sendArmorContents(this);
        this.offhandInventory.sendContents(this);
        this.setEnableClientCommand(true);

        SetTimePacket setTimePacket = new SetTimePacket();
        setTimePacket.time = this.level.getTime();
        this.dataPacket(setTimePacket);

        Position pos = this.level.getSafeSpawn(this);

        PlayerRespawnEvent respawnEvent = new PlayerRespawnEvent(this, pos, true);

        this.server.getPluginManager().callEvent(respawnEvent);

        pos = respawnEvent.getRespawnPosition();

        this.sendPlayStatus(PlayStatusPacket.PLAYER_SPAWN);

        PlayerJoinEvent playerJoinEvent = new PlayerJoinEvent(this,
                new TranslationContainer(TextFormat.YELLOW + "%multiplayer.player.joined", new String[]{
                        this.getDisplayName()
                })
        );

        this.server.getPluginManager().callEvent(playerJoinEvent);

        if (playerJoinEvent.getJoinMessage().toString().trim().length() > 0) {
            this.server.broadcastMessage(playerJoinEvent.getJoinMessage());
        }

        this.noDamageTicks = 60;

        this.getServer().sendRecipeList(this);


        for (long index : this.usedChunks.keySet()) {
            int chunkX = Level.getHashX(index);
            int chunkZ = Level.getHashZ(index);
            for (Entity entity : this.level.getChunkEntities(chunkX, chunkZ).values()) {
                if (this != entity && !entity.closed && entity.isAlive()) {
                    entity.spawnTo(this);
                }
            }
        }

        int experience = this.getExperience();
        if (experience != 0) {
            this.sendExperience(experience);
        }

        int level = this.getExperienceLevel();
        if (level != 0) {
            this.sendExperienceLevel(this.getExperienceLevel());
        }

        this.teleport(pos, null); // Prevent PlayerTeleportEvent during player spawn

        if (!this.isSpectator()) {
            this.spawnToAll();
        }

        //todo Updater

        //Weather
        this.getLevel().sendWeather(this);

        //FoodLevel
        PlayerFood food = this.getFoodData();
        if (food.getLevel() != food.getMaxLevel()) {
            food.sendFoodLevel();
        }

        if (this.getHealth() < 1) {
            this.respawn();
        }

    }

    protected boolean orderChunks() {
        if (!this.connected) {
            return false;
        }

        Timings.playerChunkOrderTimer.startTiming();

        this.nextChunkOrderRun = 200;

        loadQueue.clear();
        Long2ObjectOpenHashMap<Boolean> lastChunk = new Long2ObjectOpenHashMap<>(this.usedChunks);

        int centerX = (int) this.x >> 4;
        int centerZ = (int) this.z >> 4;

        int radius = spawned ? this.chunkRadius : (int) Math.ceil(Math.sqrt(spawnThreshold));
        int radiusSqr = radius * radius;



        long index;
        for (int x = 0; x <= radius; x++) {
            int xx = x * x;
            for (int z = 0; z <= x; z++) {
                int distanceSqr = xx + z * z;
                if (distanceSqr > radiusSqr) continue;

                /* Top right quadrant */
                if(this.usedChunks.get(index = Level.chunkHash(centerX + x, centerZ + z)) != Boolean.TRUE) {
                    this.loadQueue.put(index, Boolean.TRUE);
                }
                lastChunk.remove(index);
                /* Top left quadrant */
                if(this.usedChunks.get(index = Level.chunkHash(centerX - x - 1, centerZ + z)) != Boolean.TRUE) {
                    this.loadQueue.put(index, Boolean.TRUE);
                }
                lastChunk.remove(index);
                /* Bottom right quadrant */
                if(this.usedChunks.get(index = Level.chunkHash(centerX + x, centerZ - z - 1)) != Boolean.TRUE) {
                    this.loadQueue.put(index, Boolean.TRUE);
                }
                lastChunk.remove(index);
                /* Bottom left quadrant */
                if(this.usedChunks.get(index = Level.chunkHash(centerX - x - 1, centerZ - z - 1)) != Boolean.TRUE) {
                    this.loadQueue.put(index, Boolean.TRUE);
                }
                lastChunk.remove(index);
                if(x != z){
                    /* Top right quadrant mirror */
                    if(this.usedChunks.get(index = Level.chunkHash(centerX + z, centerZ + x)) != Boolean.TRUE) {
                        this.loadQueue.put(index, Boolean.TRUE);
                    }
                    lastChunk.remove(index);
                    /* Top left quadrant mirror */
                    if(this.usedChunks.get(index = Level.chunkHash(centerX - z - 1, centerZ + x)) != Boolean.TRUE) {
                        this.loadQueue.put(index, Boolean.TRUE);
                    }
                    lastChunk.remove(index);
                    /* Bottom right quadrant mirror */
                    if(this.usedChunks.get(index = Level.chunkHash(centerX + z, centerZ - x - 1)) != Boolean.TRUE) {
                        this.loadQueue.put(index, Boolean.TRUE);
                    }
                    lastChunk.remove(index);
                    /* Bottom left quadrant mirror */
                    if(this.usedChunks.get(index = Level.chunkHash(centerX - z - 1, centerZ - x - 1)) != Boolean.TRUE) {
                        this.loadQueue.put(index, Boolean.TRUE);
                    }
                    lastChunk.remove(index);
                }
            }
        }

        LongIterator keys = lastChunk.keySet().iterator();
        while (keys.hasNext()) {
            index = keys.nextLong();
            this.unloadChunk(Level.getHashX(index), Level.getHashZ(index));
        }

        if (!loadQueue.isEmpty()) {
            NetworkChunkPublisherUpdatePacket packet = new NetworkChunkPublisherUpdatePacket();
            packet.position = this.asBlockVector3();
            packet.radius = viewDistance << 4;
            this.dataPacket(packet);
        }

        Timings.playerChunkOrderTimer.stopTiming();
        return true;
    }

    @DeprecationDetails(by = "Cloudburst Nukkit", since = "1.3.2.0-PN", replaceWith = "dataPacket(DataPacket)",
            reason = "Batching packet is now handled near the RakNet layer")
    @Deprecated
    public boolean batchDataPacket(DataPacket packet) {
        return this.dataPacket(packet);
    }

    /**
     * 0 is true
     * -1 is false
     * other is identifer
     * @param packet packet to send
     * @return packet successfully sent
     */
    public boolean dataPacket(DataPacket packet) {
        if (!this.connected) {
            return false;
        }

        try (Timing ignored = Timings.getSendDataPacketTiming(packet)) {
            DataPacketSendEvent ev = new DataPacketSendEvent(this, packet);
            this.server.getPluginManager().callEvent(ev);
            if (ev.isCancelled()) {
                return false;
            }

            if (log.isTraceEnabled() && !server.isIgnoredPacket(packet.getClass())) {
                log.trace("Outbound {}: {}", this.getName(), packet);
            }

            this.interfaz.putPacket(this, packet, false, true);
        }
        return true;
    }

    @DeprecationDetails(by = "Cloudburst Nukkit", since = "2019-05-08", replaceWith = "dataPacket(DataPacket)",
            reason = "ACKs are handled by the RakNet layer only")
    @PowerNukkitDifference(since = "1.3.2.0-PN", 
            info = "Cloudburst changed the return values from 0/-1 to 1/0, breaking backward compatibility for no reason, " +
                    "we reversed that.")
    @Deprecated
    public int dataPacket(DataPacket packet, boolean needACK) {
        return dataPacket(packet) ? 0 : -1;
    }

    /**
     * 0 is true
     * -1 is false
     * other is identifer
     * @param packet packet to send
     * @return packet successfully sent
     */
    @Deprecated
    @DeprecationDetails(by = "Cloudburst Nukkit", since = "1.3.2.0-PN", replaceWith = "dataPacket(DataPacket)",
            reason = "Direct packets are no longer allowed")
    public boolean directDataPacket(DataPacket packet) {
        return this.dataPacket(packet);
    }

    @DeprecationDetails(by = "Cloudburst Nukkit", since = "2019-05-08", replaceWith = "dataPacket(DataPacket)",
            reason = "ACK are handled by the RakNet layer and direct packets are no longer allowed")
    @PowerNukkitDifference(since = "1.3.2.0-PN",
            info = "Cloudburst changed the return values from 0/-1 to 1/0, breaking backward compatibility for no reason, " +
                    "we reversed that.")
    @Deprecated
    public int directDataPacket(DataPacket packet, boolean needACK) {
        return this.dataPacket(packet) ? 0 : -1;
    }

    public int getPing() {
        return this.interfaz.getNetworkLatency(this);
    }

    public boolean sleepOn(Vector3 pos) {
        if (!this.isOnline()) {
            return false;
        }

        for (Entity p : this.level.getNearbyEntities(this.boundingBox.grow(2, 1, 2), this)) {
            if (p instanceof Player) {
                if (((Player) p).sleeping != null && pos.distance(((Player) p).sleeping) <= 0.1) {
                    return false;
                }
            }
        }

        PlayerBedEnterEvent ev;
        this.server.getPluginManager().callEvent(ev = new PlayerBedEnterEvent(this, this.level.getBlock(pos)));
        if (ev.isCancelled()) {
            return false;
        }

        this.sleeping = pos.clone();
        this.teleport(new Location(pos.x + 0.5, pos.y + 0.5, pos.z + 0.5, this.yaw, this.pitch, this.level), null);

        this.setDataProperty(new IntPositionEntityData(DATA_PLAYER_BED_POSITION, (int) pos.x, (int) pos.y, (int) pos.z));
        this.setDataFlag(DATA_PLAYER_FLAGS, DATA_PLAYER_FLAG_SLEEP, true);

        this.setSpawn(pos);

        this.level.sleepTicks = 60;

        this.timeSinceRest = 0;

        return true;
    }

    public void setSpawn(Vector3 pos) {
        Level level;
        if (!(pos instanceof Position)) {
            level = this.level;
        } else {
            level = ((Position) pos).getLevel();
        }
        this.spawnPosition = new Position(pos.x, pos.y, pos.z, level);
        SetSpawnPositionPacket pk = new SetSpawnPositionPacket();
        pk.spawnType = SetSpawnPositionPacket.TYPE_PLAYER_SPAWN;
        pk.x = (int) this.spawnPosition.x;
        pk.y = (int) this.spawnPosition.y;
        pk.z = (int) this.spawnPosition.z;
        pk.dimension = this.getLevel().getDimension();
        this.dataPacket(pk);
    }

    public void stopSleep() {
        if (this.sleeping != null) {
            this.server.getPluginManager().callEvent(new PlayerBedLeaveEvent(this, this.level.getBlock(this.sleeping)));

            this.sleeping = null;
            this.setDataProperty(new IntPositionEntityData(DATA_PLAYER_BED_POSITION, 0, 0, 0));
            this.setDataFlag(DATA_PLAYER_FLAGS, DATA_PLAYER_FLAG_SLEEP, false);


            this.level.sleepTicks = 0;

            AnimatePacket pk = new AnimatePacket();
            pk.eid = this.id;
            pk.action = AnimatePacket.Action.WAKE_UP;
            this.dataPacket(pk);
        }
    }

    public boolean awardAchievement(String achievementId) {
        if (!Server.getInstance().getPropertyBoolean("achievements", true)) {
            return false;
        }

        Achievement achievement = Achievement.achievements.get(achievementId);

        if (achievement == null || hasAchievement(achievementId)) {
            return false;
        }

        for (String id : achievement.requires) {
            if (!this.hasAchievement(id)) {
                return false;
            }
        }
        PlayerAchievementAwardedEvent event = new PlayerAchievementAwardedEvent(this, achievementId);
        this.server.getPluginManager().callEvent(event);

        if (event.isCancelled()) {
            return false;
        }

        this.achievements.add(achievementId);
        achievement.broadcast(this);
        return true;
    }

    public int getGamemode() {
        return gamemode;
    }

    /**
     * Returns a client-friendly gamemode of the specified real gamemode
     * This function takes care of handling gamemodes known to MCPE (as of 1.1.0.3, that includes Survival, Creative and Adventure)
     * <p>
     * TODO: remove this when Spectator Mode gets added properly to MCPE
     */
    private static int getClientFriendlyGamemode(int gamemode) {
        gamemode &= 0x03;
        if (gamemode == Player.SPECTATOR) {
            return Player.CREATIVE;
        }
        return gamemode;
    }

    public boolean setGamemode(int gamemode) {
        return this.setGamemode(gamemode, false, null);
    }

    public boolean setGamemode(int gamemode, boolean clientSide) {
        return this.setGamemode(gamemode, clientSide, null);
    }

    public boolean setGamemode(int gamemode, boolean clientSide, AdventureSettings newSettings) {
        if (gamemode < 0 || gamemode > 3 || this.gamemode == gamemode) {
            return false;
        }

        if (newSettings == null) {
            newSettings = this.getAdventureSettings().clone(this);
            newSettings.set(Type.WORLD_IMMUTABLE, (gamemode & 0x02) > 0);
            newSettings.set(Type.BUILD_AND_MINE, (gamemode & 0x02) <= 0);
            newSettings.set(Type.WORLD_BUILDER, (gamemode & 0x02) <= 0);
            newSettings.set(Type.ALLOW_FLIGHT, (gamemode & 0x01) > 0);
            newSettings.set(Type.NO_CLIP, gamemode == 0x03);
            newSettings.set(Type.FLYING, gamemode == 0x03);
        }

        PlayerGameModeChangeEvent ev;
        this.server.getPluginManager().callEvent(ev = new PlayerGameModeChangeEvent(this, gamemode, newSettings));

        if (ev.isCancelled()) {
            return false;
        }

        this.gamemode = gamemode;

        if (this.isSpectator()) {
            this.keepMovement = true;
            this.despawnFromAll();
        } else {
            this.keepMovement = false;
            this.spawnToAll();
        }

        this.namedTag.putInt("playerGameType", this.gamemode);

        if (!clientSide) {
            SetPlayerGameTypePacket pk = new SetPlayerGameTypePacket();
            pk.gamemode = getClientFriendlyGamemode(gamemode);
            this.dataPacket(pk);
        }

        this.setAdventureSettings(ev.getNewAdventureSettings());

        if (this.isSpectator()) {
            this.getAdventureSettings().set(Type.FLYING, true);
            this.teleport(this.temporalVector.setComponents(this.x, this.y + 0.1, this.z));

            /*InventoryContentPacket inventoryContentPacket = new InventoryContentPacket();
            inventoryContentPacket.inventoryId = InventoryContentPacket.SPECIAL_CREATIVE;
            this.dataPacket(inventoryContentPacket);*/
        } else {
            if (this.isSurvival()) {
                this.getAdventureSettings().set(Type.FLYING, false);
            }
            /*InventoryContentPacket inventoryContentPacket = new InventoryContentPacket();
            inventoryContentPacket.inventoryId = InventoryContentPacket.SPECIAL_CREATIVE;
            inventoryContentPacket.slots = Item.getCreativeItems().toArray(new Item[0]);
            this.dataPacket(inventoryContentPacket);*/
        }

        this.resetFallDistance();

        this.inventory.sendContents(this);
        this.inventory.sendContents(this.getViewers().values());
        this.inventory.sendHeldItem(this.hasSpawned.values());
        this.offhandInventory.sendContents(this);
        this.offhandInventory.sendContents(this.getViewers().values());

        this.inventory.sendCreativeContents();
        return true;
    }

    @Deprecated
    public void sendSettings() {
        this.getAdventureSettings().update();
    }

    public boolean isSurvival() {
        return this.gamemode == SURVIVAL;
    }

    public boolean isCreative() {
        return this.gamemode == CREATIVE;
    }

    public boolean isSpectator() {
        return this.gamemode == SPECTATOR;
    }

    public boolean isAdventure() {
        return this.gamemode == ADVENTURE;
    }

    @Override
    public Item[] getDrops() {
        if (!this.isCreative() && !this.isSpectator()) {
            return super.getDrops();
        }

        return new Item[0];
    }

    @Override
    public boolean setDataProperty(EntityData data) {
        return setDataProperty(data, true);
    }

    @Override
    public boolean setDataProperty(EntityData data, boolean send) {
        if (super.setDataProperty(data, send)) {
            if (send) this.sendData(this, new EntityMetadata().put(this.getDataProperty(data.getId())));
            return true;
        }
        return false;
    }

    @Override
    protected void checkGroundState(double movX, double movY, double movZ, double dx, double dy, double dz) {
        if (!this.onGround || movX != 0 || movY != 0 || movZ != 0) {
            boolean onGround = false;

            AxisAlignedBB bb = this.boundingBox.clone();
            bb.setMaxY(bb.getMinY() + 0.5);
            bb.setMinY(bb.getMinY() - 1);

            AxisAlignedBB realBB = this.boundingBox.clone();
            realBB.setMaxY(realBB.getMinY() + 0.1);
            realBB.setMinY(realBB.getMinY() - 0.2);

            int minX = NukkitMath.floorDouble(bb.getMinX());
            int minY = NukkitMath.floorDouble(bb.getMinY());
            int minZ = NukkitMath.floorDouble(bb.getMinZ());
            int maxX = NukkitMath.ceilDouble(bb.getMaxX());
            int maxY = NukkitMath.ceilDouble(bb.getMaxY());
            int maxZ = NukkitMath.ceilDouble(bb.getMaxZ());

            for (int z = minZ; z <= maxZ; ++z) {
                for (int x = minX; x <= maxX; ++x) {
                    for (int y = minY; y <= maxY; ++y) {
                        Block block = this.level.getBlock(this.temporalVector.setComponents(x, y, z));

                        if (!block.canPassThrough() && block.collidesWithBB(realBB)) {
                            onGround = true;
                            break;
                        }
                    }
                }
            }

            this.onGround = onGround;
        }

        this.isCollided = this.onGround;
    }

    @Override
    protected void checkBlockCollision() {
        boolean portal = false;
        boolean scaffolding = false;
        boolean endPortal = false;
        for (Block block : this.getCollisionBlocks()) {
            switch (block.getId()) {
                case Block.NETHER_PORTAL:
                    portal = true;
                    break;
                case BlockID.SCAFFOLDING:
                    scaffolding = true;
                    break;
                case BlockID.END_PORTAL:
                    endPortal = true;
                    break;
            }

            block.onEntityCollide(this);
            block.getLevelBlockAtLayer(1).onEntityCollide(this);
        }

        setDataFlag(DATA_FLAGS_EXTENDED, DATA_FLAG_IN_SCAFFOLDING, scaffolding);

        AxisAlignedBB scanBoundingBox = boundingBox.getOffsetBoundingBox(0, -0.125, 0);
        scanBoundingBox.setMaxY(boundingBox.getMinY());
        Block[] scaffoldingUnder = level.getCollisionBlocks(
                scanBoundingBox,
                true, true,
                b-> b.getId() == BlockID.SCAFFOLDING
        );
        setDataFlag(DATA_FLAGS_EXTENDED, DATA_FLAG_OVER_SCAFFOLDING, scaffoldingUnder.length > 0);
        
        if (endPortal) {
            if (!inEndPortal) {
                inEndPortal = true;
                EntityPortalEnterEvent ev = new EntityPortalEnterEvent(this, PortalType.END);
                getServer().getPluginManager().callEvent(ev);
            }
        } else {
            inEndPortal = false;
        }
        
        if (portal) {
            if (this.isCreative() && this.inPortalTicks < 80) {
                this.inPortalTicks = 80;
            } else {
                this.inPortalTicks++;
            }
        } else {
            this.inPortalTicks = 0;
        }
    }

    protected void checkNearEntities() {
        for (Entity entity : this.level.getNearbyEntities(this.boundingBox.grow(1, 0.5, 1), this)) {
            entity.scheduleUpdate();

            if (!entity.isAlive() || !this.isAlive()) {
                continue;
            }

            this.pickupEntity(entity, true);
        }
    }

    protected void processMovement(int tickDiff) {
        if (!this.isAlive() || !this.spawned || this.newPosition == null || this.teleportPosition != null || this.isSleeping()) {
            this.positionChanged = false;
            return;
        }
        Vector3 newPos = this.newPosition;
        double distanceSquared = newPos.distanceSquared(this);
        boolean revert = false;
        if ((distanceSquared / ((double) (tickDiff * tickDiff))) > 100 && (newPos.y - this.y) > -5) {
            revert = true;
        } else {
            if (this.chunk == null || !this.chunk.isGenerated()) {
                BaseFullChunk chunk = this.level.getChunk((int) newPos.x >> 4, (int) newPos.z >> 4, false);
                if (chunk == null || !chunk.isGenerated()) {
                    revert = true;
                    this.nextChunkOrderRun = 0;
                } else {
                    if (this.chunk != null) {
                        this.chunk.removeEntity(this);
                    }
                    this.chunk = chunk;
                }
            }
        }

        double tdx = newPos.x - this.x;
        double tdz = newPos.z - this.z;
        double distance = Math.sqrt(tdx * tdx + tdz * tdz);

        if (!revert && distanceSquared != 0) {
            double dx = newPos.x - this.x;
            double dy = newPos.y - this.y;
            double dz = newPos.z - this.z;

            this.fastMove(dx, dy, dz);
            if (this.newPosition == null) {
                return; //maybe solve that in better way
            }

            double diffX = this.x - newPos.x;
            double diffY = this.y - newPos.y;
            double diffZ = this.z - newPos.z;

            double yS = 0.5 + this.ySize;
            if (diffY >= -yS || diffY <= yS) {
                diffY = 0;
            }

            if (diffX != 0 || diffY != 0 || diffZ != 0) {
                if (this.checkMovement && !isOp() && !server.getAllowFlight() && (this.isSurvival() || this.isAdventure())) {
                    // Some say: I cant move my head when riding because the server
                    // blocked my movement
                    if (!this.isSleeping() && this.riding == null && !this.hasEffect(Effect.LEVITATION) && !this.hasEffect(Effect.SLOW_FALLING)) {
                        double diffHorizontalSqr = (diffX * diffX + diffZ * diffZ) / ((double) (tickDiff * tickDiff));
                        if (diffHorizontalSqr > 0.5) {
                            PlayerInvalidMoveEvent ev;
                            this.getServer().getPluginManager().callEvent(ev = new PlayerInvalidMoveEvent(this, true));
                            if (!ev.isCancelled()) {
                                revert = ev.isRevert();

                                if (revert) {
                                    log.warn(this.getServer().getLanguage().translateString("nukkit.player.invalidMove", this.getName()));
                                }
                            }
                        }
                    }
                }


                this.x = newPos.x;
                this.y = newPos.y;
                this.z = newPos.z;
                double radius = this.getWidth() / 2;
                this.boundingBox.setBounds(this.x - radius, this.y, this.z - radius, this.x + radius, this.y + this.getHeight(), this.z + radius);
            }
        }

        Location from = new Location(
                this.lastX,
                this.lastY,
                this.lastZ,
                this.lastYaw,
                this.lastPitch,
                this.level);
        Location to = this.getLocation();

        double delta = Math.pow(this.lastX - to.x, 2) + Math.pow(this.lastY - to.y, 2) + Math.pow(this.z - to.z, 2);
        double deltaAngle = Math.abs(this.lastYaw - to.yaw) + Math.abs(this.lastPitch - to.pitch);

        if (!revert && (delta > 0.0001d || deltaAngle > 1d)) {
            boolean isFirst = this.firstMove;

            this.firstMove = false;
            this.lastX = to.x;
            this.lastY = to.y;
            this.lastZ = to.z;

            this.lastYaw = to.yaw;
            this.lastPitch = to.pitch;

            if (!isFirst) {
                List<Block> blocksAround = new ArrayList<>(this.blocksAround);
                List<Block> collidingBlocks = new ArrayList<>(this.collisionBlocks);

                PlayerMoveEvent ev = new PlayerMoveEvent(this, from, to);

                this.blocksAround = null;
                this.collisionBlocks = null;

                this.server.getPluginManager().callEvent(ev);

                if (!(revert = ev.isCancelled())) { //Yes, this is intended
                    if (!to.equals(ev.getTo())) { //If plugins modify the destination
                        this.teleport(ev.getTo(), null);
                    } else {
                        this.addMovement(this.x, this.y, this.z, this.yaw, this.pitch, this.yaw);
                    }
                    //Biome biome = Biome.biomes[level.getBiomeId(this.getFloorX(), this.getFloorZ())];
                    //sendTip(biome.getName() + " (" + biome.doesOverhang() + " " + biome.getBaseHeight() + "-" + biome.getHeightVariation() + ")");
                } else {
                    this.blocksAround = blocksAround;
                    this.collisionBlocks = collidingBlocks;
                }
            }

            if (this.speed == null) speed = new Vector3(from.x - to.x, from.y - to.y, from.z - to.z);
            else this.speed.setComponents(from.x - to.x, from.y - to.y, from.z - to.z);
        } else {
            if (this.speed == null) speed = new Vector3(0, 0, 0);
            else this.speed.setComponents(0, 0, 0);
        }

        if (!revert && (this.isFoodEnabled() || this.getServer().getDifficulty() == 0)) {
            if ((this.isSurvival() || this.isAdventure())/* && !this.getRiddingOn() instanceof Entity*/) {

                //UpdateFoodExpLevel
                if (distance >= 0.05) {
                    double jump = 0;
                    double swimming = this.isInsideOfWater() ? 0.015 * distance : 0;
                    if (swimming != 0) distance = 0;
                    if (this.isSprinting()) {  //Running
                        if (this.inAirTicks == 3 && swimming == 0) {
                            jump = 0.7;
                        }
                        this.getFoodData().updateFoodExpLevel(0.06 * distance + jump + swimming);
                    } else {
                        if (this.inAirTicks == 3 && swimming == 0) {
                            jump = 0.2;
                        }
                        this.getFoodData().updateFoodExpLevel(0.01 * distance + jump + swimming);
                    }
                }
            }
        }

        if (!revert && delta > 0.0001d) {
            Enchantment frostWalker = inventory.getBoots().getEnchantment(Enchantment.ID_FROST_WALKER);
            if (frostWalker != null && frostWalker.getLevel() > 0 && !this.isSpectator() && this.y >= 1 && this.y <= 255) {
                int radius = 2 + frostWalker.getLevel();
                for (int coordX = this.getFloorX() - radius; coordX < this.getFloorX() + radius + 1; coordX++) {
                    for (int coordZ = this.getFloorZ() - radius; coordZ < this.getFloorZ() + radius + 1; coordZ++) {
                        Block block = level.getBlock(coordX, this.getFloorY() - 1, coordZ);
                        int layer = 0;
                        if ((block.getId() != Block.STILL_WATER && (block.getId() != Block.WATER || block.getDamage() != 0)) || block.up().getId() != Block.AIR) {
                            block = block.getLevelBlockAtLayer(1);
                            layer = 1;
                            if ((block.getId() != Block.STILL_WATER && (block.getId() != Block.WATER || block.getDamage() != 0)) || block.up().getId() != Block.AIR) {
                                continue;
                            }
                        }
                        WaterFrostEvent ev = new WaterFrostEvent(block, this);
                        server.getPluginManager().callEvent(ev);
                        if (!ev.isCancelled()) {
                            level.setBlock(block, layer, Block.get(Block.ICE_FROSTED), true, false);
                            level.scheduleUpdate(level.getBlock(block, layer), ThreadLocalRandom.current().nextInt(20, 40));
                        }
                    }
                }
            }
        }

        if (revert) {

            this.lastX = from.x;
            this.lastY = from.y;
            this.lastZ = from.z;

            this.lastYaw = from.yaw;
            this.lastPitch = from.pitch;

            // We have to send slightly above otherwise the player will fall into the ground.
            this.sendPosition(from.add(0, 0.00001, 0), from.yaw, from.pitch, MovePlayerPacket.MODE_RESET);
            //this.sendSettings();
            this.forceMovement = new Vector3(from.x, from.y + 0.00001, from.z);
        } else {
            this.forceMovement = null;
            if (distanceSquared != 0 && this.nextChunkOrderRun > 20) {
                this.nextChunkOrderRun = 20;
            }
        }

        this.newPosition = null;
    }

    @Override
    public void addMovement(double x, double y, double z, double yaw, double pitch, double headYaw) {
        this.sendPosition(new Vector3(x, y, z), yaw, pitch, MovePlayerPacket.MODE_NORMAL, this.getViewers().values().toArray(new Player[0]));
    }

    @Override
    public boolean setMotion(Vector3 motion) {
        if (super.setMotion(motion)) {
            if (this.chunk != null) {
                this.addMotion(this.motionX, this.motionY, this.motionZ);  //Send to others
                SetEntityMotionPacket pk = new SetEntityMotionPacket();
                pk.eid = this.id;
                pk.motionX = (float) motion.x;
                pk.motionY = (float) motion.y;
                pk.motionZ = (float) motion.z;
                this.dataPacket(pk);  //Send to self
            }

            if (this.motionY > 0) {
                //todo: check this
                this.startAirTicks = (int) ((-(Math.log(this.getGravity() / (this.getGravity() + this.getDrag() * this.motionY))) / this.getDrag()) * 2 + 5);
            }

            return true;
        }

        return false;
    }

    public void sendAttributes() {
        UpdateAttributesPacket pk = new UpdateAttributesPacket();
        pk.entityId = this.getId();
        pk.entries = new Attribute[]{
                Attribute.getAttribute(Attribute.MAX_HEALTH).setMaxValue(this.getMaxHealth()).setValue(health > 0 ? (health < getMaxHealth() ? health : getMaxHealth()) : 0),
                Attribute.getAttribute(Attribute.MAX_HUNGER).setValue(this.getFoodData().getLevel()),
                Attribute.getAttribute(Attribute.MOVEMENT_SPEED).setValue(this.getMovementSpeed()),
                Attribute.getAttribute(Attribute.EXPERIENCE_LEVEL).setValue(this.getExperienceLevel()),
                Attribute.getAttribute(Attribute.EXPERIENCE).setValue(((float) this.getExperience()) / calculateRequireExperience(this.getExperienceLevel()))
        };
        this.dataPacket(pk);
    }

    @Override
    public boolean onUpdate(int currentTick) {
        if (!this.loggedIn) {
            return false;
        }

        int tickDiff = currentTick - this.lastUpdate;

        if (tickDiff <= 0) {
            return true;
        }

        this.messageCounter = 2;

        this.lastUpdate = currentTick;

        if (this.fishing != null && this.server.getTick() % 20 == 0) {
            if (this.distance(fishing) > 33) {
                this.stopFishing(false);
            }
        }

        if (!this.isAlive() && this.spawned) {
            ++this.deadTicks;
            if (this.deadTicks >= 10) {
                this.despawnFromAll();
            }
            return true;
        }

        if (this.spawned) {
            this.processMovement(tickDiff);

            if (!this.isSpectator()) {
                this.checkNearEntities();
            }

            this.entityBaseTick(tickDiff);

            if (this.getServer().getDifficulty() == 0 && this.level.getGameRules().getBoolean(GameRule.NATURAL_REGENERATION)) {
                if (this.getHealth() < this.getMaxHealth() && this.ticksLived % 20 == 0) {
                    this.heal(1);
                }

                PlayerFood foodData = this.getFoodData();

                if (foodData.getLevel() < 20 && this.ticksLived % 10 == 0) {
                    foodData.addFoodLevel(1, 0);
                }
            }

            if (this.isOnFire() && this.lastUpdate % 10 == 0) {
                if (this.isCreative() && !this.isInsideOfFire()) {
                    this.extinguish();
                } else if (this.getLevel().isRaining()) {
                    if (this.getLevel().canBlockSeeSky(this)) {
                        this.extinguish();
                    }
                }
            }

            if (!this.isSpectator() && this.speed != null) {
                if (this.onGround) {
                    if (this.inAirTicks != 0) {
                        this.startAirTicks = 5;
                    }
                    this.inAirTicks = 0;
                    this.highestPosition = this.y;
                } else {
                    if (this.checkMovement && !this.isGliding() && !server.getAllowFlight() && !this.getAdventureSettings().get(Type.ALLOW_FLIGHT) && this.inAirTicks > 20 && !this.isSleeping() && !this.isImmobile() && !this.isSwimming() && this.riding == null && !this.hasEffect(Effect.LEVITATION) && !this.hasEffect(Effect.SLOW_FALLING)) {
                        double expectedVelocity = (-this.getGravity()) / ((double) this.getDrag()) - ((-this.getGravity()) / ((double) this.getDrag())) * Math.exp(-((double) this.getDrag()) * ((double) (this.inAirTicks - this.startAirTicks)));
                        double diff = (this.speed.y - expectedVelocity) * (this.speed.y - expectedVelocity);

                        Block block = level.getBlock(this);
                        int blockId = block.getId();
                        boolean ignore = blockId == Block.LADDER || blockId == Block.VINES || blockId == Block.COBWEB
                                || blockId == Block.SCAFFOLDING;// || (blockId == Block.SWEET_BERRY_BUSH && block.getDamage() > 0);

                        if (!this.hasEffect(Effect.JUMP) && diff > 0.6 && expectedVelocity < this.speed.y && !ignore) {
                            if (this.inAirTicks < 150) {
                                this.setMotion(new Vector3(0, expectedVelocity, 0));
                            } else if (this.kick(PlayerKickEvent.Reason.FLYING_DISABLED, "Flying is not enabled on this server")) {
                                return false;
                            }
                        }
                        if (ignore) {
                            this.resetFallDistance();
                        }
                    }

                    if (this.y > highestPosition) {
                        this.highestPosition = this.y;
                    }

                    if (this.isGliding()) this.resetFallDistance();

                    ++this.inAirTicks;

                }

                if (this.isSurvival() || this.isAdventure()) {
                    if (this.getFoodData() != null) this.getFoodData().update(tickDiff);
                }
            }

            if (!this.isSleeping()) {
                this.timeSinceRest++;
            }
        }

        this.checkTeleportPosition();

        if (currentTick % 10 == 0) {
            this.checkInteractNearby();
        }

        if (this.spawned && this.dummyBossBars.size() > 0 && currentTick % 100 == 0) {
            this.dummyBossBars.values().forEach(DummyBossBar::updateBossEntityPosition);
        }

        this.setDataFlag(DATA_FLAGS_EXTENDED, DATA_FLAG_BLOCKING, this.isSneaking() && (this.getInventory().getItemInHand().getId() == Item.SHIELD || this.getOffhandInventory().getItem(0).getId() == Item.SHIELD));

        return true;
    }

    public void checkInteractNearby() {
        int interactDistance = isCreative() ? 5 : 3;
        if (canInteract(this, interactDistance)) {
            if (getEntityPlayerLookingAt(interactDistance) != null) {
                EntityInteractable onInteract = getEntityPlayerLookingAt(interactDistance);
                setButtonText(onInteract.getInteractButtonText());
            } else {
                setButtonText("");
            }
        } else {
            setButtonText("");
        }
    }

    /**
     * Returns the Entity the player is looking at currently
     *
     * @param maxDistance the maximum distance to check for entities
     * @return Entity|null    either NULL if no entity is found or an instance of the entity
     */
    public EntityInteractable getEntityPlayerLookingAt(int maxDistance) {
        timing.startTiming();

        EntityInteractable entity = null;

        // just a fix because player MAY not be fully initialized
        if (temporalVector != null) {
            Entity[] nearbyEntities = level.getNearbyEntities(boundingBox.grow(maxDistance, maxDistance, maxDistance), this);

            // get all blocks in looking direction until the max interact distance is reached (it's possible that startblock isn't found!)
            try {
                BlockIterator itr = new BlockIterator(level, getPosition(), getDirectionVector(), getEyeHeight(), maxDistance);
                if (itr.hasNext()) {
                    Block block;
                    while (itr.hasNext()) {
                        block = itr.next();
                        entity = getEntityAtPosition(nearbyEntities, block.getFloorX(), block.getFloorY(), block.getFloorZ());
                        if (entity != null) {
                            break;
                        }
                    }
                }
            } catch (Exception ex) {
                // nothing to log here!
            }
        }

        timing.stopTiming();

        return entity;
    }

    private EntityInteractable getEntityAtPosition(Entity[] nearbyEntities, int x, int y, int z) {
        for (Entity nearestEntity : nearbyEntities) {
            if (nearestEntity.getFloorX() == x && nearestEntity.getFloorY() == y && nearestEntity.getFloorZ() == z
                    && nearestEntity instanceof EntityInteractable
                    && ((EntityInteractable) nearestEntity).canDoInteraction()) {
                return (EntityInteractable) nearestEntity;
            }
        }
        return null;
    }

    public void checkNetwork() {
        if (!this.isOnline()) {
            return;
        }

        if (this.nextChunkOrderRun-- <= 0 || this.chunk == null) {
            this.orderChunks();
        }

        if (!this.loadQueue.isEmpty() || !this.spawned) {
            this.sendNextChunk();
        }
    }

    public boolean canInteract(Vector3 pos, double maxDistance) {
        return this.canInteract(pos, maxDistance, 6.0);
    }

    public boolean canInteract(Vector3 pos, double maxDistance, double maxDiff) {
        if (this.distanceSquared(pos) > maxDistance * maxDistance) {
            return false;
        }

        Vector2 dV = this.getDirectionPlane();
        double dot = dV.dot(new Vector2(this.x, this.z));
        double dot1 = dV.dot(new Vector2(pos.x, pos.z));
        return (dot1 - dot) >= -maxDiff;
    }

    protected void processLogin() {
        if (!this.server.isWhitelisted((this.getName()).toLowerCase())) {
            this.kick(PlayerKickEvent.Reason.NOT_WHITELISTED, "Server is white-listed");

            return;
        } else if (this.isBanned()) {
            String reason = this.server.getNameBans().getEntires().get(this.getName().toLowerCase()).getReason();
            this.kick(PlayerKickEvent.Reason.NAME_BANNED, !reason.isEmpty() ? "You are banned. Reason: " + reason : "You are banned");
            return;
        } else if (this.server.getIPBans().isBanned(this.getAddress())) {
            String reason = this.server.getIPBans().getEntires().get(this.getAddress()).getReason();
            this.kick(PlayerKickEvent.Reason.IP_BANNED, !reason.isEmpty() ? "You are banned. Reason: " + reason : "You are banned");
            return;
        }

        if (this.hasPermission(Server.BROADCAST_CHANNEL_USERS)) {
            this.server.getPluginManager().subscribeToPermission(Server.BROADCAST_CHANNEL_USERS, this);
        }
        if (this.hasPermission(Server.BROADCAST_CHANNEL_ADMINISTRATIVE)) {
            this.server.getPluginManager().subscribeToPermission(Server.BROADCAST_CHANNEL_ADMINISTRATIVE, this);
        }

        Player oldPlayer = null;
        for (Player p : new ArrayList<>(this.server.getOnlinePlayers().values())) {
            if (p != this && p.getName() != null && p.getName().equalsIgnoreCase(this.getName()) ||
                    this.getUniqueId().equals(p.getUniqueId())) {
                oldPlayer = p;
                break;
            }
        }
        CompoundTag nbt;
        if (oldPlayer != null) {
            oldPlayer.saveNBT();
            nbt = oldPlayer.namedTag;
            oldPlayer.close("", "disconnectionScreen.loggedinOtherLocation");
        } else {
            File legacyDataFile = new File(server.getDataPath() + "players/" + this.username.toLowerCase() + ".dat");
            File dataFile = new File(server.getDataPath() + "players/" + this.uuid.toString() + ".dat");
            if (legacyDataFile.exists() && !dataFile.exists()) {
                nbt = this.server.getOfflinePlayerData(this.username, false);

                if (!legacyDataFile.delete()) {
                    log.warn("Could not delete legacy player data for {}", this.username);
                }
            } else {
                nbt = this.server.getOfflinePlayerData(this.uuid, true);
            }
        }

        if (nbt == null) {
            this.close(this.getLeaveMessage(), "Invalid data");
            return;
        }

        if (loginChainData.isXboxAuthed() && server.getPropertyBoolean("xbox-auth") || !server.getPropertyBoolean("xbox-auth")) {
            server.updateName(this.uuid, this.username);
        }

        this.playedBefore = (nbt.getLong("lastPlayed") - nbt.getLong("firstPlayed")) > 1;


        nbt.putString("NameTag", this.username);

        int exp = nbt.getInt("EXP");
        int expLevel = nbt.getInt("expLevel");
        this.setExperience(exp, expLevel);

        this.gamemode = nbt.getInt("playerGameType") & 0x03;
        if (this.server.getForceGamemode()) {
            this.gamemode = this.server.getGamemode();
            nbt.putInt("playerGameType", this.gamemode);
        }

        this.adventureSettings = new AdventureSettings(this)
                .set(Type.WORLD_IMMUTABLE, isAdventure() || isSpectator())
                .set(Type.WORLD_BUILDER, !isAdventure() && !isSpectator())
                .set(Type.AUTO_JUMP, true)
                .set(Type.ALLOW_FLIGHT, isCreative())
                .set(Type.NO_CLIP, isSpectator());

        Level level;
        if ((level = this.server.getLevelByName(nbt.getString("Level"))) == null) {
            this.setLevel(this.server.getDefaultLevel());
            nbt.putString("Level", this.level.getName());
            Position spawnLocation = this.level.getSafeSpawn();
            nbt.getList("Pos", DoubleTag.class)
                    .add(new DoubleTag("0", spawnLocation.x))
                    .add(new DoubleTag("1", spawnLocation.y))
                    .add(new DoubleTag("2", spawnLocation.z));
        } else {
            this.setLevel(level);
        }

        for (Tag achievement : nbt.getCompound("Achievements").getAllTags()) {
            if (!(achievement instanceof ByteTag)) {
                continue;
            }

            if (((ByteTag) achievement).getData() > 0) {
                this.achievements.add(achievement.getName());
            }
        }

        nbt.putLong("lastPlayed", System.currentTimeMillis() / 1000);

        UUID uuid = getUniqueId();
        nbt.putLong("UUIDLeast", uuid.getLeastSignificantBits());
        nbt.putLong("UUIDMost", uuid.getMostSignificantBits());

        if (this.server.getAutoSave()) {
            this.server.saveOfflinePlayerData(this.uuid, nbt, true);
        }

        this.sendPlayStatus(PlayStatusPacket.LOGIN_SUCCESS);
        this.server.onPlayerLogin(this);

        ListTag<DoubleTag> posList = nbt.getList("Pos", DoubleTag.class);

        super.init(this.level.getChunk((int) posList.get(0).data >> 4, (int) posList.get(2).data >> 4, true), nbt);

        if (!this.namedTag.contains("foodLevel")) {
            this.namedTag.putInt("foodLevel", 20);
        }
        int foodLevel = this.namedTag.getInt("foodLevel");
        if (!this.namedTag.contains("FoodSaturationLevel")) {
            this.namedTag.putFloat("FoodSaturationLevel", 20);
        }
        float foodSaturationLevel = this.namedTag.getFloat("foodSaturationLevel");
        this.foodData = new PlayerFood(this, foodLevel, foodSaturationLevel);

        if (this.isSpectator()) this.keepMovement = true;

        this.forceMovement = this.teleportPosition = this.getPosition();

        if (!this.namedTag.contains("TimeSinceRest")) {
            this.namedTag.putInt("TimeSinceRest", 0);
        }
        this.timeSinceRest = this.namedTag.getInt("TimeSinceRest");

        ResourcePacksInfoPacket infoPacket = new ResourcePacksInfoPacket();
        infoPacket.resourcePackEntries = this.server.getResourcePackManager().getResourceStack();
        infoPacket.mustAccept = this.server.getForceResources();
        this.dataPacket(infoPacket);
    }

    protected void completeLoginSequence() {
        PlayerLoginEvent ev;
        this.server.getPluginManager().callEvent(ev = new PlayerLoginEvent(this, "Plugin reason"));
        if (ev.isCancelled()) {
            this.close(this.getLeaveMessage(), ev.getKickMessage());
            return;
        }

        Level level = this.server.getLevelByName(this.namedTag.getString("SpawnLevel"));
        if(level != null){
            this.spawnPosition = new Position(this.namedTag.getInt("SpawnX"), this.namedTag.getInt("SpawnY"), this.namedTag.getInt("SpawnZ"), level);
        }else{
            this.spawnPosition = this.level.getSafeSpawn();
        }

        spawnPosition = this.getSpawn();

        StartGamePacket startGamePacket = new StartGamePacket();
        startGamePacket.entityUniqueId = this.id;
        startGamePacket.entityRuntimeId = this.id;
        startGamePacket.playerGamemode = getClientFriendlyGamemode(this.gamemode);
        startGamePacket.x = (float) this.x;
        startGamePacket.y = (float) this.y;
        startGamePacket.z = (float) this.z;
        startGamePacket.yaw = (float) this.yaw;
        startGamePacket.pitch = (float) this.pitch;
        startGamePacket.seed = -1;
        startGamePacket.dimension = /*(byte) (this.level.getDimension() & 0xff)*/0;
        startGamePacket.worldGamemode = getClientFriendlyGamemode(this.gamemode);
        startGamePacket.difficulty = this.server.getDifficulty();
        startGamePacket.spawnX = spawnPosition.getFloorX();
        startGamePacket.spawnY = spawnPosition.getFloorY();
        startGamePacket.spawnZ = spawnPosition.getFloorZ();
        startGamePacket.hasAchievementsDisabled = true;
        startGamePacket.dayCycleStopTime = -1;
        startGamePacket.rainLevel = 0;
        startGamePacket.lightningLevel = 0;
        startGamePacket.commandsEnabled = this.isEnableClientCommand();
        startGamePacket.gameRules = getLevel().getGameRules();
        startGamePacket.levelId = "";
        startGamePacket.worldName = this.getServer().getNetwork().getName();
        startGamePacket.generator = 1; //0 old, 1 infinite, 2 flat
        startGamePacket.dimension = (byte) getLevel().getDimension();
        //startGamePacket.isInventoryServerAuthoritative = true;
        this.dataPacket(startGamePacket);

        this.dataPacket(new BiomeDefinitionListPacket());
        this.dataPacket(new AvailableEntityIdentifiersPacket());
        this.inventory.sendCreativeContents();
        this.getAdventureSettings().update();

        this.sendAttributes();

        this.sendPotionEffects(this);
        this.sendData(this);

        this.loggedIn = true;

        this.level.sendTime(this);

        this.sendAttributes();
        this.setNameTagVisible(true);
        this.setNameTagAlwaysVisible(true);
        this.setCanClimb(true);

        log.info(this.getServer().getLanguage().translateString("nukkit.player.logIn",
                TextFormat.AQUA + this.username + TextFormat.WHITE,
                this.getAddress(),
                String.valueOf(this.getPort()),
                String.valueOf(this.id),
                this.level.getName(),
                String.valueOf(NukkitMath.round(this.x, 4)),
                String.valueOf(NukkitMath.round(this.y, 4)),
                String.valueOf(NukkitMath.round(this.z, 4))));

        if (this.isOp() || this.hasPermission("nukkit.textcolor")) {
            this.setRemoveFormat(false);
        }

        this.server.addOnlinePlayer(this);
        this.server.onPlayerCompleteLoginSequence(this);
    }

    public void handleDataPacket(DataPacket packet) {
        if (!connected) {
            return;
        }

        try (Timing ignored = Timings.getReceiveDataPacketTiming(packet)) {
            DataPacketReceiveEvent ev = new DataPacketReceiveEvent(this, packet);
            this.server.getPluginManager().callEvent(ev);
            if (ev.isCancelled()) {
                return;
            }

            if (packet.pid() == ProtocolInfo.BATCH_PACKET) {
                this.server.getNetwork().processBatch((BatchPacket) packet, this);
                return;
            }

            if (log.isTraceEnabled() && !server.isIgnoredPacket(packet.getClass())) {
                log.trace("Inbound {}: {}", this.getName(), packet);
            }

            packetswitch:
            switch (packet.pid()) {
                case ProtocolInfo.LOGIN_PACKET:
                    if (this.loggedIn) {
                        break;
                    }

                    LoginPacket loginPacket = (LoginPacket) packet;

                    String message;
                    if (!ProtocolInfo.SUPPORTED_PROTOCOLS.contains(loginPacket.getProtocol())) {
                        if (loginPacket.getProtocol() < ProtocolInfo.CURRENT_PROTOCOL) {
                            message = "disconnectionScreen.outdatedClient";

                            this.sendPlayStatus(PlayStatusPacket.LOGIN_FAILED_CLIENT, true);
                        } else {
                            message = "disconnectionScreen.outdatedServer";

                            this.sendPlayStatus(PlayStatusPacket.LOGIN_FAILED_SERVER, true);
                        }
                        if (((LoginPacket) packet).protocol < 137) {
                            DisconnectPacket disconnectPacket = new DisconnectPacket();
                            disconnectPacket.message = message;
                            disconnectPacket.encode();
                            BatchPacket batch = new BatchPacket();
                            batch.payload = disconnectPacket.getBuffer();
                            this.dataPacket(batch);
                            // Still want to run close() to allow the player to be removed properly
                        }
                        this.close("", message, false);
                        break;
                    }

                    this.username = TextFormat.clean(loginPacket.username);
                    this.displayName = this.username;
                    this.iusername = this.username.toLowerCase();
                    this.setDataProperty(new StringEntityData(DATA_NAMETAG, this.username), false);

                    this.loginChainData = ClientChainData.read(loginPacket);

                    if (!loginChainData.isXboxAuthed() && server.getPropertyBoolean("xbox-auth")) {
                        this.close("", "disconnectionScreen.notAuthenticated");
                        break;
                    }

                    if (this.server.getOnlinePlayers().size() >= this.server.getMaxPlayers() && this.kick(PlayerKickEvent.Reason.SERVER_FULL, "disconnectionScreen.serverFull", false)) {
                        break;
                    }

                    this.randomClientId = loginPacket.clientId;

                    this.uuid = loginPacket.clientUUID;
                    this.rawUUID = Binary.writeUUID(this.uuid);

                    boolean valid = true;
                    int len = loginPacket.username.length();
                    if (len > 16 || len < 3) {
                        valid = false;
                    }

                    for (int i = 0; i < len && valid; i++) {
                        char c = loginPacket.username.charAt(i);
                        if ((c >= 'a' && c <= 'z') ||
                                (c >= 'A' && c <= 'Z') ||
                                (c >= '0' && c <= '9') ||
                                c == '_' || c == ' '
                        ) {
                            continue;
                        }

                        valid = false;
                        break;
                    }

                    if (!valid || Objects.equals(this.iusername, "rcon") || Objects.equals(this.iusername, "console")) {
                        this.close("", "disconnectionScreen.invalidName");

                        break;
                    }

                    if (!loginPacket.skin.isValid()) {
                        this.close("", "disconnectionScreen.invalidSkin");
                        break;
                    } else {
                        this.setSkin(loginPacket.skin);
                    }

                    PlayerPreLoginEvent playerPreLoginEvent;
                    this.server.getPluginManager().callEvent(playerPreLoginEvent = new PlayerPreLoginEvent(this, "Plugin reason"));
                    if (playerPreLoginEvent.isCancelled()) {
                        this.close("", playerPreLoginEvent.getKickMessage());

                        break;
                    }

                    Player playerInstance = this;
                    this.preLoginEventTask = new AsyncTask() {
                        private PlayerAsyncPreLoginEvent event;

                        @Override
                        public void onRun() {
                            this.event = new PlayerAsyncPreLoginEvent(username, uuid, loginChainData, playerInstance.getSkin(), playerInstance.getAddress(), playerInstance.getPort());
                            server.getPluginManager().callEvent(this.event);
                        }

                        @Override
                        public void onCompletion(Server server) {
                            if (playerInstance.closed) {
                                return;
                            }

                            if (this.event.getLoginResult() == LoginResult.KICK) {
                                playerInstance.close(this.event.getKickMessage(), this.event.getKickMessage());
                            } else if (playerInstance.shouldLogin) {
                                playerInstance.setSkin(this.event.getSkin());
                                playerInstance.completeLoginSequence();
                                for (Consumer<Server> action : this.event.getScheduledActions()) {
                                    action.accept(server);
                                }
                            }
                        }
                    };

                    this.server.getScheduler().scheduleAsyncTask(this.preLoginEventTask);
                    this.processLogin();
                    break;
                case ProtocolInfo.RESOURCE_PACK_CLIENT_RESPONSE_PACKET:
                    ResourcePackClientResponsePacket responsePacket = (ResourcePackClientResponsePacket) packet;
                    switch (responsePacket.responseStatus) {
                        case ResourcePackClientResponsePacket.STATUS_REFUSED:
                            this.close("", "disconnectionScreen.noReason");
                            break;
                        case ResourcePackClientResponsePacket.STATUS_SEND_PACKS:
                            for (ResourcePackClientResponsePacket.Entry entry : responsePacket.packEntries) {
                                ResourcePack resourcePack = this.server.getResourcePackManager().getPackById(entry.uuid);
                                if (resourcePack == null) {
                                    this.close("", "disconnectionScreen.resourcePack");
                                    break;
                                }

                                ResourcePackDataInfoPacket dataInfoPacket = new ResourcePackDataInfoPacket();
                                dataInfoPacket.packId = resourcePack.getPackId();
                                dataInfoPacket.maxChunkSize = 1048576; //megabyte
                                dataInfoPacket.chunkCount = resourcePack.getPackSize() / dataInfoPacket.maxChunkSize;
                                dataInfoPacket.compressedPackSize = resourcePack.getPackSize();
                                dataInfoPacket.sha256 = resourcePack.getSha256();
                                this.dataPacket(dataInfoPacket);
                            }
                            break;
                        case ResourcePackClientResponsePacket.STATUS_HAVE_ALL_PACKS:
                            ResourcePackStackPacket stackPacket = new ResourcePackStackPacket();
                            stackPacket.mustAccept = this.server.getForceResources();
                            stackPacket.resourcePackStack = this.server.getResourcePackManager().getResourceStack();
                            this.dataPacket(stackPacket);
                            break;
                        case ResourcePackClientResponsePacket.STATUS_COMPLETED:
                            this.shouldLogin = true;

                            if (this.preLoginEventTask.isFinished()) {
                                this.preLoginEventTask.onCompletion(server);
                            }
                            break;
                    }
                    break;
                case ProtocolInfo.RESOURCE_PACK_CHUNK_REQUEST_PACKET:
                    ResourcePackChunkRequestPacket requestPacket = (ResourcePackChunkRequestPacket) packet;
                    ResourcePack resourcePack = this.server.getResourcePackManager().getPackById(requestPacket.packId);
                    if (resourcePack == null) {
                        this.close("", "disconnectionScreen.resourcePack");
                        break;
                    }

                    ResourcePackChunkDataPacket dataPacket = new ResourcePackChunkDataPacket();
                    dataPacket.packId = resourcePack.getPackId();
                    dataPacket.chunkIndex = requestPacket.chunkIndex;
                    dataPacket.data = resourcePack.getPackChunk(1048576 * requestPacket.chunkIndex, 1048576);
                    dataPacket.progress = 1048576 * requestPacket.chunkIndex;
                    this.dataPacket(dataPacket);
                    break;
                case ProtocolInfo.SET_LOCAL_PLAYER_AS_INITIALIZED_PACKET:
                    if (this.locallyInitialized) {
                        break;
                    }
                    this.locallyInitialized = true;
                    PlayerLocallyInitializedEvent locallyInitializedEvent = new PlayerLocallyInitializedEvent(this);
                    this.server.getPluginManager().callEvent(locallyInitializedEvent);
                    break;
                case ProtocolInfo.PLAYER_SKIN_PACKET:
                    PlayerSkinPacket skinPacket = (PlayerSkinPacket) packet;
                    Skin skin = skinPacket.skin;

                    if (!skin.isValid()) {
                        break;
                    }

                    PlayerChangeSkinEvent playerChangeSkinEvent = new PlayerChangeSkinEvent(this, skin);
                    playerChangeSkinEvent.setCancelled(TimeUnit.SECONDS.toMillis(this.server.getPlayerSkinChangeCooldown()) > System.currentTimeMillis() - this.lastSkinChange);
                    this.server.getPluginManager().callEvent(playerChangeSkinEvent);
                    if (!playerChangeSkinEvent.isCancelled()) {
                        this.lastSkinChange = System.currentTimeMillis();
                        this.setSkin(skin);
                    }

                    break;
                case ProtocolInfo.PACKET_VIOLATION_WARNING_PACKET:
                    Optional<String> packetName = Arrays.stream(ProtocolInfo.class.getDeclaredFields())
                            .filter(field -> field.getType() == Byte.TYPE)
                            .filter(field -> {
                                try {
                                    return field.getByte(null) == ((PacketViolationWarningPacket) packet).packetId;
                                } catch (IllegalAccessException e) {
                                    return false;
                                }
                            }).map(Field::getName).findFirst();
                    log.warn("Violation warning from " + this.getName() + packetName.map(name-> " for packet "+name).orElse("")+": " + packet.toString());
                    break;
                case ProtocolInfo.EMOTE_PACKET:
                    for (Player viewer : this.getViewers().values()) {
                        viewer.dataPacket(packet);
                    }
                    return;
                case ProtocolInfo.PLAYER_INPUT_PACKET:
                    if (!this.isAlive() || !this.spawned) {
                        break;
                    }
                    PlayerInputPacket ipk = (PlayerInputPacket) packet;
                    if (riding instanceof EntityMinecartAbstract) {
                        ((EntityMinecartAbstract) riding).setCurrentSpeed(ipk.motionY);
                    }
                    break;
                case ProtocolInfo.MOVE_PLAYER_PACKET:
                    if (this.teleportPosition != null) {
                        break;
                    }

                    MovePlayerPacket movePlayerPacket = (MovePlayerPacket) packet;
                    Vector3 newPos = new Vector3(movePlayerPacket.x, movePlayerPacket.y - this.getEyeHeight(), movePlayerPacket.z);

                    if (newPos.distanceSquared(this) < 0.01 && movePlayerPacket.yaw % 360 == this.yaw && movePlayerPacket.pitch % 360 == this.pitch) {
                        break;
                    }

                    if (newPos.distanceSquared(this) > 100) {
                        this.sendPosition(this, movePlayerPacket.yaw, movePlayerPacket.pitch, MovePlayerPacket.MODE_RESET);
                        break;
                    }

                    boolean revert = false;
                    if (!this.isAlive() || !this.spawned) {
                        revert = true;
                        this.forceMovement = new Vector3(this.x, this.y, this.z);
                    }

                    if (this.forceMovement != null && (newPos.distanceSquared(this.forceMovement) > 0.1 || revert)) {
                        this.sendPosition(this.forceMovement, movePlayerPacket.yaw, movePlayerPacket.pitch, MovePlayerPacket.MODE_RESET);
                    } else {

                        movePlayerPacket.yaw %= 360;
                        movePlayerPacket.pitch %= 360;

                        if (movePlayerPacket.yaw < 0) {
                            movePlayerPacket.yaw += 360;
                        }

                        this.setRotation(movePlayerPacket.yaw, movePlayerPacket.pitch);
                        this.newPosition = newPos;
                        this.positionChanged = true;
                        this.forceMovement = null;
                    }

                    if (riding != null) {
                        if (riding instanceof EntityBoat) {
                            riding.setPositionAndRotation(this.temporalVector.setComponents(movePlayerPacket.x, movePlayerPacket.y - 1, movePlayerPacket.z), (movePlayerPacket.headYaw + 90) % 360, 0);
                        }
                    }

                    break;
                case ProtocolInfo.ADVENTURE_SETTINGS_PACKET:
                    //TODO: player abilities, check for other changes
                    AdventureSettingsPacket adventureSettingsPacket = (AdventureSettingsPacket) packet;
                    if (!server.getAllowFlight() && adventureSettingsPacket.getFlag(AdventureSettingsPacket.FLYING) && !this.getAdventureSettings().get(Type.ALLOW_FLIGHT)) {
                        this.kick(PlayerKickEvent.Reason.FLYING_DISABLED, "Flying is not enabled on this server");
                        break;
                    }
                    PlayerToggleFlightEvent playerToggleFlightEvent = new PlayerToggleFlightEvent(this, adventureSettingsPacket.getFlag(AdventureSettingsPacket.FLYING));
                    this.server.getPluginManager().callEvent(playerToggleFlightEvent);
                    if (playerToggleFlightEvent.isCancelled()) {
                        this.getAdventureSettings().update();
                    } else {
                        this.getAdventureSettings().set(Type.FLYING, playerToggleFlightEvent.isFlying());
                    }
                    break;
                case ProtocolInfo.MOB_EQUIPMENT_PACKET:
                    if (!this.spawned || !this.isAlive()) {
                        break;
                    }

                    MobEquipmentPacket mobEquipmentPacket = (MobEquipmentPacket) packet;

                    Inventory inv = this.getWindowById(mobEquipmentPacket.windowId);

                    if (inv == null) {
                        log.debug("Player {} has no open container with window ID {}", this.getName(),  mobEquipmentPacket.windowId);
                        return;
                    }

                    Item item = inv.getItem(mobEquipmentPacket.hotbarSlot);

                    if (!item.equals(mobEquipmentPacket.item)) {
                        log.debug("Tried to equip {} but have {} in target slot", mobEquipmentPacket.item, item);
                        inv.sendContents(this);
                        return;
                    }

                    if (inv instanceof PlayerInventory) {
                        ((PlayerInventory) inv).equipItem(mobEquipmentPacket.hotbarSlot);
                    }

                    this.setDataFlag(Player.DATA_FLAGS, Player.DATA_FLAG_ACTION, false);

                    break;
                case ProtocolInfo.PLAYER_ACTION_PACKET:
                    PlayerActionPacket playerActionPacket = (PlayerActionPacket) packet;
                    if (!this.spawned || (!this.isAlive() && playerActionPacket.action != PlayerActionPacket.ACTION_RESPAWN && playerActionPacket.action != PlayerActionPacket.ACTION_DIMENSION_CHANGE_REQUEST)) {
                        break;
                    }

                    playerActionPacket.entityId = this.id;
                    Vector3 pos = new Vector3(playerActionPacket.x, playerActionPacket.y, playerActionPacket.z);
                    BlockFace face = BlockFace.fromIndex(playerActionPacket.face);

                    actionswitch:
                    switch (playerActionPacket.action) {
                        case PlayerActionPacket.ACTION_START_BREAK:
                            long currentBreak = System.currentTimeMillis();
                            BlockVector3 currentBreakPosition = new BlockVector3(playerActionPacket.x, playerActionPacket.y, playerActionPacket.z);
                            // HACK: Client spams multiple left clicks so we need to skip them.
                            if ((lastBreakPosition.equals(currentBreakPosition) && (currentBreak - this.lastBreak) < 10) || pos.distanceSquared(this) > 100) {
                                break;
                            }
                            Block target = this.level.getBlock(pos);
                            PlayerInteractEvent playerInteractEvent = new PlayerInteractEvent(this, this.inventory.getItemInHand(), target, face, target.getId() == 0 ? Action.LEFT_CLICK_AIR : Action.LEFT_CLICK_BLOCK);
                            this.getServer().getPluginManager().callEvent(playerInteractEvent);
                            if (playerInteractEvent.isCancelled()) {
                                this.inventory.sendHeldItem(this);
                                break;
                            }
                            switch (target.getId()) {
                                case Block.NOTEBLOCK:
                                    ((BlockNoteblock) target).emitSound();
                                    break actionswitch;
                                case Block.DRAGON_EGG:
                                    ((BlockDragonEgg) target).teleport();
                                    break actionswitch;
                                case Block.LECTERN:
                                    ((BlockLectern) target).dropBook(this);
                                    break;
                            }
                            Block block = target.getSide(face);
                            if (block.getId() == Block.FIRE) {
                                this.level.setBlock(block, Block.get(BlockID.AIR), true);
                                this.level.addLevelSoundEvent(block, LevelSoundEventPacket.SOUND_EXTINGUISH_FIRE);
                                break;
                            }
                            if (block.getId() == Block.SWEET_BERRY_BUSH && block.getDamage() == 0) {
                                Item oldItem = playerInteractEvent.getItem();
                                Item i = this.level.useBreakOn(block, oldItem, this, true);
                                if (this.isSurvival()) {
                                    this.getFoodData().updateFoodExpLevel(0.025);
                                    if (!i.equals(oldItem) || i.getCount() != oldItem.getCount()) {
                                        inventory.setItemInHand(i);
                                        inventory.sendHeldItem(this.getViewers().values());
                                    }
                                }
                                break;
                            }
                            if (!this.isCreative()) {
                                //improved this to take stuff like swimming, ladders, enchanted tools into account, fix wrong tool break time calculations for bad tools (pmmp/PocketMine-MP#211)
                                //Done by lmlstarqaq
                                double breakTime = Math.ceil(target.getBreakTime(this.inventory.getItemInHand(), this) * 20);
                                if (breakTime > 0) {
                                    LevelEventPacket pk = new LevelEventPacket();
                                    pk.evid = LevelEventPacket.EVENT_BLOCK_START_BREAK;
                                    pk.x = (float) pos.x;
                                    pk.y = (float) pos.y;
                                    pk.z = (float) pos.z;
                                    pk.data = (int) (65535 / breakTime);
                                    this.getLevel().addChunkPacket(pos.getFloorX() >> 4, pos.getFloorZ() >> 4, pk);
                                }
                            }

                            this.breakingBlock = target;
                            this.lastBreak = currentBreak;
                            this.lastBreakPosition = currentBreakPosition;
                            break;

                        case PlayerActionPacket.ACTION_ABORT_BREAK:
                        case PlayerActionPacket.ACTION_STOP_BREAK:
                            LevelEventPacket pk = new LevelEventPacket();
                            pk.evid = LevelEventPacket.EVENT_BLOCK_STOP_BREAK;
                            pk.x = (float) pos.x;
                            pk.y = (float) pos.y;
                            pk.z = (float) pos.z;
                            pk.data = 0;
                            this.getLevel().addChunkPacket(pos.getFloorX() >> 4, pos.getFloorZ() >> 4, pk);
                            this.breakingBlock = null;
                            break;
                        case PlayerActionPacket.ACTION_GET_UPDATED_BLOCK:
                            //TODO
                        case PlayerActionPacket.ACTION_DROP_ITEM:
                            break; //TODO
                        case PlayerActionPacket.ACTION_STOP_SLEEPING:
                            this.stopSleep();
                            break;
                        case PlayerActionPacket.ACTION_RESPAWN:
                            if (!this.spawned || this.isAlive() || !this.isOnline()) {
                                break;
                            }

                            this.respawn();
                            break;
                        case PlayerActionPacket.ACTION_JUMP:
                            PlayerJumpEvent playerJumpEvent = new PlayerJumpEvent(this);
                            this.server.getPluginManager().callEvent(playerJumpEvent);
                            break packetswitch;
                        case PlayerActionPacket.ACTION_START_SPRINT:
                            PlayerToggleSprintEvent playerToggleSprintEvent = new PlayerToggleSprintEvent(this, true);
                            this.server.getPluginManager().callEvent(playerToggleSprintEvent);
                            if (playerToggleSprintEvent.isCancelled()) {
                                this.sendData(this);
                            } else {
                                this.setSprinting(true);
                            }
                            break packetswitch;
                        case PlayerActionPacket.ACTION_STOP_SPRINT:
                            playerToggleSprintEvent = new PlayerToggleSprintEvent(this, false);
                            this.server.getPluginManager().callEvent(playerToggleSprintEvent);
                            if (playerToggleSprintEvent.isCancelled()) {
                                this.sendData(this);
                            } else {
                                this.setSprinting(false);
                            }
                            break packetswitch;
                        case PlayerActionPacket.ACTION_START_SNEAK:
                            PlayerToggleSneakEvent playerToggleSneakEvent = new PlayerToggleSneakEvent(this, true);
                            this.server.getPluginManager().callEvent(playerToggleSneakEvent);
                            if (playerToggleSneakEvent.isCancelled()) {
                                this.sendData(this);
                            } else {
                                this.setSneaking(true);
                            }
                            break packetswitch;
                        case PlayerActionPacket.ACTION_STOP_SNEAK:
                            playerToggleSneakEvent = new PlayerToggleSneakEvent(this, false);
                            this.server.getPluginManager().callEvent(playerToggleSneakEvent);
                            if (playerToggleSneakEvent.isCancelled()) {
                                this.sendData(this);
                            } else {
                                this.setSneaking(false);
                            }
                            break packetswitch;
                        case PlayerActionPacket.ACTION_DIMENSION_CHANGE_ACK:
                            this.sendPosition(this, this.yaw, this.pitch, MovePlayerPacket.MODE_NORMAL);
                            break; //TODO
                        case PlayerActionPacket.ACTION_START_GLIDE:
                            PlayerToggleGlideEvent playerToggleGlideEvent = new PlayerToggleGlideEvent(this, true);
                            this.server.getPluginManager().callEvent(playerToggleGlideEvent);
                            if (playerToggleGlideEvent.isCancelled()) {
                                this.sendData(this);
                            } else {
                                this.setGliding(true);
                            }
                            break packetswitch;
                        case PlayerActionPacket.ACTION_STOP_GLIDE:
                            playerToggleGlideEvent = new PlayerToggleGlideEvent(this, false);
                            this.server.getPluginManager().callEvent(playerToggleGlideEvent);
                            if (playerToggleGlideEvent.isCancelled()) {
                                this.sendData(this);
                            } else {
                                this.setGliding(false);
                            }
                            break packetswitch;
                        case PlayerActionPacket.ACTION_CONTINUE_BREAK:
                            if (this.isBreakingBlock()) {
                                block = this.level.getBlock(pos);
                                this.level.addParticle(new PunchBlockParticle(pos, block, face));
                            }
                            break;
                        case PlayerActionPacket.ACTION_START_SWIMMING:
                            PlayerToggleSwimEvent ptse = new PlayerToggleSwimEvent(this, true);
                            this.server.getPluginManager().callEvent(ptse);

                            if (ptse.isCancelled()) {
                                this.sendData(this);
                            } else {
                                this.setSwimming(true);
                            }
                            break;
                        case PlayerActionPacket.ACTION_STOP_SWIMMING:
                            ptse = new PlayerToggleSwimEvent(this, false);
                            this.server.getPluginManager().callEvent(ptse);

                            if (ptse.isCancelled()) {
                                this.sendData(this);
                            } else {
                                this.setSwimming(false);
                            }
                            break;
                    }

                    this.setUsingItem(false);
                    break;
                case ProtocolInfo.MOB_ARMOR_EQUIPMENT_PACKET:
                    break;

                case ProtocolInfo.MODAL_FORM_RESPONSE_PACKET:
                    if (!this.spawned || !this.isAlive()) {
                        break;
                    }

                    ModalFormResponsePacket modalFormPacket = (ModalFormResponsePacket) packet;

                    if (formWindows.containsKey(modalFormPacket.formId)) {
                        FormWindow window = formWindows.remove(modalFormPacket.formId);
                        window.setResponse(modalFormPacket.data.trim());

                        PlayerFormRespondedEvent event = new PlayerFormRespondedEvent(this, modalFormPacket.formId, window);
                        getServer().getPluginManager().callEvent(event);
                    } else if (serverSettings.containsKey(modalFormPacket.formId)) {
                        FormWindow window = serverSettings.get(modalFormPacket.formId);
                        window.setResponse(modalFormPacket.data.trim());

                        PlayerSettingsRespondedEvent event = new PlayerSettingsRespondedEvent(this, modalFormPacket.formId, window);
                        getServer().getPluginManager().callEvent(event);

                        //Set back new settings if not been cancelled
                        if (!event.isCancelled() && window instanceof FormWindowCustom)
                            ((FormWindowCustom) window).setElementsFromResponse();
                    }

                    break;

                case ProtocolInfo.INTERACT_PACKET:
                    if (!this.spawned || !this.isAlive()) {
                        break;
                    }

                    InteractPacket interactPacket = (InteractPacket) packet;

                    if (interactPacket.action != InteractPacket.ACTION_MOUSEOVER || interactPacket.target != 0) {
                        this.craftingType = CRAFTING_SMALL;
                        //this.resetCraftingGridType();
                    }


                    Entity targetEntity = this.level.getEntity(interactPacket.target);

                    if (targetEntity == null || !this.isAlive() || !targetEntity.isAlive()) {
                        break;
                    }

                    if (targetEntity instanceof EntityItem || targetEntity instanceof EntityArrow || targetEntity instanceof EntityXPOrb) {
                        this.kick(PlayerKickEvent.Reason.INVALID_PVE, "Attempting to interact with an invalid entity");
                        log.warn(this.getServer().getLanguage().translateString("nukkit.player.invalidEntity", this.getName()));
                        break;
                    }

                    item = this.inventory.getItemInHand();

                    switch (interactPacket.action) {
                        case InteractPacket.ACTION_MOUSEOVER:
                            if (interactPacket.target == 0) {
                                break packetswitch;
                            }
                            this.getServer().getPluginManager().callEvent(new PlayerMouseOverEntityEvent(this, targetEntity));
                            break;
                        case InteractPacket.ACTION_VEHICLE_EXIT:
                            if (!(targetEntity instanceof EntityRideable) || this.riding == null) {
                                break;
                            }

                            ((EntityRideable) riding).mountEntity(this);
                            break;
                        case InteractPacket.ACTION_OPEN_INVENTORY:
                            if (targetEntity.getId() != this.getId()) break;
                            if (!this.inventoryOpen) {
                                this.inventory.open(this);
                                this.inventoryOpen = true;
                            }
                            break;
                    }
                    break;
                case ProtocolInfo.BLOCK_PICK_REQUEST_PACKET:
                    BlockPickRequestPacket pickRequestPacket = (BlockPickRequestPacket) packet;
                    Block block = this.level.getBlock(this.temporalVector.setComponents(pickRequestPacket.x, pickRequestPacket.y, pickRequestPacket.z));
                    item = block.toItem();

                    if (pickRequestPacket.addUserData) {
                        BlockEntity blockEntity = this.getLevel().getBlockEntity(new Vector3(pickRequestPacket.x, pickRequestPacket.y, pickRequestPacket.z));
                        if (blockEntity != null) {
                            CompoundTag nbt = blockEntity.getCleanedNBT();
                            if (nbt != null) {
                                item.setCustomBlockData(nbt);
                                item.setLore("+(DATA)");
                            }
                        }
                    }

                    PlayerBlockPickEvent pickEvent = new PlayerBlockPickEvent(this, block, item);
                    if (this.isSpectator()) {
                        log.debug("Got block-pick request from " + this.getName() + " when in spectator mode");
                        pickEvent.setCancelled();
                    }

                    this.server.getPluginManager().callEvent(pickEvent);

                    if (!pickEvent.isCancelled()) {
                        boolean itemExists = false;
                        int itemSlot = -1;
                        for (int slot = 0; slot < this.inventory.getSize(); slot++) {
                            if (this.inventory.getItem(slot).equals(pickEvent.getItem())) {
                                if (slot < this.inventory.getHotbarSize()) {
                                    this.inventory.setHeldItemSlot(slot);
                                } else {
                                    itemSlot = slot;
                                }
                                itemExists = true;
                                break;
                            }
                        }

                        for (int slot = 0; slot < this.inventory.getHotbarSize(); slot++) {
                            if (this.inventory.getItem(slot).isNull()) {
                                if (!itemExists && this.isCreative()) {
                                    this.inventory.setHeldItemSlot(slot);
                                    this.inventory.setItemInHand(pickEvent.getItem());
                                    break packetswitch;
                                } else if (itemSlot > -1) {
                                    this.inventory.setHeldItemSlot(slot);
                                    this.inventory.setItemInHand(this.inventory.getItem(itemSlot));
                                    this.inventory.clear(itemSlot, true);
                                    break packetswitch;
                                }
                            }
                        }

                        if (!itemExists && this.isCreative()) {
                            Item itemInHand = this.inventory.getItemInHand();
                            this.inventory.setItemInHand(pickEvent.getItem());
                            if (!this.inventory.isFull()) {
                                for (int slot = 0; slot < this.inventory.getSize(); slot++) {
                                    if (this.inventory.getItem(slot).isNull()) {
                                        this.inventory.setItem(slot, itemInHand);
                                        break;
                                    }
                                }
                            }
                        } else if (itemSlot > -1) {
                            Item itemInHand = this.inventory.getItemInHand();
                            this.inventory.setItemInHand(this.inventory.getItem(itemSlot));
                            this.inventory.setItem(itemSlot, itemInHand);
                        }
                    }
                    break;
                case ProtocolInfo.ANIMATE_PACKET:
                    if (!this.spawned || !this.isAlive()) {
                        break;
                    }

                    PlayerAnimationEvent animationEvent = new PlayerAnimationEvent(this, ((AnimatePacket) packet).action);
                    this.server.getPluginManager().callEvent(animationEvent);
                    if (animationEvent.isCancelled()) {
                        break;
                    }

                    AnimatePacket.Action animation = animationEvent.getAnimationType();

                    switch (animation) {
                        case ROW_RIGHT:
                        case ROW_LEFT:
                            if (this.riding instanceof EntityBoat) {
                                ((EntityBoat) this.riding).onPaddle(animation, ((AnimatePacket) packet).rowingTime);
                            }
                            break;
                    }

                    AnimatePacket animatePacket = new AnimatePacket();
                    animatePacket.eid = this.getId();
                    animatePacket.action = animationEvent.getAnimationType();
                    Server.broadcastPacket(this.getViewers().values(), animatePacket);
                    break;
                case ProtocolInfo.SET_HEALTH_PACKET:
                    //use UpdateAttributePacket instead
                    break;

                case ProtocolInfo.ENTITY_EVENT_PACKET:
                    if (!this.spawned || !this.isAlive()) {
                        break;
                    }
                    EntityEventPacket entityEventPacket = (EntityEventPacket) packet;
                    if (craftingType != CRAFTING_ANVIL && entityEventPacket.event != EntityEventPacket.ENCHANT) {
                        this.craftingType = CRAFTING_SMALL;
                        //this.resetCraftingGridType();
                    }


                    if (entityEventPacket.event == EntityEventPacket.EATING_ITEM) {
                        if (entityEventPacket.data == 0 || entityEventPacket.eid != this.id) {
                            break;
                        }

                        entityEventPacket.eid = this.id;
                        entityEventPacket.isEncoded = false;

                        this.dataPacket(entityEventPacket);
                        Server.broadcastPacket(this.getViewers().values(), entityEventPacket);
                    } else if (entityEventPacket.event == EntityEventPacket.ENCHANT) {
                        if (entityEventPacket.eid != this.id) {
                            break;
                        }

                        Inventory inventory = this.getWindowById(ANVIL_WINDOW_ID);
                        if (inventory instanceof AnvilInventory) {
                            ((AnvilInventory) inventory).setCost(-entityEventPacket.data);
                        }
                    }
                    break;
                case ProtocolInfo.COMMAND_REQUEST_PACKET:
                    if (!this.spawned || !this.isAlive()) {
                        break;
                    }
                    this.craftingType = CRAFTING_SMALL;
                    CommandRequestPacket commandRequestPacket = (CommandRequestPacket) packet;
                    PlayerCommandPreprocessEvent playerCommandPreprocessEvent = new PlayerCommandPreprocessEvent(this, commandRequestPacket.command);
                    this.server.getPluginManager().callEvent(playerCommandPreprocessEvent);
                    if (playerCommandPreprocessEvent.isCancelled()) {
                        break;
                    }

                    Timings.playerCommandTimer.startTiming();
                    this.server.dispatchCommand(playerCommandPreprocessEvent.getPlayer(), playerCommandPreprocessEvent.getMessage().substring(1));
                    Timings.playerCommandTimer.stopTiming();
                    break;
                case ProtocolInfo.TEXT_PACKET:
                    if (!this.spawned || !this.isAlive()) {
                        break;
                    }

                    TextPacket textPacket = (TextPacket) packet;

                    if (textPacket.type == TextPacket.TYPE_CHAT) {
                        String chatMessage = textPacket.message;
                        int breakLine = chatMessage.indexOf('\n');
                        // Chat messages shouldn't contain break lines so ignore text afterwards
                        if (breakLine != -1) {
                            chatMessage = chatMessage.substring(0, breakLine);
                        }
                        this.chat(chatMessage);
                    }
                    break;
                case ProtocolInfo.CONTAINER_CLOSE_PACKET:
                    ContainerClosePacket containerClosePacket = (ContainerClosePacket) packet;
                    if (!this.spawned || containerClosePacket.windowId == ContainerIds.INVENTORY && !inventoryOpen) {
                        break;
                    }

                    if (this.windowIndex.containsKey(containerClosePacket.windowId)) {
                        this.server.getPluginManager().callEvent(new InventoryCloseEvent(this.windowIndex.get(containerClosePacket.windowId), this));
                        if (containerClosePacket.windowId == ContainerIds.INVENTORY) this.inventoryOpen = false;
                        this.closingWindowId = containerClosePacket.windowId;
                        this.removeWindow(this.windowIndex.get(containerClosePacket.windowId), true);
                        this.closingWindowId = Integer.MIN_VALUE;
                    }
                    if (containerClosePacket.windowId == -1) {
                        this.craftingType = CRAFTING_SMALL;
                        this.resetCraftingGridType();
                        this.addWindow(this.craftingGrid, ContainerIds.NONE);
                        ContainerClosePacket pk = new ContainerClosePacket();
                        pk.wasServerInitiated = false;
                        pk.windowId = -1;
                        this.dataPacket(pk);
                    }
                    break;
                case ProtocolInfo.CRAFTING_EVENT_PACKET:
                    break;
                case ProtocolInfo.BLOCK_ENTITY_DATA_PACKET:
                    if (!this.spawned || !this.isAlive()) {
                        break;
                    }

                    BlockEntityDataPacket blockEntityDataPacket = (BlockEntityDataPacket) packet;
                    this.craftingType = CRAFTING_SMALL;
                    this.resetCraftingGridType();

                    pos = new Vector3(blockEntityDataPacket.x, blockEntityDataPacket.y, blockEntityDataPacket.z);
                    if (pos.distanceSquared(this) > 10000) {
                        break;
                    }

                    BlockEntity t = this.level.getBlockEntity(pos);
                    if (t instanceof BlockEntitySpawnable) {
                        CompoundTag nbt;
                        try {
                            nbt = NBTIO.read(blockEntityDataPacket.namedTag, ByteOrder.LITTLE_ENDIAN, true);
                        } catch (IOException e) {
                            throw new RuntimeException(e);
                        }

                        if (!((BlockEntitySpawnable) t).updateCompoundTag(nbt, this)) {
                            ((BlockEntitySpawnable) t).spawnTo(this);
                        }
                    }
                    break;
                case ProtocolInfo.REQUEST_CHUNK_RADIUS_PACKET:
                    RequestChunkRadiusPacket requestChunkRadiusPacket = (RequestChunkRadiusPacket) packet;
                    ChunkRadiusUpdatedPacket chunkRadiusUpdatePacket = new ChunkRadiusUpdatedPacket();
                    this.chunkRadius = Math.max(3, Math.min(requestChunkRadiusPacket.radius, this.viewDistance));
                    chunkRadiusUpdatePacket.radius = this.chunkRadius;
                    this.dataPacket(chunkRadiusUpdatePacket);
                    break;
                case ProtocolInfo.SET_PLAYER_GAME_TYPE_PACKET:
                    SetPlayerGameTypePacket setPlayerGameTypePacket = (SetPlayerGameTypePacket) packet;
                    if (setPlayerGameTypePacket.gamemode != this.gamemode) {
                        if (!this.hasPermission("nukkit.command.gamemode")) {
                            SetPlayerGameTypePacket setPlayerGameTypePacket1 = new SetPlayerGameTypePacket();
                            setPlayerGameTypePacket1.gamemode = this.gamemode & 0x01;
                            this.dataPacket(setPlayerGameTypePacket1);
                            this.getAdventureSettings().update();
                            break;
                        }
                        this.setGamemode(setPlayerGameTypePacket.gamemode, true);
                        Command.broadcastCommandMessage(this, new TranslationContainer("commands.gamemode.success.self", Server.getGamemodeString(this.gamemode)));
                    }
                    break;
                case ProtocolInfo.ITEM_FRAME_DROP_ITEM_PACKET:
                    ItemFrameDropItemPacket itemFrameDropItemPacket = (ItemFrameDropItemPacket) packet;
                    Vector3 vector3 = this.temporalVector.setComponents(itemFrameDropItemPacket.x, itemFrameDropItemPacket.y, itemFrameDropItemPacket.z);
                    BlockEntity blockEntityItemFrame = this.level.getBlockEntity(vector3);
                    BlockEntityItemFrame itemFrame = (BlockEntityItemFrame) blockEntityItemFrame;
                    if (itemFrame != null) {
                        block = itemFrame.getBlock();
                        Item itemDrop = itemFrame.getItem();
                        ItemFrameDropItemEvent itemFrameDropItemEvent = new ItemFrameDropItemEvent(this, block, itemFrame, itemDrop);
                        this.server.getPluginManager().callEvent(itemFrameDropItemEvent);
                        if (!itemFrameDropItemEvent.isCancelled()) {
                            if (itemDrop.getId() != Item.AIR) {
                                vector3 = this.temporalVector.setComponents(itemFrame.x + 0.5, itemFrame.y, itemFrame.z + 0.5);
                                this.level.dropItem(vector3, itemDrop);
                                itemFrame.setItem(new ItemBlock(Block.get(BlockID.AIR)));
                                itemFrame.setItemRotation(0);
                                this.getLevel().addLevelEvent(this, LevelEventPacket.EVENT_SOUND_ITEM_FRAME_ITEM_REMOVED);
                            }
                        } else {
                            itemFrame.spawnTo(this);
                        }
                    }
                    break;
                case ProtocolInfo.LECTERN_UPDATE_PACKET:
                    LecternUpdatePacket lecternUpdatePacket = (LecternUpdatePacket) packet;
                    BlockVector3 blockPosition = lecternUpdatePacket.blockPosition;
                    this.temporalVector.setComponents(blockPosition.x, blockPosition.y, blockPosition.z);
                    if (lecternUpdatePacket.dropBook) {
                        Block blockLectern = this.getLevel().getBlock(temporalVector);
                        if (blockLectern instanceof BlockLectern) {
                            ((BlockLectern) blockLectern).dropBook(this);
                        }
                    } else {
                        BlockEntity blockEntityLectern = this.level.getBlockEntity(this.temporalVector);
                        if (blockEntityLectern instanceof BlockEntityLectern) {
                            BlockEntityLectern lectern = (BlockEntityLectern) blockEntityLectern;
                            LecternPageChangeEvent lecternPageChangeEvent = new LecternPageChangeEvent(this, lectern, lecternUpdatePacket.page);
                            this.server.getPluginManager().callEvent(lecternPageChangeEvent);
                            if (!lecternPageChangeEvent.isCancelled()) {
                                lectern.setRawPage(lecternPageChangeEvent.getNewRawPage());
                                lectern.spawnToAll();
                                Block blockLectern = lectern.getBlock();
                                if (blockLectern instanceof BlockLectern) {
                                    ((BlockLectern) blockLectern).executeRedstonePulse();
                                }
                            }
                        }
                    }
                    break;
                case ProtocolInfo.MAP_INFO_REQUEST_PACKET:
                    MapInfoRequestPacket pk = (MapInfoRequestPacket) packet;
                    Item mapItem = null;

                    for (Item item1 : this.inventory.getContents().values()) {
                        if (item1 instanceof ItemMap && ((ItemMap) item1).getMapId() == pk.mapId) {
                            mapItem = item1;
                        }
                    }

                    if (mapItem == null) {
                        for (BlockEntity be : this.level.getBlockEntities().values()) {
                            if (be instanceof BlockEntityItemFrame) {
                                BlockEntityItemFrame itemFrame1 = (BlockEntityItemFrame) be;

                                if (itemFrame1.getItem() instanceof ItemMap && ((ItemMap) itemFrame1.getItem()).getMapId() == pk.mapId) {
                                    ((ItemMap) itemFrame1.getItem()).sendImage(this);
                                    break;
                                }
                            }
                        }
                    }

                    if (mapItem != null) {
                        PlayerMapInfoRequestEvent event;
                        getServer().getPluginManager().callEvent(event = new PlayerMapInfoRequestEvent(this, mapItem));

                        if (!event.isCancelled()) {
                            ((ItemMap) mapItem).sendImage(this);
                        }
                    }

                    break;
                case ProtocolInfo.LEVEL_SOUND_EVENT_PACKET_V1:
                case ProtocolInfo.LEVEL_SOUND_EVENT_PACKET_V2:
                case ProtocolInfo.LEVEL_SOUND_EVENT_PACKET:
                    if (!this.isSpectator() || (((LevelSoundEventPacket) packet).sound != LevelSoundEventPacket.SOUND_HIT && ((LevelSoundEventPacket) packet).sound != LevelSoundEventPacket.SOUND_ATTACK_NODAMAGE)) {
                        this.level.addChunkPacket(this.getChunkX(), this.getChunkZ(), packet);
                    }
                    break;
                case ProtocolInfo.INVENTORY_TRANSACTION_PACKET:
                    if (this.isSpectator()) {
                        this.sendAllInventories();
                        break;
                    }

                    InventoryTransactionPacket transactionPacket = (InventoryTransactionPacket) packet;

                    List<InventoryAction> actions = new ArrayList<>();
                    for (NetworkInventoryAction networkInventoryAction : transactionPacket.actions) {
                        if (craftingType == CRAFTING_STONECUTTER && craftingTransaction != null
                                && networkInventoryAction.sourceType == NetworkInventoryAction.SOURCE_TODO) {
                            networkInventoryAction.windowId = NetworkInventoryAction.SOURCE_TYPE_CRAFTING_RESULT;
                        } else if (craftingType == CRAFTING_CARTOGRAPHY && craftingTransaction != null
                                && transactionPacket.actions.length == 2 && transactionPacket.actions[1].windowId == ContainerIds.UI
                                && networkInventoryAction.inventorySlot == 0) {
                            int slot = transactionPacket.actions[1].inventorySlot;
                            if (slot == 50) {
                                networkInventoryAction.windowId = NetworkInventoryAction.SOURCE_TYPE_CRAFTING_RESULT;
                            } else {
                                networkInventoryAction.inventorySlot = slot - 12;
                            }
                        }
                        InventoryAction a = networkInventoryAction.createInventoryAction(this);

                        if (a == null) {
                            log.debug("Unmatched inventory action from {}: {}", this.getName(), networkInventoryAction);
                            this.sendAllInventories();
                            break packetswitch;
                        }

                        actions.add(a);
                    }

                    if (transactionPacket.isCraftingPart) {
                        if (this.craftingTransaction == null) {
                            this.craftingTransaction = new CraftingTransaction(this, actions);
                        } else {
                            for (InventoryAction action : actions) {
                                this.craftingTransaction.addAction(action);
                            }
                        }

                        if (this.craftingTransaction.getPrimaryOutput() != null && this.craftingTransaction.canExecute()) {
                            //we get the actions for this in several packets, so we can't execute it until we get the result

                            if (this.craftingTransaction.execute()) {
                                Sound sound = null;
                                switch (craftingType) {
                                    case CRAFTING_STONECUTTER:
                                        sound = Sound.BLOCK_STONECUTTER_USE;
                                        break;
                                    case CRAFTING_GRINDSTONE:
                                        sound = Sound.BLOCK_GRINDSTONE_USE;
                                        break;
                                    case CRAFTING_CARTOGRAPHY:
                                        sound = Sound.BLOCK_CARTOGRAPHY_TABLE_USE;
                                        break;
                                }

                                if (sound != null) {
                                    Collection<Player> players = level.getChunkPlayers(getChunkX(), getChunkZ()).values();
                                    players.remove(this);
                                    if (!players.isEmpty()) {
                                        level.addSound(this, sound, 1f, 1f, players);
                                    }
                                }
                            }
                            this.craftingTransaction = null;
                        }

                        return;
                    } else if (transactionPacket.isEnchantingPart) {
                        if (this.enchantTransaction == null) {
                            this.enchantTransaction = new EnchantTransaction(this, actions);
                        } else {
                            for (InventoryAction action : actions) {
                                this.enchantTransaction.addAction(action);
                            }
                        }
                        if (this.enchantTransaction.canExecute()) {
                            this.enchantTransaction.execute();
                            this.enchantTransaction = null;
                        }
                        return;
                    } else if (transactionPacket.isRepairItemPart) {
                        if (this.repairItemTransaction == null) {
                            this.repairItemTransaction = new RepairItemTransaction(this, actions);
                        } else {
                            for (InventoryAction action : actions) {
                                this.repairItemTransaction.addAction(action);
                            }
                        }
                        if (this.repairItemTransaction.canExecute()) {
                            this.repairItemTransaction.execute();
                            this.repairItemTransaction = null;
                        }
                        return;
                    } else if (this.craftingTransaction != null) {
                        if (craftingTransaction.checkForCraftingPart(actions)) {
                            for (InventoryAction action : actions) {
                                craftingTransaction.addAction(action);
                            }
                            return;
                        } else {
                            log.debug("Got unexpected normal inventory action with incomplete crafting transaction from {}, refusing to execute crafting", this.getName());
                            this.removeAllWindows(false);
                            this.sendAllInventories();
                            this.craftingTransaction = null;
                        }
                    } else if (this.enchantTransaction != null) {
                        if (enchantTransaction.checkForEnchantPart(actions)) {
                            for (InventoryAction action : actions) {
                                enchantTransaction.addAction(action);
                            }
                            return;
                        } else {
                            log.debug("Got unexpected normal inventory action with incomplete enchanting transaction from {}, refusing to execute enchant {}", this.getName(), transactionPacket.toString());
                            this.removeAllWindows(false);
                            this.sendAllInventories();
                            this.enchantTransaction = null;
                        }
                    } else if (this.repairItemTransaction != null) {
                        if (RepairItemTransaction.checkForRepairItemPart(actions)) {
                            for (InventoryAction action : actions) {
                                this.repairItemTransaction.addAction(action);
                            }
                            return;
                        } else {
                            this.server.getLogger().debug("Got unexpected normal inventory action with incomplete repair item transaction from " + this.getName() + ", refusing to execute repair item " + transactionPacket.toString());
                            this.removeAllWindows(false);
                            this.sendAllInventories();
                            this.repairItemTransaction = null;
                        }
                    }

                    switch (transactionPacket.transactionType) {
                        case InventoryTransactionPacket.TYPE_NORMAL:
                            InventoryTransaction transaction = new InventoryTransaction(this, actions);

                            if (!transaction.execute()) {
                                log.debug("Failed to execute inventory transaction from {} with actions: {}", this.getName(), Arrays.toString(transactionPacket.actions));
                                break packetswitch; //oops!
                            }

                            //TODO: fix achievement for getting iron from furnace

                            break packetswitch;
                        case InventoryTransactionPacket.TYPE_MISMATCH:
                            if (transactionPacket.actions.length > 0) {
                                log.debug("Expected 0 actions for mismatch, got {}, {}", transactionPacket.actions.length, Arrays.toString(transactionPacket.actions));
                            }
                            this.sendAllInventories();

                            break packetswitch;
                        case InventoryTransactionPacket.TYPE_USE_ITEM:
                            UseItemData useItemData = (UseItemData) transactionPacket.transactionData;

                            BlockVector3 blockVector = useItemData.blockPos;
                            face = useItemData.face;

                            int type = useItemData.actionType;
                            switch (type) {
                                case InventoryTransactionPacket.USE_ITEM_ACTION_CLICK_BLOCK:
                                    // Remove if client bug is ever fixed
                                    boolean spamBug = (lastRightClickPos != null && System.currentTimeMillis() - lastRightClickTime < 100.0 && blockVector.distanceSquared(lastRightClickPos) < 0.00001);
                                    lastRightClickPos = blockVector.asVector3();
                                    lastRightClickTime = System.currentTimeMillis();
                                    if (spamBug && this.getInventory().getItemInHand().getBlock().getId() == BlockID.AIR) {
                                        return;
                                    }

                                    this.setDataFlag(DATA_FLAGS, DATA_FLAG_ACTION, false);

                                    if (this.canInteract(blockVector.add(0.5, 0.5, 0.5), this.isCreative() ? 13 : 7)) {
                                        if (this.isCreative()) {
                                            Item i = inventory.getItemInHand();
                                            if (this.level.useItemOn(blockVector.asVector3(), i, face, useItemData.clickPos.x, useItemData.clickPos.y, useItemData.clickPos.z, this) != null) {
                                                break packetswitch;
                                            }
                                        } else if (inventory.getItemInHand().equals(useItemData.itemInHand)) {
                                            Item i = inventory.getItemInHand();
                                            Item oldItem = i.clone();
                                            //TODO: Implement adventure mode checks
                                            if ((i = this.level.useItemOn(blockVector.asVector3(), i, face, useItemData.clickPos.x, useItemData.clickPos.y, useItemData.clickPos.z, this)) != null) {
                                                if (!i.equals(oldItem) || i.getCount() != oldItem.getCount()) {
                                                    inventory.setItemInHand(i);
                                                    inventory.sendHeldItem(this.getViewers().values());
                                                }
                                                break packetswitch;
                                            }
                                        }
                                    }

                                    inventory.sendHeldItem(this);

                                    if (blockVector.distanceSquared(this) > 10000) {
                                        break packetswitch;
                                    }

                                    Block target = this.level.getBlock(blockVector.asVector3());
                                    block = target.getSide(face);

                                    this.level.sendBlocks(new Player[]{this}, new Block[]{target, block}, UpdateBlockPacket.FLAG_NOGRAPHIC);
                                    this.level.sendBlocks(new Player[]{this}, new Block[]{target.getLevelBlockAtLayer(1), block.getLevelBlockAtLayer(1)}, UpdateBlockPacket.FLAG_NOGRAPHIC, 1);
                                    break packetswitch;
                                case InventoryTransactionPacket.USE_ITEM_ACTION_BREAK_BLOCK:
                                    if (!this.spawned || !this.isAlive()) {
                                        break packetswitch;
                                    }

                                    this.resetCraftingGridType();

                                    Item i = this.getInventory().getItemInHand();

                                    Item oldItem = i.clone();

                                    if (this.canInteract(blockVector.add(0.5, 0.5, 0.5), this.isCreative() ? 13 : 7) && (i = this.level.useBreakOn(blockVector.asVector3(), face, i, this, true)) != null) {
                                        if (this.isSurvival()) {
                                            this.getFoodData().updateFoodExpLevel(0.025);
                                            if (!i.equals(oldItem) || i.getCount() != oldItem.getCount()) {
                                                inventory.setItemInHand(i);
                                                inventory.sendHeldItem(this.getViewers().values());
                                            }
                                        }
                                        break packetswitch;
                                    }

                                    inventory.sendContents(this);
                                    target = this.level.getBlock(blockVector.asVector3());
                                    BlockEntity blockEntity = this.level.getBlockEntity(blockVector.asVector3());

                                    this.level.sendBlocks(new Player[]{this}, new Block[]{target}, UpdateBlockPacket.FLAG_ALL_PRIORITY);

                                    inventory.sendHeldItem(this);

                                    if (blockEntity instanceof BlockEntitySpawnable) {
                                        ((BlockEntitySpawnable) blockEntity).spawnTo(this);
                                    }

                                    break packetswitch;
                                case InventoryTransactionPacket.USE_ITEM_ACTION_CLICK_AIR:
                                    Vector3 directionVector = this.getDirectionVector();

                                    if (this.isCreative()) {
                                        item = this.inventory.getItemInHand();
                                    } else if (!this.inventory.getItemInHand().equals(useItemData.itemInHand)) {
                                        this.inventory.sendHeldItem(this);
                                        break packetswitch;
                                    } else {
                                        item = this.inventory.getItemInHand();
                                    }

                                    PlayerInteractEvent interactEvent = new PlayerInteractEvent(this, item, directionVector, face, Action.RIGHT_CLICK_AIR);

                                    this.server.getPluginManager().callEvent(interactEvent);

                                    if (interactEvent.isCancelled()) {
                                        this.inventory.sendHeldItem(this);
                                        break packetswitch;
                                    }

                                    if (item.onClickAir(this, directionVector)) {
                                        if (!this.isCreative()) {
                                            this.inventory.setItemInHand(item);
                                        }

                                        if (!this.isUsingItem()) {
                                            this.setUsingItem(true);
                                            break packetswitch;
                                        }

                                        // Used item
                                        int ticksUsed = this.server.getTick() - this.startAction;
                                        this.setUsingItem(false);

                                        if (!item.onUse(this, ticksUsed)) {
                                            this.inventory.sendContents(this);
                                        }
                                    }

                                    break packetswitch;
                                default:
                                    //unknown
                                    break;
                            }
                            break;
                        case InventoryTransactionPacket.TYPE_USE_ITEM_ON_ENTITY:
                            UseItemOnEntityData useItemOnEntityData = (UseItemOnEntityData) transactionPacket.transactionData;

                            Entity target = this.level.getEntity(useItemOnEntityData.entityRuntimeId);
                            if (target == null) {
                                return;
                            }

                            type = useItemOnEntityData.actionType;

                            if (!useItemOnEntityData.itemInHand.equalsExact(this.inventory.getItemInHand())) {
                                this.inventory.sendHeldItem(this);
                            }

                            item = this.inventory.getItemInHand();

                            switch (type) {
                                case InventoryTransactionPacket.USE_ITEM_ON_ENTITY_ACTION_INTERACT:
                                    PlayerInteractEntityEvent playerInteractEntityEvent = new PlayerInteractEntityEvent(this, target, item, useItemOnEntityData.clickPos);
                                    if (this.isSpectator()) playerInteractEntityEvent.setCancelled();
                                    getServer().getPluginManager().callEvent(playerInteractEntityEvent);

                                    if (playerInteractEntityEvent.isCancelled()) {
                                        break;
                                    }
                                    if (target.onInteract(this, item, useItemOnEntityData.clickPos) && this.isSurvival()) {
                                        if (item.isTool()) {
                                            if (item.useOn(target) && item.getDamage() >= item.getMaxDurability()) {
                                                item = new ItemBlock(Block.get(BlockID.AIR));
                                            }
                                        } else {
                                            if (item.count > 1) {
                                                item.count--;
                                            } else {
                                                item = new ItemBlock(Block.get(BlockID.AIR));
                                            }
                                        }

                                        this.inventory.setItemInHand(item);
                                    }
                                    break;
                                case InventoryTransactionPacket.USE_ITEM_ON_ENTITY_ACTION_ATTACK:
                                    float itemDamage = item.getAttackDamage();

                                    for (Enchantment enchantment : item.getEnchantments()) {
                                        itemDamage += enchantment.getDamageBonus(target);
                                    }

                                    Map<DamageModifier, Float> damage = new EnumMap<>(DamageModifier.class);
                                    damage.put(DamageModifier.BASE, itemDamage);

                                    if (!this.canInteract(target, isCreative() ? 8 : 5)) {
                                        break;
                                    } else if (target instanceof Player) {
                                        if ((((Player) target).getGamemode() & 0x01) > 0) {
                                            break;
                                        } else if (!this.server.getPropertyBoolean("pvp") || this.server.getDifficulty() == 0) {
                                            break;
                                        }
                                    }

                                    EntityDamageByEntityEvent entityDamageByEntityEvent = new EntityDamageByEntityEvent(this, target, DamageCause.ENTITY_ATTACK, damage);
                                    if (this.isSpectator()) entityDamageByEntityEvent.setCancelled();
                                    if ((target instanceof Player) && !this.level.getGameRules().getBoolean(GameRule.PVP)) {
                                        entityDamageByEntityEvent.setCancelled();
                                    }

                                    if (!target.attack(entityDamageByEntityEvent)) {
                                        if (item.isTool() && this.isSurvival()) {
                                            this.inventory.sendContents(this);
                                        }
                                        break;
                                    }

                                    for (Enchantment enchantment : item.getEnchantments()) {
                                        enchantment.doPostAttack(this, target);
                                    }

                                    if (item.isTool() && this.isSurvival()) {
                                        if (item.useOn(target) && item.getDamage() >= item.getMaxDurability()) {
                                            this.inventory.setItemInHand(new ItemBlock(Block.get(BlockID.AIR)));
                                        } else {
                                            this.inventory.setItemInHand(item);
                                        }
                                    }
                                    return;
                                default:
                                    break; //unknown
                            }

                            break;
                        case InventoryTransactionPacket.TYPE_RELEASE_ITEM:
                            if (this.isSpectator()) {
                                this.sendAllInventories();
                                break packetswitch;
                            }
                            ReleaseItemData releaseItemData = (ReleaseItemData) transactionPacket.transactionData;

                            try {
                                type = releaseItemData.actionType;
                                switch (type) {
                                    case InventoryTransactionPacket.RELEASE_ITEM_ACTION_RELEASE:
                                        if (this.isUsingItem()) {
                                            item = this.inventory.getItemInHand();

                                            int ticksUsed = this.server.getTick() - this.startAction;
                                            if (!item.onRelease(this, ticksUsed)) {
                                                this.inventory.sendContents(this);
                                            }

                                            this.setUsingItem(false);
                                        } else {
                                            this.inventory.sendContents(this);
                                        }
                                        return;
                                    case InventoryTransactionPacket.RELEASE_ITEM_ACTION_CONSUME:
                                        log.debug("Unexpected release item action consume from {}", this::getName);
                                        return;
                                    default:
                                        break;
                                }
                            } finally {
                                this.setUsingItem(false);
                            }
                            break;
                        default:
                            this.inventory.sendContents(this);
                            break;
                    }
                    break;
                case ProtocolInfo.PLAYER_HOTBAR_PACKET:
                    PlayerHotbarPacket hotbarPacket = (PlayerHotbarPacket) packet;

                    if (hotbarPacket.windowId != ContainerIds.INVENTORY) {
                        return; //In PE this should never happen
                    }

                    this.inventory.equipItem(hotbarPacket.selectedHotbarSlot);
                    break;
                case ProtocolInfo.SERVER_SETTINGS_REQUEST_PACKET:
                    PlayerServerSettingsRequestEvent settingsRequestEvent = new PlayerServerSettingsRequestEvent(this, new HashMap<>(this.serverSettings));
                    this.getServer().getPluginManager().callEvent(settingsRequestEvent);

                    if (!settingsRequestEvent.isCancelled()) {
                        settingsRequestEvent.getSettings().forEach((id, window) -> {
                            ServerSettingsResponsePacket re = new ServerSettingsResponsePacket();
                            re.formId = id;
                            re.data = window.getJSONData();
                            this.dataPacket(re);
                        });
                    }
                    break;
                case ProtocolInfo.RESPAWN_PACKET:
                    if (this.isAlive()) {
                        break;
                    }
                    RespawnPacket respawnPacket = (RespawnPacket) packet;
                    if (respawnPacket.respawnState == RespawnPacket.STATE_CLIENT_READY_TO_SPAWN) {
                        RespawnPacket respawn1 = new RespawnPacket();
                        respawn1.x = (float) this.getX();
                        respawn1.y = (float) this.getY();
                        respawn1.z = (float) this.getZ();
                        respawn1.respawnState = RespawnPacket.STATE_READY_TO_SPAWN;
                        this.dataPacket(respawn1);
                    }
                    break;
                case ProtocolInfo.BOOK_EDIT_PACKET:
                    BookEditPacket bookEditPacket = (BookEditPacket) packet;
                    Item oldBook = this.inventory.getItem(bookEditPacket.inventorySlot);
                    if (oldBook.getId() != Item.BOOK_AND_QUILL) {
                        return;
                    }

                    if (bookEditPacket.text.length() > 256) {
                        return;
                    }

                    Item newBook = oldBook.clone();
                    boolean success;
                    switch (bookEditPacket.action) {
                        case REPLACE_PAGE:
                            success = ((ItemBookAndQuill) newBook).setPageText(bookEditPacket.pageNumber, bookEditPacket.text);
                            break;
                        case ADD_PAGE:
                            success = ((ItemBookAndQuill) newBook).insertPage(bookEditPacket.pageNumber, bookEditPacket.text);
                            break;
                        case DELETE_PAGE:
                            success = ((ItemBookAndQuill) newBook).deletePage(bookEditPacket.pageNumber);
                            break;
                        case SWAP_PAGES:
                            success = ((ItemBookAndQuill) newBook).swapPages(bookEditPacket.pageNumber, bookEditPacket.secondaryPageNumber);
                            break;
                        case SIGN_BOOK:
                            newBook = Item.get(Item.WRITTEN_BOOK, 0, 1, oldBook.getCompoundTag());
                            success = ((ItemBookWritten) newBook).signBook(bookEditPacket.title, bookEditPacket.author, bookEditPacket.xuid, ItemBookWritten.GENERATION_ORIGINAL);
                            break;
                        default:
                            return;
                    }

                    if (success) {
                        PlayerEditBookEvent editBookEvent = new PlayerEditBookEvent(this, oldBook, newBook, bookEditPacket.action);
                        this.server.getPluginManager().callEvent(editBookEvent);
                        if (!editBookEvent.isCancelled()) {
                            this.inventory.setItem(bookEditPacket.inventorySlot, editBookEvent.getNewBook());
                        }
                    }
                    break;
                default:
                    break;
            }
        }
    }

    /**
     * Sends a chat message as this player. If the message begins with a / (forward-slash) it will be treated
     * as a command.
     * @param message message to send
     * @return successful
     */
    public boolean chat(String message) {
        if (!this.spawned || !this.isAlive()) {
            return false;
        }

        this.resetCraftingGridType();
        this.craftingType = CRAFTING_SMALL;

        if (this.removeFormat) {
            message = TextFormat.clean(message, true);
        }

        for (String msg : message.split("\n")) {
            if (!msg.trim().isEmpty() && msg.length() <= 255 && this.messageCounter-- > 0) {
                PlayerChatEvent chatEvent = new PlayerChatEvent(this, msg);
                this.server.getPluginManager().callEvent(chatEvent);
                if (!chatEvent.isCancelled()) {
                    this.server.broadcastMessage(this.getServer().getLanguage().translateString(chatEvent.getFormat(), new String[]{chatEvent.getPlayer().getDisplayName(), chatEvent.getMessage()}), chatEvent.getRecipients());
                }
            }
        }

        return true;
    }

    public boolean kick() {
        return this.kick("");
    }

    public boolean kick(String reason, boolean isAdmin) {
        return this.kick(PlayerKickEvent.Reason.UNKNOWN, reason, isAdmin);
    }

    public boolean kick(String reason) {
        return kick(PlayerKickEvent.Reason.UNKNOWN, reason);
    }

    public boolean kick(PlayerKickEvent.Reason reason) {
        return this.kick(reason, true);
    }

    public boolean kick(PlayerKickEvent.Reason reason, String reasonString) {
        return this.kick(reason, reasonString, true);
    }

    public boolean kick(PlayerKickEvent.Reason reason, boolean isAdmin) {
        return this.kick(reason, reason.toString(), isAdmin);
    }

    public boolean kick(PlayerKickEvent.Reason reason, String reasonString, boolean isAdmin) {
        PlayerKickEvent ev;
        this.server.getPluginManager().callEvent(ev = new PlayerKickEvent(this, reason, this.getLeaveMessage()));
        if (!ev.isCancelled()) {
            String message;
            if (isAdmin) {
                if (!this.isBanned()) {
                    message = "Kicked by admin." + (!reasonString.isEmpty() ? " Reason: " + reasonString : "");
                } else {
                    message = reasonString;
                }
            } else {
                if (reasonString.isEmpty()) {
                    message = "disconnectionScreen.noReason";
                } else {
                    message = reasonString;
                }
            }

            this.close(ev.getQuitMessage(), message);

            return true;
        }

        return false;
    }

    public void setViewDistance(int distance) {
        this.chunkRadius = distance;

        ChunkRadiusUpdatedPacket pk = new ChunkRadiusUpdatedPacket();
        pk.radius = distance;

        this.dataPacket(pk);
    }

    public int getViewDistance() {
        return this.chunkRadius;
    }

    @Override
    public void sendMessage(String message) {
        TextPacket pk = new TextPacket();
        pk.type = TextPacket.TYPE_RAW;
        pk.message = this.server.getLanguage().translateString(message);
        this.dataPacket(pk);
    }

    @Override
    public void sendMessage(TextContainer message) {
        if (message instanceof TranslationContainer) {
            this.sendTranslation(message.getText(), ((TranslationContainer) message).getParameters());
            return;
        }
        this.sendMessage(message.getText());
    }

    public void sendTranslation(String message) {
        this.sendTranslation(message, new String[0]);
    }

    public void sendTranslation(String message, String[] parameters) {
        TextPacket pk = new TextPacket();
        if (!this.server.isLanguageForced()) {
            pk.type = TextPacket.TYPE_TRANSLATION;
            pk.message = this.server.getLanguage().translateString(message, parameters, "nukkit.");
            for (int i = 0; i < parameters.length; i++) {
                parameters[i] = this.server.getLanguage().translateString(parameters[i], parameters, "nukkit.");

            }
            pk.parameters = parameters;
        } else {
            pk.type = TextPacket.TYPE_RAW;
            pk.message = this.server.getLanguage().translateString(message, parameters);
        }
        this.dataPacket(pk);
    }

    public void sendChat(String message) {
        this.sendChat("", message);
    }

    public void sendChat(String source, String message) {
        TextPacket pk = new TextPacket();
        pk.type = TextPacket.TYPE_CHAT;
        pk.source = source;
        pk.message = this.server.getLanguage().translateString(message);
        this.dataPacket(pk);
    }

    public void sendPopup(String message) {
        this.sendPopup(message, "");
    }

    public void sendPopup(String message, String subtitle) {
        TextPacket pk = new TextPacket();
        pk.type = TextPacket.TYPE_POPUP;
        pk.message = message;
        this.dataPacket(pk);
    }

    public void sendTip(String message) {
        TextPacket pk = new TextPacket();
        pk.type = TextPacket.TYPE_TIP;
        pk.message = message;
        this.dataPacket(pk);
    }

    public void clearTitle() {
        SetTitlePacket pk = new SetTitlePacket();
        pk.type = SetTitlePacket.TYPE_CLEAR;
        this.dataPacket(pk);
    }

    /**
     * Resets both title animation times and subtitle for the next shown title
     */
    public void resetTitleSettings() {
        SetTitlePacket pk = new SetTitlePacket();
        pk.type = SetTitlePacket.TYPE_RESET;
        this.dataPacket(pk);
    }

    public void setSubtitle(String subtitle) {
        SetTitlePacket pk = new SetTitlePacket();
        pk.type = SetTitlePacket.TYPE_SUBTITLE;
        pk.text = subtitle;
        this.dataPacket(pk);
    }

    public void setTitleAnimationTimes(int fadein, int duration, int fadeout) {
        SetTitlePacket pk = new SetTitlePacket();
        pk.type = SetTitlePacket.TYPE_ANIMATION_TIMES;
        pk.fadeInTime = fadein;
        pk.stayTime = duration;
        pk.fadeOutTime = fadeout;
        this.dataPacket(pk);
    }


    private void setTitle(String text) {
        SetTitlePacket packet = new SetTitlePacket();
        packet.text = text;
        packet.type = SetTitlePacket.TYPE_TITLE;
        this.dataPacket(packet);
    }

    public void sendTitle(String title) {
        this.sendTitle(title, null, 20, 20, 5);
    }

    public void sendTitle(String title, String subtitle) {
        this.sendTitle(title, subtitle, 20, 20, 5);
    }

    public void sendTitle(String title, String subtitle, int fadeIn, int stay, int fadeOut) {
        this.setTitleAnimationTimes(fadeIn, stay, fadeOut);
        if (!Strings.isNullOrEmpty(subtitle)) {
            this.setSubtitle(subtitle);
        }
        // title won't send if an empty string is used.
        this.setTitle(Strings.isNullOrEmpty(title) ? " " : title);
    }

    public void sendActionBar(String title) {
        this.sendActionBar(title, 1, 0, 1);
    }

    public void sendActionBar(String title, int fadein, int duration, int fadeout) {
        SetTitlePacket pk = new SetTitlePacket();
        pk.type = SetTitlePacket.TYPE_ACTION_BAR;
        pk.text = title;
        pk.fadeInTime = fadein;
        pk.stayTime = duration;
        pk.fadeOutTime = fadeout;
        this.dataPacket(pk);
    }

    @Override
    public void close() {
        this.close("");
    }

    public void close(String message) {
        this.close(message, "generic");
    }

    public void close(String message, String reason) {
        this.close(message, reason, true);
    }

    public void close(String message, String reason, boolean notify) {
        this.close(new TextContainer(message), reason, notify);
    }

    public void close(TextContainer message) {
        this.close(message, "generic");
    }

    public void close(TextContainer message, String reason) {
        this.close(message, reason, true);
    }

    public void close(TextContainer message, String reason, boolean notify) {
        if (this.connected && !this.closed) {
            if (notify && reason.length() > 0) {
                DisconnectPacket pk = new DisconnectPacket();
                pk.message = reason;
                this.dataPacket(pk);
            }

            this.connected = false;
            PlayerQuitEvent ev = null;
            if (this.getName() != null && this.getName().length() > 0) {
                this.server.getPluginManager().callEvent(ev = new PlayerQuitEvent(this, message, true, reason));
                if (this.fishing != null) {
                    this.stopFishing(false);
                }
            }
            
            // Close the temporary windows first, so they have chance to change all inventories before being disposed 
            this.removeAllWindows(false);
            resetCraftingGridType();

            if (ev != null && this.loggedIn && ev.getAutoSave()) {
                this.save();
            }

            for (Player player : new ArrayList<>(this.server.getOnlinePlayers().values())) {
                if (!player.canSee(this)) {
                    player.showPlayer(this);
                }
            }

            this.hiddenPlayers.clear();

            this.removeAllWindows(true);

            for (long index : new ArrayList<>(this.usedChunks.keySet())) {
                int chunkX = Level.getHashX(index);
                int chunkZ = Level.getHashZ(index);
                this.level.unregisterChunkLoader(this, chunkX, chunkZ);
                this.usedChunks.remove(index);

                for (Entity entity : level.getChunkEntities(chunkX, chunkZ).values()) {
                    if (entity != this) {
                        entity.getViewers().remove(getLoaderId());
                    }
                }
            }

            super.close();

            this.interfaz.close(this, notify ? reason : "");

            if (this.loggedIn) {
                this.server.removeOnlinePlayer(this);
            }

            this.loggedIn = false;

            if (ev != null && !Objects.equals(this.username, "") && this.spawned && !Objects.equals(ev.getQuitMessage().toString(), "")) {
                this.server.broadcastMessage(ev.getQuitMessage());
            }

            this.server.getPluginManager().unsubscribeFromPermission(Server.BROADCAST_CHANNEL_USERS, this);
            this.spawned = false;
            log.info(this.getServer().getLanguage().translateString("nukkit.player.logOut",
                    TextFormat.AQUA + (this.getName() == null ? "" : this.getName()) + TextFormat.WHITE,
                    this.getAddress(),
                    String.valueOf(this.getPort()),
                    this.getServer().getLanguage().translateString(reason)));
            this.windows.clear();
            this.usedChunks.clear();
            this.loadQueue.clear();
            this.hasSpawned.clear();
            this.spawnPosition = null;

            if (this.riding instanceof EntityRideable) {
                this.riding.passengers.remove(this);
            }

            this.riding = null;
        }

        if (this.perm != null) {
            this.perm.clearPermissions();
            this.perm = null;
        }

        if (this.inventory != null) {
            this.inventory = null;
        }

        this.chunk = null;

        this.server.removePlayer(this);
    }

    public void save() {
        this.save(false);
    }

    public void save(boolean async) {
        if (this.closed) {
            throw new IllegalStateException("Tried to save closed player");
        }

        super.saveNBT();

        if (this.level != null) {
            this.namedTag.putString("Level", this.level.getFolderName());
            if (this.spawnPosition != null && this.spawnPosition.getLevel() != null) {
                this.namedTag.putString("SpawnLevel", this.spawnPosition.getLevel().getFolderName());
                this.namedTag.putInt("SpawnX", (int) this.spawnPosition.x);
                this.namedTag.putInt("SpawnY", (int) this.spawnPosition.y);
                this.namedTag.putInt("SpawnZ", (int) this.spawnPosition.z);
            }

            CompoundTag achievements = new CompoundTag();
            for (String achievement : this.achievements) {
                achievements.putByte(achievement, 1);
            }

            this.namedTag.putCompound("Achievements", achievements);

            this.namedTag.putInt("playerGameType", this.gamemode);
            this.namedTag.putLong("lastPlayed", System.currentTimeMillis() / 1000);

            this.namedTag.putString("lastIP", this.getAddress());

            this.namedTag.putInt("EXP", this.getExperience());
            this.namedTag.putInt("expLevel", this.getExperienceLevel());

            this.namedTag.putInt("foodLevel", this.getFoodData().getLevel());
            this.namedTag.putFloat("foodSaturationLevel", this.getFoodData().getFoodSaturationLevel());

            this.namedTag.putInt("TimeSinceRest", this.timeSinceRest);

            if (!this.username.isEmpty() && this.namedTag != null) {
                this.server.saveOfflinePlayerData(this.uuid, this.namedTag, async);
            }
        }
    }

    public String getName() {
        return this.username;
    }

    @Override
    public void kill() {
        if (!this.spawned) {
            return;
        }

        boolean showMessages = this.level.getGameRules().getBoolean(GameRule.SHOW_DEATH_MESSAGE);
        String message = "";
        List<String> params = new ArrayList<>();
        EntityDamageEvent cause = this.getLastDamageCause();

        if (showMessages) {
            params.add(this.getDisplayName());

            switch (cause == null ? DamageCause.CUSTOM : cause.getCause()) {
                case ENTITY_ATTACK:
                    if (cause instanceof EntityDamageByEntityEvent) {
                        Entity e = ((EntityDamageByEntityEvent) cause).getDamager();
                        killer = e;
                        if (e instanceof Player) {
                            message = "death.attack.player";
                            params.add(((Player) e).getDisplayName());
                            break;
                        } else if (e instanceof EntityLiving) {
                            message = "death.attack.mob";
                            params.add(!Objects.equals(e.getNameTag(), "") ? e.getNameTag() : e.getName());
                            break;
                        } else {
                            params.add("Unknown");
                        }
                    }
                    break;
                case PROJECTILE:
                    if (cause instanceof EntityDamageByEntityEvent) {
                        Entity e = ((EntityDamageByEntityEvent) cause).getDamager();
                        killer = e;
                        if (e instanceof Player) {
                            message = "death.attack.arrow";
                            params.add(((Player) e).getDisplayName());
                        } else if (e instanceof EntityLiving) {
                            message = "death.attack.arrow";
                            params.add(!Objects.equals(e.getNameTag(), "") ? e.getNameTag() : e.getName());
                            break;
                        } else {
                            params.add("Unknown");
                        }
                    }
                    break;
                case VOID:
                    message = "death.attack.outOfWorld";
                    break;
                case FALL:
                    if (cause.getFinalDamage() > 2) {
                        message = "death.fell.accident.generic";
                        break;
                    }
                    message = "death.attack.fall";
                    break;

                case SUFFOCATION:
                    message = "death.attack.inWall";
                    break;

                case LAVA:
                    Block block = this.level.getBlock(new Vector3(this.x, this.y - 1, this.z));
                    if (block.getId() == Block.MAGMA) {
                        message = "death.attack.lava.magma";
                        break;
                    }
                    message = "death.attack.lava";
                    break;

                case FIRE:
                    message = "death.attack.onFire";
                    break;

                case FIRE_TICK:
                    message = "death.attack.inFire";
                    break;

                case DROWNING:
                    message = "death.attack.drown";
                    break;

                case CONTACT:
                    if (cause instanceof EntityDamageByBlockEvent) {
                        if (((EntityDamageByBlockEvent) cause).getDamager().getId() == Block.CACTUS) {
                            message = "death.attack.cactus";
                        }
                    }
                    break;

                case BLOCK_EXPLOSION:
                case ENTITY_EXPLOSION:
                    if (cause instanceof EntityDamageByEntityEvent) {
                        Entity e = ((EntityDamageByEntityEvent) cause).getDamager();
                        killer = e;
                        if (e instanceof Player) {
                            message = "death.attack.explosion.player";
                            params.add(((Player) e).getDisplayName());
                        } else if (e instanceof EntityLiving) {
                            message = "death.attack.explosion.player";
                            params.add(!Objects.equals(e.getNameTag(), "") ? e.getNameTag() : e.getName());
                            break;
                        } else {
                            message = "death.attack.explosion";
                        }
                    } else {
                        message = "death.attack.explosion";
                    }
                    break;
                case MAGIC:
                    message = "death.attack.magic";
                    break;
                case LIGHTNING:
                    message = "death.attack.lightningBolt";
                    break;
                case HUNGER:
                    message = "death.attack.starve";
                    break;
                default:
                    message = "death.attack.generic";
                    break;
            }
        }

        PlayerDeathEvent ev = new PlayerDeathEvent(this, this.getDrops(), new TranslationContainer(message, params.toArray(new String[0])), this.expLevel);
        ev.setKeepExperience(this.level.gameRules.getBoolean(GameRule.KEEP_INVENTORY));
        ev.setKeepInventory(ev.getKeepExperience());

        if (cause != null && cause.getCause() != DamageCause.VOID && cause.getCause() != DamageCause.SUICIDE) {
            PlayerOffhandInventory offhandInventory = this.getOffhandInventory();
            PlayerInventory playerInventory = this.getInventory();
            if (offhandInventory.getItem(0).getId() == Item.TOTEM || playerInventory.getItemInHand().getId() == Item.TOTEM) {
                this.getLevel().addLevelEvent(this, LevelEventPacket.EVENT_SOUND_TOTEM);
                this.extinguish();
                this.removeAllEffects();
                this.setHealth(1);

                this.addEffect(Effect.getEffect(Effect.REGENERATION).setDuration(800).setAmplifier(1));
                this.addEffect(Effect.getEffect(Effect.FIRE_RESISTANCE).setDuration(800).setAmplifier(1));
                this.addEffect(Effect.getEffect(Effect.ABSORPTION).setDuration(100).setAmplifier(1));

                EntityEventPacket pk = new EntityEventPacket();
                pk.eid = this.getId();
                pk.event = EntityEventPacket.CONSUME_TOTEM;
                this.dataPacket(pk);

                if (offhandInventory.getItem(0).getId() == Item.TOTEM) {
                    offhandInventory.clear(0);
                } else {
                    playerInventory.clear(playerInventory.getHeldItemIndex());
                }

                ev.setCancelled(true);
            }
        }

        this.server.getPluginManager().callEvent(ev);

        if (!ev.isCancelled()) {
            if (this.fishing != null) {
                this.stopFishing(false);
            }

            this.health = 0;
            this.extinguish();
            this.scheduleUpdate();

            if (!ev.getKeepInventory() && this.level.getGameRules().getBoolean(GameRule.DO_ENTITY_DROPS)) {
                for (Item item : ev.getDrops()) {
                    if (!item.hasEnchantment(Enchantment.ID_VANISHING_CURSE)) {
                        this.level.dropItem(this, item, null, true, 40);
                    }
                }

                if (this.inventory != null) {
                    this.inventory.clearAll();
                }
                if (this.offhandInventory != null) {
                    this.offhandInventory.clearAll();
                }
            }

            if (!ev.getKeepExperience() && this.level.getGameRules().getBoolean(GameRule.DO_ENTITY_DROPS)) {
                if (this.isSurvival() || this.isAdventure()) {
                    int exp = ev.getExperience() * 7;
                    if (exp > 100) exp = 100;
                    this.getLevel().dropExpOrb(this, exp);
                }
                this.setExperience(0, 0);
            }

            this.timeSinceRest = 0;

            if (showMessages && !ev.getDeathMessage().toString().isEmpty()) {
                this.server.broadcast(ev.getDeathMessage(), Server.BROADCAST_CHANNEL_USERS);
            }

            RespawnPacket pk = new RespawnPacket();
            Position pos = this.getSpawn();
            pk.x = (float) pos.x;
            pk.y = (float) pos.y;
            pk.z = (float) pos.z;
            pk.respawnState = RespawnPacket.STATE_SEARCHING_FOR_SPAWN;

            this.dataPacket(pk);
        }
    }

    protected void respawn() {
        if (this.server.isHardcore()) {
            this.setBanned(true);
            return;
        }

        this.craftingType = CRAFTING_SMALL;
        this.resetCraftingGridType();

        PlayerRespawnEvent playerRespawnEvent = new PlayerRespawnEvent(this, this.getSpawn());
        this.server.getPluginManager().callEvent(playerRespawnEvent);

        Position respawnPos = playerRespawnEvent.getRespawnPosition();

        this.sendExperience();
        this.sendExperienceLevel();

        this.setSprinting(false);
        this.setSneaking(false);

        this.setDataProperty(new ShortEntityData(Player.DATA_AIR, 400), false);
        this.deadTicks = 0;
        this.noDamageTicks = 60;

        this.removeAllEffects();
        this.setHealth(this.getMaxHealth());
        this.getFoodData().setLevel(20, 20);

        this.sendData(this);

        this.setMovementSpeed(DEFAULT_SPEED);

        this.getAdventureSettings().update();
        this.inventory.sendContents(this);
        this.inventory.sendArmorContents(this);
        this.offhandInventory.sendContents(this);

        this.teleport(respawnPos, null);
        this.spawnToAll();
        this.scheduleUpdate();
    }

    @Override
    public void setHealth(float health) {
        if (health < 1) {
            health = 0;
        }

        super.setHealth(health);
        //TODO: Remove it in future! This a hack to solve the client-side absorption bug! WFT Mojang (Half a yellow heart cannot be shown, we can test it in local gaming)
        Attribute attr = Attribute.getAttribute(Attribute.MAX_HEALTH).setMaxValue(this.getAbsorption() % 2 != 0 ? this.getMaxHealth() + 1 : this.getMaxHealth()).setValue(health > 0 ? (health < getMaxHealth() ? health : getMaxHealth()) : 0);
        if (this.spawned) {
            UpdateAttributesPacket pk = new UpdateAttributesPacket();
            pk.entries = new Attribute[]{attr};
            pk.entityId = this.id;
            this.dataPacket(pk);
        }
    }

    @Override
    public void setMaxHealth(int maxHealth) {
        super.setMaxHealth(maxHealth);

        Attribute attr = Attribute.getAttribute(Attribute.MAX_HEALTH).setMaxValue(this.getAbsorption() % 2 != 0 ? this.getMaxHealth() + 1 : this.getMaxHealth()).setValue(health > 0 ? (health < getMaxHealth() ? health : getMaxHealth()) : 0);
        if (this.spawned) {
            UpdateAttributesPacket pk = new UpdateAttributesPacket();
            pk.entries = new Attribute[]{attr};
            pk.entityId = this.id;
            this.dataPacket(pk);
        }
    }

    public int getExperience() {
        return this.exp;
    }

    public int getExperienceLevel() {
        return this.expLevel;
    }

    public void addExperience(int add) {
        addExperience(add, false);
    }

    public void addExperience(int add, boolean playLevelUpSound) {
        if (add == 0) return;
        int now = this.getExperience();
        int added = now + add;
        int level = this.getExperienceLevel();
        int most = calculateRequireExperience(level);
        while (added >= most) {  //Level Up!
            added = added - most;
            level++;
            most = calculateRequireExperience(level);
        }
        this.setExperience(added, level, playLevelUpSound);
    }

    public static int calculateRequireExperience(int level) {
        if (level >= 30) {
            return 112 + (level - 30) * 9;
        } else if (level >= 15) {
            return 37 + (level - 15) * 5;
        } else {
            return 7 + level * 2;
        }
    }

    public void setExperience(int exp) {
        setExperience(exp, this.getExperienceLevel());
    }

    public void setExperience(int exp, int level) {
        setExperience(exp, level, false);
    }

    //todo something on performance, lots of exp orbs then lots of packets, could crash client

    public void setExperience(int exp, int level, boolean playLevelUpSound) {
        int levelBefore = this.expLevel;
        this.exp = exp;
        this.expLevel = level;

        this.sendExperienceLevel(level);
        this.sendExperience(exp);
        if (playLevelUpSound && levelBefore < level && levelBefore / 5 != level / 5 && this.lastPlayerdLevelUpSoundTime < this.age - 100) {
            this.lastPlayerdLevelUpSoundTime = this.age;
            this.level.addLevelSoundEvent(
                    this, 
                    LevelSoundEventPacketV2.SOUND_LEVELUP,
                    Math.min(7, level / 5) << 28,
                    "",
                    false, false
            );
        }
    }

    public void sendExperience() {
        sendExperience(this.getExperience());
    }

    public void sendExperience(int exp) {
        if (this.spawned) {
            float percent = ((float) exp) / calculateRequireExperience(this.getExperienceLevel());
            percent = Math.max(0f, Math.min(1f, percent));
            this.setAttribute(Attribute.getAttribute(Attribute.EXPERIENCE).setValue(percent));
        }
    }

    public void sendExperienceLevel() {
        sendExperienceLevel(this.getExperienceLevel());
    }

    public void sendExperienceLevel(int level) {
        if (this.spawned) {
            this.setAttribute(Attribute.getAttribute(Attribute.EXPERIENCE_LEVEL).setValue(level));
        }
    }

    public void setAttribute(Attribute attribute) {
        UpdateAttributesPacket pk = new UpdateAttributesPacket();
        pk.entries = new Attribute[]{attribute};
        pk.entityId = this.id;
        this.dataPacket(pk);
    }

    @Override
    public void setMovementSpeed(float speed) {
        setMovementSpeed(speed, true);
    }

    public void setMovementSpeed(float speed, boolean send) {
        super.setMovementSpeed(speed);
        if (this.spawned && send) {
            Attribute attribute = Attribute.getAttribute(Attribute.MOVEMENT_SPEED).setValue(speed);
            this.setAttribute(attribute);
        }
    }

    public Entity getKiller() {
        return killer;
    }

    @Override
    public boolean attack(EntityDamageEvent source) {
        if (!this.isAlive()) {
            return false;
        }

        if (this.isSpectator() || (this.isCreative() && source.getCause() != DamageCause.SUICIDE)) {
            //source.setCancelled();
            return false;
        } else if (this.getAdventureSettings().get(Type.ALLOW_FLIGHT) && source.getCause() == DamageCause.FALL) {
            //source.setCancelled();
            return false;
        } else if (source.getCause() == DamageCause.FALL) {
            if (this.getLevel().getBlock(this.getPosition().floor().add(0.5, -1, 0.5)).getId() == Block.SLIME_BLOCK) {
                if (!this.isSneaking()) {
                    //source.setCancelled();
                    this.resetFallDistance();
                    return false;
                }
            }
        }

        if (super.attack(source)) { //!source.isCancelled()
            if (this.getLastDamageCause() == source && this.spawned) {
                if (source instanceof EntityDamageByEntityEvent) {
                    Entity damager = ((EntityDamageByEntityEvent) source).getDamager();
                    if (damager instanceof Player) {
                        ((Player) damager).getFoodData().updateFoodExpLevel(0.3);
                    }
                }
                EntityEventPacket pk = new EntityEventPacket();
                pk.eid = this.id;
                pk.event = EntityEventPacket.HURT_ANIMATION;
                this.dataPacket(pk);
            }
            return true;
        } else {
            return false;
        }
    }

    /**
     * Drops an item on the ground in front of the player. Returns if the item drop was successful.
     *
     * @param item to drop
     * @return bool if the item was dropped or if the item was null
     */
    public boolean dropItem(Item item) {
        if (!this.spawned || !this.isAlive()) {
            return false;
        }

        if (item.isNull()) {
            log.debug("{} attempted to drop a null item ({})", this.getName(), item);
            return true;
        }

        Vector3 motion = this.getDirectionVector().multiply(0.4);

        this.level.dropItem(this.add(0, 1.3, 0), item, motion, 40);

        this.setDataFlag(DATA_FLAGS, DATA_FLAG_ACTION, false);
        return true;
    }

    /**
     * Drops an item on the ground in front of the player. Returns the dropped item.
     *
     * @param item to drop
     * @return EntityItem if the item was dropped or null if the item was null
     */
    @Since("1.3.2.0-PN")
    public EntityItem dropAndGetItem(Item item) {
        if (!this.spawned || !this.isAlive()) {
            return null;
        }

        if (item.isNull()) {
            log.debug("{} attempted to drop a null item ({})", this.getName(), item);
            return null;
        }

        Vector3 motion = this.getDirectionVector().multiply(0.4);

        this.setDataFlag(DATA_FLAGS, DATA_FLAG_ACTION, false);

        return this.level.dropAndGetItem(this.add(0, 1.3, 0), item, motion, 40);
    }

    public void sendPosition(Vector3 pos) {
        this.sendPosition(pos, this.yaw);
    }

    public void sendPosition(Vector3 pos, double yaw) {
        this.sendPosition(pos, yaw, this.pitch);
    }

    public void sendPosition(Vector3 pos, double yaw, double pitch) {
        this.sendPosition(pos, yaw, pitch, MovePlayerPacket.MODE_NORMAL);
    }

    public void sendPosition(Vector3 pos, double yaw, double pitch, int mode) {
        this.sendPosition(pos, yaw, pitch, mode, null);
    }

    public void sendPosition(Vector3 pos, double yaw, double pitch, int mode, Player[] targets) {
        MovePlayerPacket pk = new MovePlayerPacket();
        pk.eid = this.getId();
        pk.x = (float) pos.x;
        pk.y = (float) (pos.y + this.getEyeHeight());
        pk.z = (float) pos.z;
        pk.headYaw = (float) yaw;
        pk.pitch = (float) pitch;
        pk.yaw = (float) yaw;
        pk.mode = mode;

        if (targets != null) {
            Server.broadcastPacket(targets, pk);
        } else {
            pk.eid = this.id;
            this.dataPacket(pk);
        }
    }

    @Override
    protected void checkChunks() {
        if (this.chunk == null || (this.chunk.getX() != ((int) this.x >> 4) || this.chunk.getZ() != ((int) this.z >> 4))) {
            if (this.chunk != null) {
                this.chunk.removeEntity(this);
            }
            this.chunk = this.level.getChunk((int) this.x >> 4, (int) this.z >> 4, true);

            if (!this.justCreated) {
                Map<Integer, Player> newChunk = this.level.getChunkPlayers((int) this.x >> 4, (int) this.z >> 4);
                newChunk.remove(this.getLoaderId());

                //List<Player> reload = new ArrayList<>();
                for (Player player : new ArrayList<>(this.hasSpawned.values())) {
                    if (!newChunk.containsKey(player.getLoaderId())) {
                        this.despawnFrom(player);
                    } else {
                        newChunk.remove(player.getLoaderId());
                        //reload.add(player);
                    }
                }

                for (Player player : newChunk.values()) {
                    this.spawnTo(player);
                }
            }

            if (this.chunk == null) {
                return;
            }

            this.chunk.addEntity(this);
        }
    }

    protected boolean checkTeleportPosition() {
        if (this.teleportPosition != null) {
            int chunkX = (int) this.teleportPosition.x >> 4;
            int chunkZ = (int) this.teleportPosition.z >> 4;

            for (int X = -1; X <= 1; ++X) {
                for (int Z = -1; Z <= 1; ++Z) {
                    long index = Level.chunkHash(chunkX + X, chunkZ + Z);
                    if (!this.usedChunks.containsKey(index) || !this.usedChunks.get(index)) {
                        return false;
                    }
                }
            }

            this.spawnToAll();
            this.forceMovement = this.teleportPosition;
            this.teleportPosition = null;
            return true;
        }

        return false;
    }

    protected void sendPlayStatus(int status) {
        sendPlayStatus(status, false);
    }

    protected void sendPlayStatus(int status, boolean immediate) {
        PlayStatusPacket pk = new PlayStatusPacket();
        pk.status = status;

        this.dataPacket(pk);
    }

    @Override
    public boolean teleport(Location location, TeleportCause cause) {
        if (!this.isOnline()) {
            return false;
        }

        Location from = this.getLocation();
        Location to = location;

        if (cause != null) {
            PlayerTeleportEvent event = new PlayerTeleportEvent(this, from, to, cause);
            this.server.getPluginManager().callEvent(event);
            if (event.isCancelled()) return false;
            to = event.getTo();
        }

        //TODO Remove it! A hack to solve the client-side teleporting bug! (inside into the block)
        if (super.teleport(to.getY() == to.getFloorY() ? to.add(0, 0.00001, 0) : to, null)) { // null to prevent fire of duplicate EntityTeleportEvent
            this.removeAllWindows();

            this.teleportPosition = new Vector3(this.x, this.y, this.z);
            this.forceMovement = this.teleportPosition;
            this.sendPosition(this, this.yaw, this.pitch, MovePlayerPacket.MODE_TELEPORT);

            this.checkTeleportPosition();

            this.resetFallDistance();
            this.nextChunkOrderRun = 0;
            this.newPosition = null;

            //DummyBossBar
            this.getDummyBossBars().values().forEach(DummyBossBar::reshow);
            //Weather
            this.getLevel().sendWeather(this);
            //Update time
            this.getLevel().sendTime(this);
            return true;
        }

        return false;
    }

    protected void forceSendEmptyChunks() {
        int chunkPositionX = this.getFloorX() >> 4;
        int chunkPositionZ = this.getFloorZ() >> 4;
        for (int x = -chunkRadius; x < chunkRadius; x++) {
            for (int z = -chunkRadius; z < chunkRadius; z++) {
                LevelChunkPacket chunk = new LevelChunkPacket();
                chunk.chunkX = chunkPositionX + x;
                chunk.chunkZ = chunkPositionZ + z;
                chunk.data = new byte[0];
                this.dataPacket(chunk);
            }
        }
    }

    public void teleportImmediate(Location location) {
        this.teleportImmediate(location, TeleportCause.PLUGIN);
    }

    public void teleportImmediate(Location location, TeleportCause cause) {
        Location from = this.getLocation();
        if (super.teleport(location, cause)) {

            for (Inventory window : new ArrayList<>(this.windows.keySet())) {
                if (window == this.inventory) {
                    continue;
                }
                this.removeWindow(window);
            }

            if (from.getLevel().getId() != location.getLevel().getId()) { //Different level, update compass position
                SetSpawnPositionPacket pk = new SetSpawnPositionPacket();
                pk.spawnType = SetSpawnPositionPacket.TYPE_WORLD_SPAWN;
                Position spawn = location.getLevel().getSpawnLocation();
                pk.x = spawn.getFloorX();
                pk.y = spawn.getFloorY();
                pk.z = spawn.getFloorZ();
                pk.dimension = spawn.getLevel().getDimension();
                dataPacket(pk);
            }

            this.forceMovement = new Vector3(this.x, this.y, this.z);
            this.sendPosition(this, this.yaw, this.pitch, MovePlayerPacket.MODE_RESET);

            this.resetFallDistance();
            this.orderChunks();
            this.nextChunkOrderRun = 0;
            this.newPosition = null;

            //Weather
            this.getLevel().sendWeather(this);
            //Update time
            this.getLevel().sendTime(this);
        }
    }

    /**
     * Shows a new FormWindow to the player
     * You can find out FormWindow result by listening to PlayerFormRespondedEvent
     *
     * @param window to show
     * @return form id to use in {@link PlayerFormRespondedEvent}
     */
    public int showFormWindow(FormWindow window) {
        return showFormWindow(window, this.formWindowCount++);
    }

    /**
     * Shows a new FormWindow to the player
     * You can find out FormWindow result by listening to PlayerFormRespondedEvent
     *
     * @param window to show
     * @param id form id
     * @return form id to use in {@link PlayerFormRespondedEvent}
     */
    public int showFormWindow(FormWindow window, int id) {
        ModalFormRequestPacket packet = new ModalFormRequestPacket();
        packet.formId = id;
        packet.data = window.getJSONData();
        this.formWindows.put(packet.formId, window);

        this.dataPacket(packet);
        return id;
    }

    /**
     * Shows a new setting page in game settings
     * You can find out settings result by listening to PlayerFormRespondedEvent
     *
     * @param window to show on settings page
     * @return form id to use in {@link PlayerFormRespondedEvent}
     */
    public int addServerSettings(FormWindow window) {
        int id = this.formWindowCount++;

        this.serverSettings.put(id, window);
        return id;
    }

    /**
     * Creates and sends a BossBar to the player
     *
     * @param text   The BossBar message
     * @param length The BossBar percentage
     * @return bossBarId  The BossBar ID, you should store it if you want to remove or update the BossBar later
     */
    @Deprecated
    public long createBossBar(String text, int length) {
        DummyBossBar bossBar = new DummyBossBar.Builder(this).text(text).length(length).build();
        return this.createBossBar(bossBar);
    }

    /**
     * Creates and sends a BossBar to the player
     *
     * @param dummyBossBar DummyBossBar Object (Instantiate it by the Class Builder)
     * @return bossBarId  The BossBar ID, you should store it if you want to remove or update the BossBar later
     * @see DummyBossBar.Builder
     */
    public long createBossBar(DummyBossBar dummyBossBar) {
        this.dummyBossBars.put(dummyBossBar.getBossBarId(), dummyBossBar);
        dummyBossBar.create();
        return dummyBossBar.getBossBarId();
    }

    /**
     * Get a DummyBossBar object
     *
     * @param bossBarId The BossBar ID
     * @return DummyBossBar object
     * @see DummyBossBar#setText(String) Set BossBar text
     * @see DummyBossBar#setLength(float) Set BossBar length
     * @see DummyBossBar#setColor(BlockColor) Set BossBar color
     */
    public DummyBossBar getDummyBossBar(long bossBarId) {
        return this.dummyBossBars.getOrDefault(bossBarId, null);
    }

    /**
     * Get all DummyBossBar objects
     *
     * @return DummyBossBars Map
     */
    public Map<Long, DummyBossBar> getDummyBossBars() {
        return dummyBossBars;
    }

    /**
     * Updates a BossBar
     *
     * @param text      The new BossBar message
     * @param length    The new BossBar length
     * @param bossBarId The BossBar ID
     */
    @Deprecated
    public void updateBossBar(String text, int length, long bossBarId) {
        if (this.dummyBossBars.containsKey(bossBarId)) {
            DummyBossBar bossBar = this.dummyBossBars.get(bossBarId);
            bossBar.setText(text);
            bossBar.setLength(length);
        }
    }

    /**
     * Removes a BossBar
     *
     * @param bossBarId The BossBar ID
     */
    public void removeBossBar(long bossBarId) {
        if (this.dummyBossBars.containsKey(bossBarId)) {
            this.dummyBossBars.get(bossBarId).destroy();
            this.dummyBossBars.remove(bossBarId);
        }
    }

    public int getWindowId(Inventory inventory) {
        if (this.windows.containsKey(inventory)) {
            return this.windows.get(inventory);
        }

        return -1;
    }

    public Inventory getWindowById(int id) {
        return this.windowIndex.get(id);
    }

    public int addWindow(Inventory inventory) {
        return this.addWindow(inventory, null);
    }

    public int addWindow(Inventory inventory, Integer forceId) {
        return addWindow(inventory, forceId, false);
    }

    public int addWindow(Inventory inventory, Integer forceId, boolean isPermanent) {
        return addWindow(inventory, forceId, isPermanent, false);
    }

    private int addWindow(Inventory inventory, Integer forceId, boolean isPermanent, boolean alwaysOpen) {
        if (this.windows.containsKey(inventory)) {
            return this.windows.get(inventory);
        }
        int cnt;
        if (forceId == null) {
            this.windowCnt = cnt = Math.max(4, ++this.windowCnt % 99);
        } else {
            cnt = forceId;
        }
        this.windows.forcePut(inventory, cnt);

        if (isPermanent) {
            this.permanentWindows.add(cnt);
        }

        if (this.spawned && inventory.open(this)) {
            return cnt;
        } else if (!alwaysOpen) {
            this.removeWindow(inventory);

            return -1;
        } else {
            inventory.getViewers().add(this);
        }

        return cnt;
    }

    public Optional<Inventory> getTopWindow() {
        for (Entry<Inventory, Integer> entry : this.windows.entrySet()) {
            if (!this.permanentWindows.contains(entry.getValue())) {
                return Optional.of(entry.getKey());
            }
        }
        return Optional.empty();
    }

    public void removeWindow(Inventory inventory) {
        this.removeWindow(inventory, false);
    }

    @Since("1.3.2.0-PN")
    protected void removeWindow(Inventory inventory, boolean isResponse) {
        inventory.close(this);
        if (isResponse && !this.permanentWindows.contains(this.getWindowId(inventory)))
            this.windows.remove(inventory);
    }

    public void sendAllInventories() {
        for (Inventory inv : this.windows.keySet()) {
            inv.sendContents(this);

            if (inv instanceof PlayerInventory) {
                ((PlayerInventory) inv).sendArmorContents(this);
            }
        }
    }

    protected void addDefaultWindows() {
        this.addWindow(this.getInventory(), ContainerIds.INVENTORY, true, true);

        this.playerUIInventory = new PlayerUIInventory(this);
        this.addWindow(this.playerUIInventory, ContainerIds.UI, true);
        this.addWindow(this.offhandInventory, ContainerIds.OFFHAND, true, true);

        this.craftingGrid = this.playerUIInventory.getCraftingGrid();
        this.addWindow(this.craftingGrid, ContainerIds.NONE);

        //TODO: more windows
    }

    public PlayerUIInventory getUIInventory() {
        return playerUIInventory;
    }

    public PlayerCursorInventory getCursorInventory() {
        return this.playerUIInventory.getCursorInventory();
    }

    public CraftingGrid getCraftingGrid() {
        return this.craftingGrid;
    }

    public void setCraftingGrid(CraftingGrid grid) {
        this.craftingGrid = grid;
        this.addWindow(grid, ContainerIds.NONE);
    }

    public void resetCraftingGridType() {
        if (this.craftingGrid != null) {
            Item[] drops = this.inventory.addItem(this.craftingGrid.getContents().values().toArray(new Item[0]));

            if (drops.length > 0) {
                for (Item drop : drops) {
                    this.dropItem(drop);
                }
            }

            drops = this.inventory.addItem(this.getCursorInventory().getItem(0));
            if (drops.length > 0) {
                for (Item drop : drops) {
                    this.dropItem(drop);
                }
            }

            this.playerUIInventory.clearAll();

            if (this.craftingGrid instanceof BigCraftingGrid) {
                this.craftingGrid = this.playerUIInventory.getCraftingGrid();
                this.addWindow(this.craftingGrid, ContainerIds.NONE);
//
//                ContainerClosePacket pk = new ContainerClosePacket(); //be sure, big crafting is really closed
//                pk.windowId = ContainerIds.NONE;
//                this.dataPacket(pk);
            }

            this.craftingType = CRAFTING_SMALL;
        }
    }

    public void removeAllWindows() {
        removeAllWindows(false);
    }

    public void removeAllWindows(boolean permanent) {
        for (Entry<Integer, Inventory> entry : new ArrayList<>(this.windowIndex.entrySet())) {
            if (!permanent && this.permanentWindows.contains(entry.getKey())) {
                continue;
            }
            this.removeWindow(entry.getValue());
        }
    }

    @Since("1.3.2.0-PN")
    public int getClosingWindowId() {
        return this.closingWindowId;
    }

    @Override
    public void setMetadata(String metadataKey, MetadataValue newMetadataValue) {
        this.server.getPlayerMetadata().setMetadata(this, metadataKey, newMetadataValue);
    }

    @Override
    public List<MetadataValue> getMetadata(String metadataKey) {
        return this.server.getPlayerMetadata().getMetadata(this, metadataKey);
    }

    @Override
    public boolean hasMetadata(String metadataKey) {
        return this.server.getPlayerMetadata().hasMetadata(this, metadataKey);
    }

    @Override
    public void removeMetadata(String metadataKey, Plugin owningPlugin) {
        this.server.getPlayerMetadata().removeMetadata(this, metadataKey, owningPlugin);
    }

    @Override
    public void onChunkChanged(FullChunk chunk) {
        this.usedChunks.remove(Level.chunkHash(chunk.getX(), chunk.getZ()));
    }

    @Override
    public void onChunkLoaded(FullChunk chunk) {

    }

    @Override
    public void onChunkPopulated(FullChunk chunk) {

    }

    @Override
    public void onChunkUnloaded(FullChunk chunk) {

    }

    @Override
    public void onBlockChanged(Vector3 block) {

    }

    @Override
    public int getLoaderId() {
        return this.loaderId;
    }

    @Override
    public boolean isLoaderActive() {
        return this.isConnected();
    }


    public static BatchPacket getChunkCacheFromData(int chunkX, int chunkZ, int subChunkCount, byte[] payload) {
        LevelChunkPacket pk = new LevelChunkPacket();
        pk.chunkX = chunkX;
        pk.chunkZ = chunkZ;
        pk.subChunkCount = subChunkCount;
        pk.data = payload;
        pk.encode();

        BatchPacket batch = new BatchPacket();
        byte[][] batchPayload = new byte[2][];
        byte[] buf = pk.getBuffer();
        batchPayload[0] = Binary.writeUnsignedVarInt(buf.length);
        batchPayload[1] = buf;
        byte[] data = Binary.appendBytes(batchPayload);
        try {
            batch.payload = Network.deflateRaw(data, Server.getInstance().networkCompressionLevel);
        } catch (Exception e) {
            throw new RuntimeException(e);
        }
        return batch;
    }

    private boolean foodEnabled = true;

    public boolean isFoodEnabled() {
        return !(this.isCreative() || this.isSpectator()) && this.foodEnabled;
    }

    public void setFoodEnabled(boolean foodEnabled) {
        this.foodEnabled = foodEnabled;
    }

    public PlayerFood getFoodData() {
        return this.foodData;
    }

    //todo a lot on dimension

    private void setDimension(int dimension) {
        ChangeDimensionPacket pk = new ChangeDimensionPacket();
        pk.dimension = dimension;
        pk.x = (float) this.x;
        pk.y = (float) this.y;
        pk.z = (float) this.z;
        this.dataPacket(pk);
    }

    @Override
    public boolean switchLevel(Level level) {
        Level oldLevel = this.level;
        if (super.switchLevel(level)) {
            SetSpawnPositionPacket spawnPosition = new SetSpawnPositionPacket();
            spawnPosition.spawnType = SetSpawnPositionPacket.TYPE_WORLD_SPAWN;
            Position spawn = level.getSpawnLocation();
            spawnPosition.x = spawn.getFloorX();
            spawnPosition.y = spawn.getFloorY();
            spawnPosition.z = spawn.getFloorZ();
            spawnPosition.dimension = spawn.getLevel().getDimension();
            this.dataPacket(spawnPosition);

            // Remove old chunks
            for (long index : new ArrayList<>(this.usedChunks.keySet())) {
                int chunkX = Level.getHashX(index);
                int chunkZ = Level.getHashZ(index);
                this.unloadChunk(chunkX, chunkZ, oldLevel);
            }
            this.usedChunks.clear();

            SetTimePacket setTime = new SetTimePacket();
            setTime.time = level.getTime();
            this.dataPacket(setTime);

            GameRulesChangedPacket gameRulesChanged = new GameRulesChangedPacket();
            gameRulesChanged.gameRules = level.getGameRules();
            this.dataPacket(gameRulesChanged);

            if (oldLevel.getDimension() != level.getDimension()) {
                this.setDimension(level.getDimension());
            }
            return true;
        }

        return false;
    }

    public void setCheckMovement(boolean checkMovement) {
        this.checkMovement = checkMovement;
    }

    /**
     * @since 1.2.1.0-PN
     */
    public boolean isCheckingMovement() {
        return this.checkMovement;
    }

    public synchronized void setLocale(Locale locale) {
        this.locale.set(locale);
    }

    public synchronized Locale getLocale() {
        return this.locale.get();
    }

    @Override
    public void setSprinting(boolean value) {
        if (isSprinting() != value) {
            super.setSprinting(value);
        }
    }

    public void transfer(InetSocketAddress address) {
        String hostName = address.getAddress().getHostAddress();
        int port = address.getPort();
        TransferPacket pk = new TransferPacket();
        pk.address = hostName;
        pk.port = port;
        this.dataPacket(pk);
    }

    public LoginChainData getLoginChainData() {
        return this.loginChainData;
    }

    public boolean pickupEntity(Entity entity, boolean near) {
        if (!this.spawned || !this.isAlive() || !this.isOnline() || this.isSpectator() || entity.isClosed()) {
            return false;
        }

        if (near) {
            Inventory inventory = this.inventory;
            if (entity instanceof EntityArrow && ((EntityArrow) entity).hadCollision) {
                ItemArrow item = new ItemArrow();
                if (this.isSurvival()) {
                    // Should only collect to the offhand slot if the item matches what is already there
                    if (this.offhandInventory.getItem(0).getId() == item.getId() && this.offhandInventory.canAddItem(item)) {
                        inventory = this.offhandInventory;
                    } else if (!inventory.canAddItem(item)) {
                        return false;
                    }
                }

                InventoryPickupArrowEvent ev = new InventoryPickupArrowEvent(inventory, (EntityArrow) entity);

                int pickupMode = ((EntityArrow) entity).getPickupMode();
                if (pickupMode == EntityArrow.PICKUP_NONE || pickupMode == EntityArrow.PICKUP_CREATIVE && !this.isCreative()) {
                    ev.setCancelled();
                }

                this.server.getPluginManager().callEvent(ev);
                if (ev.isCancelled()) {
                    return false;
                }

                TakeItemEntityPacket pk = new TakeItemEntityPacket();
                pk.entityId = this.getId();
                pk.target = entity.getId();
                Server.broadcastPacket(entity.getViewers().values(), pk);
                this.dataPacket(pk);

                if (!this.isCreative()) {
                    inventory.addItem(item.clone());
                }
                entity.close();
                return true;
            } else if (entity instanceof EntityThrownTrident && ((EntityThrownTrident) entity).hadCollision) {
                Item item = ((EntityThrownTrident) entity).getItem();
                if (this.isSurvival() && !inventory.canAddItem(item)) {
                    return false;
                }

                InventoryPickupTridentEvent ev = new InventoryPickupTridentEvent(this.inventory, (EntityThrownTrident) entity);
                this.server.getPluginManager().callEvent(ev);
                if (ev.isCancelled()) {
                    return false;
                }

                TakeItemEntityPacket pk = new TakeItemEntityPacket();
                pk.entityId = this.getId();
                pk.target = entity.getId();
                Server.broadcastPacket(entity.getViewers().values(), pk);
                this.dataPacket(pk);

                if (!this.isCreative()) {
                    inventory.addItem(item.clone());
                }
                entity.close();
                return true;
            } else if (entity instanceof EntityItem) {
                if (((EntityItem) entity).getPickupDelay() <= 0) {
                    Item item = ((EntityItem) entity).getItem();

                    if (item != null) {
                        if (this.isSurvival() && !inventory.canAddItem(item)) {
                            return false;
                        }

                        InventoryPickupItemEvent ev;
                        this.server.getPluginManager().callEvent(ev = new InventoryPickupItemEvent(inventory, (EntityItem) entity));
                        if (ev.isCancelled()) {
                            return false;
                        }

                        switch (item.getId()) {
                            case Item.WOOD:
                            case Item.WOOD2:
                                this.awardAchievement("mineWood");
                                break;
                            case Item.DIAMOND:
                                this.awardAchievement("diamond");
                                break;
                        }

                        TakeItemEntityPacket pk = new TakeItemEntityPacket();
                        pk.entityId = this.getId();
                        pk.target = entity.getId();
                        Server.broadcastPacket(entity.getViewers().values(), pk);
                        this.dataPacket(pk);

                        entity.close();
                        inventory.addItem(item.clone());
                        return true;
                    }
                }
            }
        }

        int tick = this.getServer().getTick();
        if (pickedXPOrb < tick && entity instanceof EntityXPOrb && this.boundingBox.isVectorInside(entity)) {
            EntityXPOrb xpOrb = (EntityXPOrb) entity;
            if (xpOrb.getPickupDelay() <= 0) {
                int exp = xpOrb.getExp();
                entity.kill();
                this.getLevel().addLevelEvent(LevelEventPacket.EVENT_SOUND_EXPERIENCE_ORB, 0, this);
                pickedXPOrb = tick;

                //Mending
                ArrayList<Integer> itemsWithMending = new ArrayList<>();
                for (int i = 0; i < 4; i++) {
                    if (inventory.getArmorItem(i).getEnchantment((short)Enchantment.ID_MENDING) != null) {
                        itemsWithMending.add(inventory.getSize() + i);
                    }
                }
                if (inventory.getItemInHand().getEnchantment((short)Enchantment.ID_MENDING) != null) {
                    itemsWithMending.add(inventory.getHeldItemIndex());
                }
                if (itemsWithMending.size() > 0) {
                    Random rand = new Random();
                    Integer itemToRepair = itemsWithMending.get(rand.nextInt(itemsWithMending.size()));
                    Item toRepair = inventory.getItem(itemToRepair);
                    if (toRepair instanceof ItemTool || toRepair instanceof ItemArmor) {
                        if (toRepair.getDamage() > 0) {
                            int dmg = toRepair.getDamage() - 2;
                            if (dmg < 0)
                                dmg = 0;
                            toRepair.setDamage(dmg);
                            inventory.setItem(itemToRepair, toRepair);
                            return true;
                        }
                    }
                }

                this.addExperience(exp, true);
                return true;
            }
        }

        return false;
    }

    @Override
    public int hashCode() {
        if ((this.hash == 0) || (this.hash == 485)) {
            this.hash = (485 + (getUniqueId() != null ? getUniqueId().hashCode() : 0));
        }

        return this.hash;
    }

    @Override
    public boolean equals(Object obj) {
        if (!(obj instanceof Player)) {
            return false;
        }
        Player other = (Player) obj;
        return Objects.equals(this.getUniqueId(), other.getUniqueId()) && this.getId() == other.getId();
    }

    public boolean isBreakingBlock() {
        return this.breakingBlock != null;
    }

    /**
     * Show a window of a XBOX account's profile
     * @param xuid XUID
     */
    public void showXboxProfile(String xuid) {
        ShowProfilePacket pk = new ShowProfilePacket();
        pk.xuid = xuid;
        this.dataPacket(pk);
    }

    public void startFishing(Item fishingRod) {
        CompoundTag nbt = new CompoundTag()
                .putList(new ListTag<DoubleTag>("Pos")
                        .add(new DoubleTag("", x))
                        .add(new DoubleTag("", y + this.getEyeHeight()))
                        .add(new DoubleTag("", z)))
                .putList(new ListTag<DoubleTag>("Motion")
                        .add(new DoubleTag("", -Math.sin(yaw / 180 + Math.PI) * Math.cos(pitch / 180 * Math.PI)))
                        .add(new DoubleTag("", -Math.sin(pitch / 180 * Math.PI)))
                        .add(new DoubleTag("", Math.cos(yaw / 180 * Math.PI) * Math.cos(pitch / 180 * Math.PI))))
                .putList(new ListTag<FloatTag>("Rotation")
                        .add(new FloatTag("", (float) yaw))
                        .add(new FloatTag("", (float) pitch)));
        double f = 1;
        EntityFishingHook fishingHook = new EntityFishingHook(chunk, nbt, this);
        fishingHook.setMotion(new Vector3(-Math.sin(Math.toRadians(yaw)) * Math.cos(Math.toRadians(pitch)) * f * f, -Math.sin(Math.toRadians(pitch)) * f * f,
                Math.cos(Math.toRadians(yaw)) * Math.cos(Math.toRadians(pitch)) * f * f));
        ProjectileLaunchEvent ev = new ProjectileLaunchEvent(fishingHook);
        this.getServer().getPluginManager().callEvent(ev);
        if (ev.isCancelled()) {
            fishingHook.kill();
        } else {
            fishingHook.spawnToAll();
            this.fishing = fishingHook;
            fishingHook.rod = fishingRod;
        }
    }

    public void stopFishing(boolean click) {
        if (click) {
            fishing.reelLine();
        } else if (this.fishing != null) {
            this.fishing.kill();
            this.fishing.close();
        }

        this.fishing = null;
    }

    @Override
    public boolean doesTriggerPressurePlate() {
        return this.gamemode != SPECTATOR;
    }

    @Override
    public String toString() {
        return "Player(name='" + getName() +
                "', location=" + super.toString() +
                ')';
    }

    @Since("1.3.2.0-PN")
    public int getTimeSinceRest() {
        return timeSinceRest;
    }

    @Since("1.3.2.0-PN")
    public void setTimeSinceRest(int timeSinceRest) {
        this.timeSinceRest = timeSinceRest;
    }
}<|MERGE_RESOLUTION|>--- conflicted
+++ resolved
@@ -4,6 +4,7 @@
 import cn.nukkit.api.DeprecationDetails;
 import cn.nukkit.api.PowerNukkitDifference;
 import cn.nukkit.api.PowerNukkitOnly;
+import cn.nukkit.api.Since;
 import cn.nukkit.api.Since;
 import cn.nukkit.block.*;
 import cn.nukkit.blockentity.BlockEntity;
@@ -170,12 +171,8 @@
     protected PlayerUIInventory playerUIInventory;
     protected CraftingGrid craftingGrid;
     protected CraftingTransaction craftingTransaction;
-<<<<<<< HEAD
     @Since("1.3.1.0-PN") protected EnchantTransaction enchantTransaction;
-=======
-    protected EnchantTransaction enchantTransaction;
-    protected RepairItemTransaction repairItemTransaction;
->>>>>>> c25686d0
+    @Since("1.3.2.0-PN") protected RepairItemTransaction repairItemTransaction;
 
     public long creationTime = 0;
 
