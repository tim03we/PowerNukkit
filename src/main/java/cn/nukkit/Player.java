--- conflicted
+++ resolved
@@ -75,12 +75,7 @@
 import it.unimi.dsi.fastutil.longs.Long2ObjectOpenHashMap;
 import it.unimi.dsi.fastutil.longs.LongIterator;
 import it.unimi.dsi.fastutil.objects.ObjectIterator;
-<<<<<<< HEAD
 import java.awt.Color;
-=======
-
-import java.awt.*;
->>>>>>> c1986645
 import java.io.IOException;
 import java.net.InetSocketAddress;
 import java.nio.ByteOrder;
@@ -177,11 +172,7 @@
     public final Map<Long, Boolean> usedChunks = new Long2ObjectOpenHashMap<>();
 
     protected int chunkLoadCount = 0;
-<<<<<<< HEAD
     protected final Long2ObjectLinkedOpenHashMap<Boolean> loadQueue = new Long2ObjectLinkedOpenHashMap<>();
-=======
-    protected Long2ObjectLinkedOpenHashMap<Boolean> loadQueue = new Long2ObjectLinkedOpenHashMap<>();
->>>>>>> c1986645
     protected int nextChunkOrderRun = 1;
 
     protected final Map<UUID, Player> hiddenPlayers = new HashMap<>();
@@ -702,32 +693,6 @@
         this.setDataProperty(new StringEntityData(Entity.DATA_INTERACTIVE_TAG, this.buttonText));
     }
 
-<<<<<<< HEAD
-=======
-    @Override
-    protected boolean switchLevel(Level targetLevel) {
-        Level oldLevel = this.level;
-        if (super.switchLevel(targetLevel)) {
-            for (long index : new ArrayList<>(this.usedChunks.keySet())) {
-                int chunkX = Level.getHashX(index);
-                int chunkZ = Level.getHashZ(index);
-                this.unloadChunk(chunkX, chunkZ, oldLevel);
-            }
-
-            this.usedChunks.clear();
-            SetTimePacket pk = new SetTimePacket();
-            pk.time = this.level.getTime();
-            this.dataPacket(pk);
-
-            // TODO: Remove this hack
-            int distance = this.viewDistance * 2 * 16 * 2;
-            this.sendPosition(this.add(distance, 0, distance), this.yaw, this.pitch, MovePlayerPacket.MODE_RESET);
-            return true;
-        }
-        return false;
-    }
-
->>>>>>> c1986645
     public void unloadChunk(int x, int z) {
         this.unloadChunk(x, z, null);
     }
@@ -967,11 +932,6 @@
         int radius = spawned ? this.chunkRadius : (int) Math.ceil(Math.sqrt(spawnThreshold));
         int radiusSqr = radius * radius;
 
-<<<<<<< HEAD
-
-
-=======
->>>>>>> c1986645
         long index;
         for (int x = 0; x <= radius; x++) {
             int xx = x * x;
@@ -1833,8 +1793,6 @@
             this.sendNextChunk();
         }
 
-<<<<<<< HEAD
-=======
         if (!this.batchedPackets.isEmpty()) {
           Player[] pArr = new Player[]{this};
             Iterator<Entry<Integer, List<DataPacket>>> iter = this.batchedPackets.entrySet().iterator();
@@ -1848,7 +1806,6 @@
             this.batchedPackets.clear();
         }
 
->>>>>>> c1986645
     }
 
     public boolean canInteract(Vector3 pos, double maxDistance) {
