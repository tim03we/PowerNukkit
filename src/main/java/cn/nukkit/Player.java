--- conflicted
+++ resolved
@@ -94,11 +94,8 @@
 import java.nio.ByteOrder;
 import java.util.*;
 import java.util.Map.Entry;
-<<<<<<< HEAD
 import java.util.concurrent.ConcurrentLinkedDeque;
 import java.util.concurrent.ThreadLocalRandom;
-=======
->>>>>>> 20b4cfeb
 import java.util.concurrent.TimeUnit;
 import java.util.concurrent.atomic.AtomicReference;
 import java.util.function.Consumer;
@@ -2374,7 +2371,6 @@
 
                     break;
                 case ProtocolInfo.PACKET_VIOLATION_WARNING_PACKET:
-<<<<<<< HEAD
                     Optional<String> packetName = Arrays.stream(ProtocolInfo.class.getDeclaredFields())
                             .filter(field -> field.getType() == Byte.TYPE)
                             .filter(field -> {
@@ -2384,10 +2380,7 @@
                                     return false;
                                 }
                             }).map(Field::getName).findFirst();
-                    log.warn("Received packet violation warning"+ packetName.map(name-> " for packet "+name).orElse("")+": " + packet.toString());
-=======
-                    log.warn("Violation warning from {}: {}", this.getName(), packet.toString());
->>>>>>> 20b4cfeb
+                    log.warn("Violation warning from " + this.getName() + packetName.map(name-> " for packet "+name).orElse("")+": " + packet.toString());
                     break;
                 case ProtocolInfo.EMOTE_PACKET:
                     for (Player viewer : this.getViewers().values()) {
