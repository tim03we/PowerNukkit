--- conflicted
+++ resolved
@@ -4586,14 +4586,9 @@
     protected void addDefaultWindows() {
         this.addWindow(this.getInventory(), ContainerIds.INVENTORY, true);
 
-<<<<<<< HEAD
         this.playerUIInventory = new PlayerUIInventory(this);
         this.addWindow(this.playerUIInventory, ContainerIds.UI, true);
-=======
-        this.cursorInventory = new PlayerCursorInventory(this);
-        this.addWindow(this.cursorInventory, ContainerIds.CURSOR, true);
         this.addWindow(this.offhandInventory, ContainerIds.OFFHAND, true);
->>>>>>> ff7e4a18
 
         this.craftingGrid = this.playerUIInventory.getCraftingGrid();
         this.addWindow(this.craftingGrid, ContainerIds.NONE);
