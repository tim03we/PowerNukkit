--- conflicted
+++ resolved
@@ -614,7 +614,6 @@
     public Map<String, PermissionAttachmentInfo> getEffectivePermissions() {
         return this.perm.getEffectivePermissions();
     }
-<<<<<<< HEAD
     
     private static InetSocketAddress uncheckedNewInetSocketAddress(String ip, int port) {
         try {
@@ -629,9 +628,6 @@
     }
     
     @PowerNukkitOnly
-=======
-
->>>>>>> 47d54ad2
     public Player(SourceInterface interfaz, Long clientID, InetSocketAddress socketAddress) {
         super(null, new CompoundTag());
         this.interfaz = interfaz;
@@ -2282,11 +2278,7 @@
 
                         @Override
                         public void onRun() {
-<<<<<<< HEAD
-                            e = new PlayerAsyncPreLoginEvent(username, uuid, Player.this.getAddress(), Player.this.getPort());
-=======
                             e = new PlayerAsyncPreLoginEvent(username, uuid, loginChainData.getXUID(), Player.this.getAddress(), Player.this.getPort());
->>>>>>> 47d54ad2
                             server.getPluginManager().callEvent(e);
                         }
 
@@ -5218,11 +5210,7 @@
             if (xpOrb.getPickupDelay() <= 0) {
                 int exp = xpOrb.getExp();
                 entity.kill();
-<<<<<<< HEAD
                 this.getLevel().addLevelEvent(LevelEventPacket.EVENT_SOUND_EXPERIENCE_ORB, 0, this);
-=======
-                this.getLevel().addLevelEvent(this, LevelEventPacket.EVENT_SOUND_EXPERIENCE_ORB);
->>>>>>> 47d54ad2
                 pickedXPOrb = tick;
 
                 //Mending
