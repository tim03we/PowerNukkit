package cn.nukkit;

import cn.nukkit.AdventureSettings.Type;
import cn.nukkit.api.PowerNukkitOnly;
import cn.nukkit.api.Since;
import cn.nukkit.block.*;
import cn.nukkit.blockentity.BlockEntity;
import cn.nukkit.blockentity.BlockEntityItemFrame;
import cn.nukkit.blockentity.BlockEntityLectern;
import cn.nukkit.blockentity.BlockEntitySpawnable;
import cn.nukkit.command.Command;
import cn.nukkit.command.CommandSender;
import cn.nukkit.command.data.CommandDataVersions;
import cn.nukkit.entity.*;
import cn.nukkit.entity.data.*;
import cn.nukkit.entity.item.*;
import cn.nukkit.entity.projectile.EntityArrow;
import cn.nukkit.entity.projectile.EntityThrownTrident;
import cn.nukkit.event.block.ItemFrameDropItemEvent;
import cn.nukkit.event.block.LecternPageChangeEvent;
import cn.nukkit.event.block.WaterFrostEvent;
import cn.nukkit.event.entity.*;
import cn.nukkit.event.entity.EntityDamageEvent.DamageCause;
import cn.nukkit.event.entity.EntityDamageEvent.DamageModifier;
import cn.nukkit.event.entity.EntityPortalEnterEvent.PortalType;
import cn.nukkit.event.inventory.InventoryCloseEvent;
import cn.nukkit.event.inventory.InventoryPickupArrowEvent;
import cn.nukkit.event.inventory.InventoryPickupItemEvent;
import cn.nukkit.event.player.*;
import cn.nukkit.event.player.PlayerAsyncPreLoginEvent.LoginResult;
import cn.nukkit.event.player.PlayerInteractEvent.Action;
import cn.nukkit.event.player.PlayerTeleportEvent.TeleportCause;
import cn.nukkit.event.server.DataPacketReceiveEvent;
import cn.nukkit.event.server.DataPacketSendEvent;
import cn.nukkit.form.window.FormWindow;
import cn.nukkit.form.window.FormWindowCustom;
import cn.nukkit.inventory.*;
import cn.nukkit.inventory.transaction.CraftingTransaction;
import cn.nukkit.inventory.transaction.EnchantTransaction;
import cn.nukkit.inventory.transaction.InventoryTransaction;
import cn.nukkit.inventory.transaction.action.InventoryAction;
import cn.nukkit.inventory.transaction.data.ReleaseItemData;
import cn.nukkit.inventory.transaction.data.UseItemData;
import cn.nukkit.inventory.transaction.data.UseItemOnEntityData;
import cn.nukkit.item.*;
import cn.nukkit.item.enchantment.Enchantment;
import cn.nukkit.lang.TextContainer;
import cn.nukkit.lang.TranslationContainer;
import cn.nukkit.level.*;
import cn.nukkit.level.format.FullChunk;
import cn.nukkit.level.format.generic.BaseFullChunk;
import cn.nukkit.level.particle.PunchBlockParticle;
import cn.nukkit.math.*;
import cn.nukkit.metadata.MetadataValue;
import cn.nukkit.nbt.NBTIO;
import cn.nukkit.nbt.tag.*;
import cn.nukkit.network.Network;
import cn.nukkit.network.SourceInterface;
import cn.nukkit.network.protocol.*;
import cn.nukkit.network.protocol.types.ContainerIds;
import cn.nukkit.network.protocol.types.NetworkInventoryAction;
import cn.nukkit.permission.PermissibleBase;
import cn.nukkit.permission.Permission;
import cn.nukkit.permission.PermissionAttachment;
import cn.nukkit.permission.PermissionAttachmentInfo;
import cn.nukkit.plugin.Plugin;
import cn.nukkit.potion.Effect;
import cn.nukkit.resourcepacks.ResourcePack;
import cn.nukkit.scheduler.AsyncTask;
import cn.nukkit.utils.*;
import co.aikar.timings.Timing;
import co.aikar.timings.Timings;
import com.google.common.base.Strings;
import com.google.common.collect.BiMap;
import com.google.common.collect.HashBiMap;
import it.unimi.dsi.fastutil.ints.Int2ObjectOpenHashMap;
import it.unimi.dsi.fastutil.ints.IntOpenHashSet;
import it.unimi.dsi.fastutil.longs.Long2ObjectLinkedOpenHashMap;
import it.unimi.dsi.fastutil.longs.Long2ObjectMap;
import it.unimi.dsi.fastutil.longs.Long2ObjectOpenHashMap;
import it.unimi.dsi.fastutil.longs.LongIterator;
import it.unimi.dsi.fastutil.objects.ObjectIterator;
import lombok.extern.log4j.Log4j2;

import java.io.File;
import java.io.IOException;
import java.lang.reflect.Field;
import java.net.InetAddress;
import java.net.InetSocketAddress;
import java.net.UnknownHostException;
import java.nio.ByteOrder;
import java.util.*;
import java.util.Map.Entry;
import java.util.concurrent.ThreadLocalRandom;
import java.util.concurrent.TimeUnit;
import java.util.concurrent.atomic.AtomicReference;
import java.util.function.Consumer;

/**
 * @author MagicDroidX &amp; Box
 * Nukkit Project
 */
@Log4j2
public class Player extends EntityHuman implements CommandSender, InventoryHolder, ChunkLoader, IPlayer {

    public static final int SURVIVAL = 0;
    public static final int CREATIVE = 1;
    public static final int ADVENTURE = 2;
    public static final int SPECTATOR = 3;
    public static final int VIEW = SPECTATOR;

    public static final int SURVIVAL_SLOTS = 36;
    public static final int CREATIVE_SLOTS = 112;

    public static final int CRAFTING_SMALL = 0;
    public static final int CRAFTING_BIG = 1;
    public static final int CRAFTING_ANVIL = 2;
    public static final int CRAFTING_ENCHANT = 3;
    public static final int CRAFTING_BEACON = 4;
    public static final int CRAFTING_GRINDSTONE = 5;
    public static final int CRAFTING_STONECUTTER = 6;
    public static final int CRAFTING_CARTOGRAPHY = 7;

    public static final float DEFAULT_SPEED = 0.1f;
    public static final float MAXIMUM_SPEED = 0.5f;

    public static final int PERMISSION_CUSTOM = 3;
    public static final int PERMISSION_OPERATOR = 2;
    public static final int PERMISSION_MEMBER = 1;
    public static final int PERMISSION_VISITOR = 0;

    public static final int ANVIL_WINDOW_ID = 2;
    public static final int ENCHANT_WINDOW_ID = 3;
    public static final int BEACON_WINDOW_ID = 4;
    public static final int GRINDSTONE_WINDOW_ID = 2;

    protected final SourceInterface interfaz;

    public boolean playedBefore;
    public boolean spawned = false;
    public boolean loggedIn = false;
    public int gamemode;
    public long lastBreak;
    private BlockVector3 lastBreakPosition = new BlockVector3();

    protected int windowCnt = 4;

    protected final BiMap<Inventory, Integer> windows = HashBiMap.create();

    protected final BiMap<Integer, Inventory> windowIndex = windows.inverse();
    protected final Set<Integer> permanentWindows = new IntOpenHashSet();
    private boolean inventoryOpen;

    protected int messageCounter = 2;

    private String clientSecret;

    public Vector3 speed = null;

    public final HashSet<String> achievements = new HashSet<>();

    public int craftingType = CRAFTING_SMALL;

    protected PlayerUIInventory playerUIInventory;
    protected CraftingGrid craftingGrid;
    protected CraftingTransaction craftingTransaction;
    @Since("1.3.1.0-PN") protected EnchantTransaction enchantTransaction;

    public long creationTime = 0;

    protected long randomClientId;

    protected Vector3 forceMovement = null;

    protected Vector3 teleportPosition = null;

    protected boolean connected = true;
    protected final InetSocketAddress socketAddress;
    protected boolean removeFormat = true;

    protected String username;
    protected String iusername;
    protected String displayName;

    protected int startAction = -1;

    protected Vector3 sleeping = null;
    protected Long clientID = null;

    private int loaderId;

    protected float stepHeight = 0.6f;

    public final Map<Long, Boolean> usedChunks = new Long2ObjectOpenHashMap<>();

    protected int chunkLoadCount = 0;
    protected final Long2ObjectLinkedOpenHashMap<Boolean> loadQueue = new Long2ObjectLinkedOpenHashMap<>();
    protected int nextChunkOrderRun = 1;

    protected final Map<UUID, Player> hiddenPlayers = new HashMap<>();

    protected Vector3 newPosition = null;

    protected int chunkRadius;
    protected int viewDistance;
    protected final int chunksPerTick;
    protected final int spawnThreshold;

    protected Position spawnPosition = null;

    protected int inAirTicks = 0;
    protected int startAirTicks = 5;

    protected AdventureSettings adventureSettings;

    protected boolean checkMovement = true;

    private final Map<Integer, List<DataPacket>> batchedPackets = new TreeMap<>();

    private PermissibleBase perm = null;

    private int exp = 0;
    private int expLevel = 0;

    protected PlayerFood foodData = null;

    private Entity killer = null;

    private final AtomicReference<Locale> locale = new AtomicReference<>(null);

    private int hash;

    private String buttonText = "Button";

    protected boolean enableClientCommand = true;

    private BlockEnderChest viewingEnderChest = null;

    protected int lastEnderPearl = 20;
    protected int lastChorusFruitTeleport = 20;

    private LoginChainData loginChainData;

    public Block breakingBlock = null;

    public int pickedXPOrb = 0;

    protected int formWindowCount = 0;
    protected Map<Integer, FormWindow> formWindows = new Int2ObjectOpenHashMap<>();
    protected Map<Integer, FormWindow> serverSettings = new Int2ObjectOpenHashMap<>();

    protected Map<Long, DummyBossBar> dummyBossBars = new Long2ObjectLinkedOpenHashMap<>();

    private AsyncTask preLoginEventTask = null;
    protected boolean shouldLogin = false;

    public EntityFishingHook fishing = null;

    public long lastSkinChange;

    protected double lastRightClickTime = 0.0;
    protected Vector3 lastRightClickPos = null;

    protected int lastPlayerdLevelUpSoundTime = 0;

    public int getStartActionTick() {
        return startAction;
    }

    public void startAction() {
        this.startAction = this.server.getTick();
    }

    public void stopAction() {
        this.startAction = -1;
    }

    public int getLastEnderPearlThrowingTick() {
        return lastEnderPearl;
    }

    public void onThrowEnderPearl() {
        this.lastEnderPearl = this.server.getTick();
    }

    public int getLastChorusFruitTeleport() {
        return lastChorusFruitTeleport;
    }

    public void onChorusFruitTeleport() {
        this.lastChorusFruitTeleport = this.server.getTick();
    }

    public BlockEnderChest getViewingEnderChest() {
        return viewingEnderChest;
    }

    public void setViewingEnderChest(BlockEnderChest chest) {
        if (chest == null && this.viewingEnderChest != null) {
            this.viewingEnderChest.getViewers().remove(this);
        } else if (chest != null) {
            chest.getViewers().add(this);
        }
        this.viewingEnderChest = chest;
    }

    public TranslationContainer getLeaveMessage() {
        return new TranslationContainer(TextFormat.YELLOW + "%multiplayer.player.left", this.getDisplayName());
    }

    public String getClientSecret() {
        return clientSecret;
    }

    /**
     * This might disappear in the future.
     * Please use getUniqueId() instead (IP + clientId + name combo, in the future it'll change to real UUID for online auth)
     * @return random client id
     */
    @Deprecated
    public Long getClientId() {
        return randomClientId;
    }

    @Override
    public boolean isBanned() {
        return this.server.getNameBans().isBanned(this.getName());
    }

    @Override
    public void setBanned(boolean value) {
        if (value) {
            this.server.getNameBans().addBan(this.getName(), null, null, null);
            this.kick(PlayerKickEvent.Reason.NAME_BANNED, "Banned by admin");
        } else {
            this.server.getNameBans().remove(this.getName());
        }
    }

    @Override
    public boolean isWhitelisted() {
        return this.server.isWhitelisted(this.getName().toLowerCase());
    }

    @Override
    public void setWhitelisted(boolean value) {
        if (value) {
            this.server.addWhitelist(this.getName().toLowerCase());
        } else {
            this.server.removeWhitelist(this.getName().toLowerCase());
        }
    }

    @Override
    public Player getPlayer() {
        return this;
    }

    @Override
    public Long getFirstPlayed() {
        return this.namedTag != null ? this.namedTag.getLong("firstPlayed") : null;
    }

    @Override
    public Long getLastPlayed() {
        return this.namedTag != null ? this.namedTag.getLong("lastPlayed") : null;
    }

    @Override
    public boolean hasPlayedBefore() {
        return this.playedBefore;
    }

    public AdventureSettings getAdventureSettings() {
        return adventureSettings;
    }

    public void setAdventureSettings(AdventureSettings adventureSettings) {
        this.adventureSettings = adventureSettings.clone(this);
        this.adventureSettings.update();
    }

    public void resetInAirTicks() {
        this.inAirTicks = 0;
    }

    @Deprecated
    public void setAllowFlight(boolean value) {
        this.getAdventureSettings().set(Type.ALLOW_FLIGHT, value);
        this.getAdventureSettings().update();
    }

    @Deprecated
    public boolean getAllowFlight() {
        return this.getAdventureSettings().get(Type.ALLOW_FLIGHT);
    }

    public void setAllowModifyWorld(boolean value) {
        this.getAdventureSettings().set(Type.WORLD_IMMUTABLE, !value);
        this.getAdventureSettings().set(Type.BUILD_AND_MINE, value);
        this.getAdventureSettings().set(Type.WORLD_BUILDER, value);
        this.getAdventureSettings().update();
    }

    public void setAllowInteract(boolean value) {
        setAllowInteract(value, value);
    }

    public void setAllowInteract(boolean value, boolean containers) {
        this.getAdventureSettings().set(Type.WORLD_IMMUTABLE, !value);
        this.getAdventureSettings().set(Type.DOORS_AND_SWITCHED, value);
        this.getAdventureSettings().set(Type.OPEN_CONTAINERS, containers);
        this.getAdventureSettings().update();
    }

    @Deprecated
    public void setAutoJump(boolean value) {
        this.getAdventureSettings().set(Type.AUTO_JUMP, value);
        this.getAdventureSettings().update();
    }

    @Deprecated
    public boolean hasAutoJump() {
        return this.getAdventureSettings().get(Type.AUTO_JUMP);
    }

    @Override
    public void spawnTo(Player player) {
        if (this.spawned && player.spawned && this.isAlive() && player.getLevel() == this.level && player.canSee(this) && !this.isSpectator()) {
            super.spawnTo(player);
        }
    }

    @Override
    public Server getServer() {
        return this.server;
    }

    public boolean getRemoveFormat() {
        return removeFormat;
    }

    public void setRemoveFormat() {
        this.setRemoveFormat(true);
    }

    public void setRemoveFormat(boolean remove) {
        this.removeFormat = remove;
    }

    public boolean canSee(Player player) {
        return !this.hiddenPlayers.containsKey(player.getUniqueId());
    }

    public void hidePlayer(Player player) {
        if (this == player) {
            return;
        }
        this.hiddenPlayers.put(player.getUniqueId(), player);
        player.despawnFrom(this);
    }

    public void showPlayer(Player player) {
        if (this == player) {
            return;
        }
        this.hiddenPlayers.remove(player.getUniqueId());
        if (player.isOnline()) {
            player.spawnTo(this);
        }
    }

    @Override
    public boolean canCollideWith(Entity entity) {
        return false;
    }

    @Override
    public void resetFallDistance() {
        super.resetFallDistance();
        if (this.inAirTicks != 0) {
            this.startAirTicks = 5;
        }
        this.inAirTicks = 0;
        this.highestPosition = this.y;
    }

    @Override
    public boolean isOnline() {
        return this.connected && this.loggedIn;
    }

    @Override
    public boolean isOp() {
        return this.server.isOp(this.getName());
    }

    @Override
    public void setOp(boolean value) {
        if (value == this.isOp()) {
            return;
        }

        if (value) {
            this.server.addOp(this.getName());
        } else {
            this.server.removeOp(this.getName());
        }

        this.recalculatePermissions();
        this.getAdventureSettings().update();
        this.sendCommandData();
    }

    @Override
    public boolean isPermissionSet(String name) {
        return this.perm.isPermissionSet(name);
    }

    @Override
    public boolean isPermissionSet(Permission permission) {
        return this.perm.isPermissionSet(permission);
    }

    @Override
    public boolean hasPermission(String name) {
        return this.perm != null && this.perm.hasPermission(name);
    }

    @Override
    public boolean hasPermission(Permission permission) {
        return this.perm.hasPermission(permission);
    }

    @Override
    public PermissionAttachment addAttachment(Plugin plugin) {
        return this.addAttachment(plugin, null);
    }

    @Override
    public PermissionAttachment addAttachment(Plugin plugin, String name) {
        return this.addAttachment(plugin, name, null);
    }

    @Override
    public PermissionAttachment addAttachment(Plugin plugin, String name, Boolean value) {
        return this.perm.addAttachment(plugin, name, value);
    }

    @Override
    public void removeAttachment(PermissionAttachment attachment) {
        this.perm.removeAttachment(attachment);
    }

    @Override
    public void recalculatePermissions() {
        this.server.getPluginManager().unsubscribeFromPermission(Server.BROADCAST_CHANNEL_USERS, this);
        this.server.getPluginManager().unsubscribeFromPermission(Server.BROADCAST_CHANNEL_ADMINISTRATIVE, this);

        if (this.perm == null) {
            return;
        }

        this.perm.recalculatePermissions();

        if (this.hasPermission(Server.BROADCAST_CHANNEL_USERS)) {
            this.server.getPluginManager().subscribeToPermission(Server.BROADCAST_CHANNEL_USERS, this);
        }

        if (this.hasPermission(Server.BROADCAST_CHANNEL_ADMINISTRATIVE)) {
            this.server.getPluginManager().subscribeToPermission(Server.BROADCAST_CHANNEL_ADMINISTRATIVE, this);
        }

        if (this.isEnableClientCommand() && spawned) this.sendCommandData();
    }

    public boolean isEnableClientCommand() {
        return this.enableClientCommand;
    }

    public void setEnableClientCommand(boolean enable) {
        this.enableClientCommand = enable;
        SetCommandsEnabledPacket pk = new SetCommandsEnabledPacket();
        pk.enabled = enable;
        this.dataPacket(pk);
        if (enable) this.sendCommandData();
    }

    public void sendCommandData() {
        if (!spawned) {
            return;
        }
        AvailableCommandsPacket pk = new AvailableCommandsPacket();
        Map<String, CommandDataVersions> data = new HashMap<>();
        int count = 0;
        for (Command command : this.server.getCommandMap().getCommands().values()) {
            if (!command.testPermissionSilent(this)) {
                continue;
            }
            ++count;
            CommandDataVersions data0 = command.generateCustomCommandData(this);
            data.put(command.getName(), data0);
        }
        if (count > 0) {
            //TODO: structure checking
            pk.commands = data;
            this.dataPacket(pk);
        }
    }

    @Override
    public Map<String, PermissionAttachmentInfo> getEffectivePermissions() {
        return this.perm.getEffectivePermissions();
    }
    
    private static InetSocketAddress uncheckedNewInetSocketAddress(String ip, int port) {
        try {
            return new InetSocketAddress(InetAddress.getByName(ip), port);
        } catch (UnknownHostException exception) {
            throw new IllegalArgumentException(exception);
        }
    }
    
    public Player(SourceInterface interfaz, Long clientID, String ip, int port) {
        this(interfaz, clientID, uncheckedNewInetSocketAddress(ip, port));
    }
    
    @PowerNukkitOnly
    public Player(SourceInterface interfaz, Long clientID, InetSocketAddress socketAddress) {
        super(null, new CompoundTag());
        this.interfaz = interfaz;
        this.perm = new PermissibleBase(this);
        this.server = Server.getInstance();
        this.lastBreak = -1;
        this.socketAddress = socketAddress;
        this.clientID = clientID;
        this.loaderId = Level.generateChunkLoaderId(this);
        this.chunksPerTick = this.server.getConfig("chunk-sending.per-tick", 4);
        this.spawnThreshold = this.server.getConfig("chunk-sending.spawn-threshold", 56);
        this.spawnPosition = null;
        this.gamemode = this.server.getGamemode();
        this.setLevel(this.server.getDefaultLevel());
        this.viewDistance = this.server.getViewDistance();
        this.chunkRadius = viewDistance;
        //this.newPosition = new Vector3(0, 0, 0);
        this.boundingBox = new SimpleAxisAlignedBB(0, 0, 0, 0, 0, 0);
        this.lastSkinChange = -1;

        this.uuid = null;
        this.rawUUID = null;

        this.creationTime = System.currentTimeMillis();
    }

    @Override
    protected void initEntity() {
        super.initEntity();

        this.addDefaultWindows();
    }

    public boolean isPlayer() {
        return true;
    }

    public void removeAchievement(String achievementId) {
        achievements.remove(achievementId);
    }

    public boolean hasAchievement(String achievementId) {
        return achievements.contains(achievementId);
    }

    public boolean isConnected() {
        return connected;
    }

    public String getDisplayName() {
        return this.displayName;
    }

    public void setDisplayName(String displayName) {
        this.displayName = displayName;
        if (this.spawned) {
            this.server.updatePlayerListData(this.getUniqueId(), this.getId(), this.getDisplayName(), this.getSkin(), this.getLoginChainData().getXUID());
        }
    }

    @Override
    public void setSkin(Skin skin) {
        super.setSkin(skin);
        if (this.spawned) {
            this.server.updatePlayerListData(this.getUniqueId(), this.getId(), this.getDisplayName(), skin, this.getLoginChainData().getXUID());
        }
    }

    public String getAddress() {
        return this.socketAddress.getAddress().getHostAddress();
    }

    public int getPort() {
        return this.socketAddress.getPort();
    }

    public InetSocketAddress getSocketAddress() {
        return this.socketAddress;
    }

    public Position getNextPosition() {
        return this.newPosition != null ? new Position(this.newPosition.x, this.newPosition.y, this.newPosition.z, this.level) : this.getPosition();
    }

    public boolean isSleeping() {
        return this.sleeping != null;
    }

    public int getInAirTicks() {
        return this.inAirTicks;
    }

    /**
     * Returns whether the player is currently using an item (right-click and hold).
     *
     * @return bool
     */
    public boolean isUsingItem() {
        return this.getDataFlag(DATA_FLAGS, DATA_FLAG_ACTION) && this.startAction > -1;
    }

    public void setUsingItem(boolean value) {
        this.startAction = value ? this.server.getTick() : -1;
        this.setDataFlag(DATA_FLAGS, DATA_FLAG_ACTION, value);
    }

    public String getButtonText() {
        return this.buttonText;
    }

    public void setButtonText(String text) {
        this.buttonText = text;
        this.setDataProperty(new StringEntityData(Entity.DATA_INTERACTIVE_TAG, this.buttonText));
    }

    public void unloadChunk(int x, int z) {
        this.unloadChunk(x, z, null);
    }

    public void unloadChunk(int x, int z, Level level) {
        level = level == null ? this.level : level;
        long index = Level.chunkHash(x, z);
        if (this.usedChunks.containsKey(index)) {
            for (Entity entity : level.getChunkEntities(x, z).values()) {
                if (entity != this) {
                    entity.despawnFrom(this);
                }
            }

            this.usedChunks.remove(index);
        }
        level.unregisterChunkLoader(this, x, z);
        this.loadQueue.remove(index);
    }

    public Position getSpawn() {
        if (this.spawnPosition != null && this.spawnPosition.getLevel() != null) {
            return this.spawnPosition;
        } else {
            return this.server.getDefaultLevel().getSafeSpawn();
        }
    }

    public void sendChunk(int x, int z, DataPacket packet) {
        if (!this.connected) {
            return;
        }

        this.usedChunks.put(Level.chunkHash(x, z), Boolean.TRUE);
        this.chunkLoadCount++;

        this.dataPacket(packet);

        if (this.spawned) {
            for (Entity entity : this.level.getChunkEntities(x, z).values()) {
                if (this != entity && !entity.closed && entity.isAlive()) {
                    entity.spawnTo(this);
                }
            }
        }
    }

    public void sendChunk(int x, int z, int subChunkCount, byte[] payload) {
        if (!this.connected) {
            return;
        }

        this.usedChunks.put(Level.chunkHash(x, z), true);
        this.chunkLoadCount++;

        LevelChunkPacket pk = new LevelChunkPacket();
        pk.chunkX = x;
        pk.chunkZ = z;
        pk.subChunkCount = subChunkCount;
        pk.data = payload;

        this.batchDataPacket(pk);

        if (this.spawned) {
            for (Entity entity : this.level.getChunkEntities(x, z).values()) {
                if (this != entity && !entity.closed && entity.isAlive()) {
                    entity.spawnTo(this);
                }
            }
        }
    }

    protected void sendNextChunk() {
        if (!this.connected) {
            return;
        }

        Timings.playerChunkSendTimer.startTiming();

        if (!loadQueue.isEmpty()) {
            int count = 0;
            ObjectIterator<Long2ObjectMap.Entry<Boolean>> iter = loadQueue.long2ObjectEntrySet().fastIterator();
            while (iter.hasNext()) {
                Long2ObjectMap.Entry<Boolean> entry = iter.next();
                long index = entry.getLongKey();

                if (count >= this.chunksPerTick) {
                    break;
                }
                int chunkX = Level.getHashX(index);
                int chunkZ = Level.getHashZ(index);

                ++count;

                this.usedChunks.put(index, false);
                this.level.registerChunkLoader(this, chunkX, chunkZ, false);

                if (!this.level.populateChunk(chunkX, chunkZ)) {
                    if (this.spawned && this.teleportPosition == null) {
                        continue;
                    } else {
                        break;
                    }
                }

                iter.remove();

                PlayerChunkRequestEvent ev = new PlayerChunkRequestEvent(this, chunkX, chunkZ);
                this.server.getPluginManager().callEvent(ev);
                if (!ev.isCancelled()) {
                    this.level.requestChunk(chunkX, chunkZ, this);
                }
            }
        }
        if (this.chunkLoadCount >= this.spawnThreshold && !this.spawned && this.teleportPosition == null) {
            this.doFirstSpawn();
        }
        Timings.playerChunkSendTimer.stopTiming();
    }

    protected void doFirstSpawn() {
        this.spawned = true;

        this.setEnableClientCommand(true);

        this.getAdventureSettings().update();
        this.sendAttributes();

        this.sendPotionEffects(this);
        this.sendData(this);
        this.inventory.sendContents(this);
        this.inventory.sendArmorContents(this);
        this.offhandInventory.sendContents(this);

        SetTimePacket setTimePacket = new SetTimePacket();
        setTimePacket.time = this.level.getTime();
        this.dataPacket(setTimePacket);

        Position pos = this.level.getSafeSpawn(this);

        PlayerRespawnEvent respawnEvent = new PlayerRespawnEvent(this, pos, true);

        this.server.getPluginManager().callEvent(respawnEvent);

        pos = respawnEvent.getRespawnPosition();

        this.sendPlayStatus(PlayStatusPacket.PLAYER_SPAWN);

        PlayerJoinEvent playerJoinEvent = new PlayerJoinEvent(this,
                new TranslationContainer(TextFormat.YELLOW + "%multiplayer.player.joined", new String[]{
                        this.getDisplayName()
                })
        );

        this.server.getPluginManager().callEvent(playerJoinEvent);

        if (playerJoinEvent.getJoinMessage().toString().trim().length() > 0) {
            this.server.broadcastMessage(playerJoinEvent.getJoinMessage());
        }

        this.noDamageTicks = 60;

        this.getServer().sendRecipeList(this);
        inventory.sendCreativeContents();


        for (long index : this.usedChunks.keySet()) {
            int chunkX = Level.getHashX(index);
            int chunkZ = Level.getHashZ(index);
            for (Entity entity : this.level.getChunkEntities(chunkX, chunkZ).values()) {
                if (this != entity && !entity.closed && entity.isAlive()) {
                    entity.spawnTo(this);
                }
            }
        }

        int experience = this.getExperience();
        if (experience != 0) {
            this.sendExperience(experience);
        }

        int level = this.getExperienceLevel();
        if (level != 0) {
            this.sendExperienceLevel(this.getExperienceLevel());
        }

        this.teleport(pos, null); // Prevent PlayerTeleportEvent during player spawn

        if (!this.isSpectator()) {
            this.spawnToAll();
        }

        //todo Updater

        //Weather
        if (this.level.isRaining() || this.level.isThundering()) {
            this.getLevel().sendWeather(this);
        }
        this.getLevel().sendWeather(this);

        //FoodLevel
        PlayerFood food = this.getFoodData();
        if (food.getLevel() != food.getMaxLevel()) {
            food.sendFoodLevel();
        }

        if (this.getHealth() < 1) {
            this.respawn();
        }

    }

    protected boolean orderChunks() {
        if (!this.connected) {
            return false;
        }

        Timings.playerChunkOrderTimer.startTiming();

        this.nextChunkOrderRun = 200;

        loadQueue.clear();
        Long2ObjectOpenHashMap<Boolean> lastChunk = new Long2ObjectOpenHashMap<>(this.usedChunks);

        int centerX = (int) this.x >> 4;
        int centerZ = (int) this.z >> 4;

        int radius = spawned ? this.chunkRadius : (int) Math.ceil(Math.sqrt(spawnThreshold));
        int radiusSqr = radius * radius;



        long index;
        for (int x = 0; x <= radius; x++) {
            int xx = x * x;
            for (int z = 0; z <= x; z++) {
                int distanceSqr = xx + z * z;
                if (distanceSqr > radiusSqr) continue;

                /* Top right quadrant */
                if(this.usedChunks.get(index = Level.chunkHash(centerX + x, centerZ + z)) != Boolean.TRUE) {
                    this.loadQueue.put(index, Boolean.TRUE);
                }
                lastChunk.remove(index);
                /* Top left quadrant */
                if(this.usedChunks.get(index = Level.chunkHash(centerX - x - 1, centerZ + z)) != Boolean.TRUE) {
                    this.loadQueue.put(index, Boolean.TRUE);
                }
                lastChunk.remove(index);
                /* Bottom right quadrant */
                if(this.usedChunks.get(index = Level.chunkHash(centerX + x, centerZ - z - 1)) != Boolean.TRUE) {
                    this.loadQueue.put(index, Boolean.TRUE);
                }
                lastChunk.remove(index);
                /* Bottom left quadrant */
                if(this.usedChunks.get(index = Level.chunkHash(centerX - x - 1, centerZ - z - 1)) != Boolean.TRUE) {
                    this.loadQueue.put(index, Boolean.TRUE);
                }
                lastChunk.remove(index);
                if(x != z){
                    /* Top right quadrant mirror */
                    if(this.usedChunks.get(index = Level.chunkHash(centerX + z, centerZ + x)) != Boolean.TRUE) {
                        this.loadQueue.put(index, Boolean.TRUE);
                    }
                    lastChunk.remove(index);
                    /* Top left quadrant mirror */
                    if(this.usedChunks.get(index = Level.chunkHash(centerX - z - 1, centerZ + x)) != Boolean.TRUE) {
                        this.loadQueue.put(index, Boolean.TRUE);
                    }
                    lastChunk.remove(index);
                    /* Bottom right quadrant mirror */
                    if(this.usedChunks.get(index = Level.chunkHash(centerX + z, centerZ - x - 1)) != Boolean.TRUE) {
                        this.loadQueue.put(index, Boolean.TRUE);
                    }
                    lastChunk.remove(index);
                    /* Bottom left quadrant mirror */
                    if(this.usedChunks.get(index = Level.chunkHash(centerX - z - 1, centerZ - x - 1)) != Boolean.TRUE) {
                        this.loadQueue.put(index, Boolean.TRUE);
                    }
                    lastChunk.remove(index);
                }
            }
        }

        LongIterator keys = lastChunk.keySet().iterator();
        while (keys.hasNext()) {
            index = keys.nextLong();
            this.unloadChunk(Level.getHashX(index), Level.getHashZ(index));
        }

        if (!loadQueue.isEmpty()) {
            NetworkChunkPublisherUpdatePacket packet = new NetworkChunkPublisherUpdatePacket();
            packet.position = this.asBlockVector3();
            packet.radius = viewDistance << 4;
            this.dataPacket(packet);
        }

        Timings.playerChunkOrderTimer.stopTiming();
        return true;
    }

    public boolean batchDataPacket(DataPacket packet) {
        if (!this.connected) {
            return false;
        }

        try (Timing timing = Timings.getSendDataPacketTiming(packet)) {
            DataPacketSendEvent event = new DataPacketSendEvent(this, packet);
            this.server.getPluginManager().callEvent(event);
            if (event.isCancelled()) {
                return false;
            }

            if (!this.batchedPackets.containsKey(packet.getChannel())) {
                this.batchedPackets.put(packet.getChannel(), new ArrayList<>());
            }

            this.batchedPackets.get(packet.getChannel()).add(packet.clone());
        }
        return true;
    }

    /**
     * 0 is true
     * -1 is false
     * other is identifer
     * @param packet packet to send
     * @return packet successfully sent
     */
    public boolean dataPacket(DataPacket packet) {
        if (!this.connected) {
            return false;
        }
        try (Timing timing = Timings.getSendDataPacketTiming(packet)) {
            DataPacketSendEvent ev = new DataPacketSendEvent(this, packet);
            this.server.getPluginManager().callEvent(ev);
            if (ev.isCancelled()) {
                return false;
            }

            if (log.isTraceEnabled() && !server.isIgnoredPacket(packet.getClass())) {
                log.trace("Outbound {}: {}", this.getName(), packet);
            }

            this.interfaz.putPacket(this, packet, false, false);
        }
        return true;
    }

    @Deprecated
    public int dataPacket(DataPacket packet, boolean needACK) {
        return this.dataPacket(packet) ? 0 : -1;
    }

    /**
     * 0 is true
     * -1 is false
     * other is identifer
     * @param packet packet to send
     * @return packet successfully sent
     */
    public boolean directDataPacket(DataPacket packet) {
        if (!this.connected) {
            return false;
        }

        try (Timing timing = Timings.getSendDataPacketTiming(packet)) {
            DataPacketSendEvent ev = new DataPacketSendEvent(this, packet);
            this.server.getPluginManager().callEvent(ev);
            if (ev.isCancelled()) {
                return false;
            }

            this.interfaz.putPacket(this, packet, false, true);
        }
        return true;
    }

    @Deprecated
    public int directDataPacket(DataPacket packet, boolean needACK) {
        return this.directDataPacket(packet) ? 0 : -1;
    }

    public int getPing() {
        return this.interfaz.getNetworkLatency(this);
    }

    public boolean sleepOn(Vector3 pos) {
        if (!this.isOnline()) {
            return false;
        }

        for (Entity p : this.level.getNearbyEntities(this.boundingBox.grow(2, 1, 2), this)) {
            if (p instanceof Player) {
                if (((Player) p).sleeping != null && pos.distance(((Player) p).sleeping) <= 0.1) {
                    return false;
                }
            }
        }

        PlayerBedEnterEvent ev;
        this.server.getPluginManager().callEvent(ev = new PlayerBedEnterEvent(this, this.level.getBlock(pos)));
        if (ev.isCancelled()) {
            return false;
        }

        this.sleeping = pos.clone();
        this.teleport(new Location(pos.x + 0.5, pos.y + 0.5, pos.z + 0.5, this.yaw, this.pitch, this.level), null);

        this.setDataProperty(new IntPositionEntityData(DATA_PLAYER_BED_POSITION, (int) pos.x, (int) pos.y, (int) pos.z));
        this.setDataFlag(DATA_PLAYER_FLAGS, DATA_PLAYER_FLAG_SLEEP, true);

        this.setSpawn(pos);

        this.level.sleepTicks = 60;

        return true;
    }

    public void setSpawn(Vector3 pos) {
        Level level;
        if (!(pos instanceof Position)) {
            level = this.level;
        } else {
            level = ((Position) pos).getLevel();
        }
        this.spawnPosition = new Position(pos.x, pos.y, pos.z, level);
        SetSpawnPositionPacket pk = new SetSpawnPositionPacket();
        pk.spawnType = SetSpawnPositionPacket.TYPE_PLAYER_SPAWN;
        pk.x = (int) this.spawnPosition.x;
        pk.y = (int) this.spawnPosition.y;
        pk.z = (int) this.spawnPosition.z;
        this.dataPacket(pk);
    }

    public void stopSleep() {
        if (this.sleeping != null) {
            this.server.getPluginManager().callEvent(new PlayerBedLeaveEvent(this, this.level.getBlock(this.sleeping)));

            this.sleeping = null;
            this.setDataProperty(new IntPositionEntityData(DATA_PLAYER_BED_POSITION, 0, 0, 0));
            this.setDataFlag(DATA_PLAYER_FLAGS, DATA_PLAYER_FLAG_SLEEP, false);


            this.level.sleepTicks = 0;

            AnimatePacket pk = new AnimatePacket();
            pk.eid = this.id;
            pk.action = AnimatePacket.Action.WAKE_UP;
            this.dataPacket(pk);
        }
    }

    public boolean awardAchievement(String achievementId) {
        if (!Server.getInstance().getPropertyBoolean("achievements", true)) {
            return false;
        }

        Achievement achievement = Achievement.achievements.get(achievementId);

        if (achievement == null || hasAchievement(achievementId)) {
            return false;
        }

        for (String id : achievement.requires) {
            if (!this.hasAchievement(id)) {
                return false;
            }
        }
        PlayerAchievementAwardedEvent event = new PlayerAchievementAwardedEvent(this, achievementId);
        this.server.getPluginManager().callEvent(event);

        if (event.isCancelled()) {
            return false;
        }

        this.achievements.add(achievementId);
        achievement.broadcast(this);
        return true;
    }

    public int getGamemode() {
        return gamemode;
    }

    /**
     * Returns a client-friendly gamemode of the specified real gamemode
     * This function takes care of handling gamemodes known to MCPE (as of 1.1.0.3, that includes Survival, Creative and Adventure)
     * <p>
     * TODO: remove this when Spectator Mode gets added properly to MCPE
     */
    private static int getClientFriendlyGamemode(int gamemode) {
        gamemode &= 0x03;
        if (gamemode == Player.SPECTATOR) {
            return Player.CREATIVE;
        }
        return gamemode;
    }

    public boolean setGamemode(int gamemode) {
        return this.setGamemode(gamemode, false, null);
    }

    public boolean setGamemode(int gamemode, boolean clientSide) {
        return this.setGamemode(gamemode, clientSide, null);
    }

    public boolean setGamemode(int gamemode, boolean clientSide, AdventureSettings newSettings) {
        if (gamemode < 0 || gamemode > 3 || this.gamemode == gamemode) {
            return false;
        }

        if (newSettings == null) {
            newSettings = this.getAdventureSettings().clone(this);
            newSettings.set(Type.WORLD_IMMUTABLE, (gamemode & 0x02) > 0);
            newSettings.set(Type.BUILD_AND_MINE, (gamemode & 0x02) <= 0);
            newSettings.set(Type.WORLD_BUILDER, (gamemode & 0x02) <= 0);
            newSettings.set(Type.ALLOW_FLIGHT, (gamemode & 0x01) > 0);
            newSettings.set(Type.NO_CLIP, gamemode == 0x03);
            newSettings.set(Type.FLYING, gamemode == 0x03);
        }

        PlayerGameModeChangeEvent ev;
        this.server.getPluginManager().callEvent(ev = new PlayerGameModeChangeEvent(this, gamemode, newSettings));

        if (ev.isCancelled()) {
            return false;
        }

        this.gamemode = gamemode;

        if (this.isSpectator()) {
            this.keepMovement = true;
            this.despawnFromAll();
        } else {
            this.keepMovement = false;
            this.spawnToAll();
        }

        this.namedTag.putInt("playerGameType", this.gamemode);

        if (!clientSide) {
            SetPlayerGameTypePacket pk = new SetPlayerGameTypePacket();
            pk.gamemode = getClientFriendlyGamemode(gamemode);
            this.dataPacket(pk);
        }

        this.setAdventureSettings(ev.getNewAdventureSettings());

        if (this.isSpectator()) {
            this.getAdventureSettings().set(Type.FLYING, true);
            this.teleport(this.temporalVector.setComponents(this.x, this.y + 0.1, this.z));

            /*InventoryContentPacket inventoryContentPacket = new InventoryContentPacket();
            inventoryContentPacket.inventoryId = InventoryContentPacket.SPECIAL_CREATIVE;
            this.dataPacket(inventoryContentPacket);*/
        } else {
            if (this.isSurvival()) {
                this.getAdventureSettings().set(Type.FLYING, false);
            }
            /*InventoryContentPacket inventoryContentPacket = new InventoryContentPacket();
            inventoryContentPacket.inventoryId = InventoryContentPacket.SPECIAL_CREATIVE;
            inventoryContentPacket.slots = Item.getCreativeItems().toArray(new Item[0]);
            this.dataPacket(inventoryContentPacket);*/
        }

        this.resetFallDistance();

        this.inventory.sendContents(this);
        this.inventory.sendContents(this.getViewers().values());
        this.inventory.sendHeldItem(this.hasSpawned.values());
        this.offhandInventory.sendContents(this);
        this.offhandInventory.sendContents(this.getViewers().values());

        this.inventory.sendCreativeContents();
        return true;
    }

    @Deprecated
    public void sendSettings() {
        this.getAdventureSettings().update();
    }

    public boolean isSurvival() {
        return this.gamemode == SURVIVAL;
    }

    public boolean isCreative() {
        return this.gamemode == CREATIVE;
    }

    public boolean isSpectator() {
        return this.gamemode == SPECTATOR;
    }

    public boolean isAdventure() {
        return this.gamemode == ADVENTURE;
    }

    @Override
    public Item[] getDrops() {
        if (!this.isCreative() && !this.isSpectator()) {
            return super.getDrops();
        }

        return new Item[0];
    }

    @Override
    public boolean setDataProperty(EntityData data) {
        return setDataProperty(data, true);
    }

    @Override
    public boolean setDataProperty(EntityData data, boolean send) {
        if (super.setDataProperty(data, send)) {
            if (send) this.sendData(this, new EntityMetadata().put(this.getDataProperty(data.getId())));
            return true;
        }
        return false;
    }

    @Override
    protected void checkGroundState(double movX, double movY, double movZ, double dx, double dy, double dz) {
        if (!this.onGround || movX != 0 || movY != 0 || movZ != 0) {
            boolean onGround = false;

            AxisAlignedBB bb = this.boundingBox.clone();
            bb.setMaxY(bb.getMinY() + 0.5);
            bb.setMinY(bb.getMinY() - 1);

            AxisAlignedBB realBB = this.boundingBox.clone();
            realBB.setMaxY(realBB.getMinY() + 0.1);
            realBB.setMinY(realBB.getMinY() - 0.2);

            int minX = NukkitMath.floorDouble(bb.getMinX());
            int minY = NukkitMath.floorDouble(bb.getMinY());
            int minZ = NukkitMath.floorDouble(bb.getMinZ());
            int maxX = NukkitMath.ceilDouble(bb.getMaxX());
            int maxY = NukkitMath.ceilDouble(bb.getMaxY());
            int maxZ = NukkitMath.ceilDouble(bb.getMaxZ());

            for (int z = minZ; z <= maxZ; ++z) {
                for (int x = minX; x <= maxX; ++x) {
                    for (int y = minY; y <= maxY; ++y) {
                        Block block = this.level.getBlock(this.temporalVector.setComponents(x, y, z));

                        if (!block.canPassThrough() && block.collidesWithBB(realBB)) {
                            onGround = true;
                            break;
                        }
                    }
                }
            }

            this.onGround = onGround;
        }

        this.isCollided = this.onGround;
    }

    @Override
    protected void checkBlockCollision() {
        boolean portal = false;
        boolean scaffolding = false;
        boolean endPortal = false;
        for (Block block : this.getCollisionBlocks()) {
            switch (block.getId()) {
                case Block.NETHER_PORTAL:
                    portal = true;
                    break;
                case BlockID.SCAFFOLDING:
                    scaffolding = true;
                    break;
                case BlockID.END_PORTAL:
                    endPortal = true;
                    break;
            }

            block.onEntityCollide(this);
            block.getLevelBlockAtLayer(1).onEntityCollide(this);
        }

        setDataFlag(DATA_FLAGS_EXTENDED, DATA_FLAG_IN_SCAFFOLDING, scaffolding);

        AxisAlignedBB scanBoundingBox = boundingBox.getOffsetBoundingBox(0, -0.125, 0);
        scanBoundingBox.setMaxY(boundingBox.getMinY());
        Block[] scaffoldingUnder = level.getCollisionBlocks(
                scanBoundingBox,
                true, true,
                b-> b.getId() == BlockID.SCAFFOLDING
        );
        setDataFlag(DATA_FLAGS_EXTENDED, DATA_FLAG_OVER_SCAFFOLDING, scaffoldingUnder.length > 0);
        
        if (endPortal) {
            if (!inEndPortal) {
                inEndPortal = true;
                EntityPortalEnterEvent ev = new EntityPortalEnterEvent(this, PortalType.END);
                getServer().getPluginManager().callEvent(ev);
            }
        } else {
            inEndPortal = false;
        }
        
        if (portal) {
            if (this.isCreative() && this.inPortalTicks < 80) {
                this.inPortalTicks = 80;
            } else {
                this.inPortalTicks++;
            }
        } else {
            this.inPortalTicks = 0;
        }
    }

    protected void checkNearEntities() {
        for (Entity entity : this.level.getNearbyEntities(this.boundingBox.grow(1, 0.5, 1), this)) {
            entity.scheduleUpdate();

            if (!entity.isAlive() || !this.isAlive()) {
                continue;
            }

            this.pickupEntity(entity, true);
        }
    }

    protected void processMovement(int tickDiff) {
        if (!this.isAlive() || !this.spawned || this.newPosition == null || this.teleportPosition != null || this.isSleeping()) {
            this.positionChanged = false;
            return;
        }
        Vector3 newPos = this.newPosition;
        double distanceSquared = newPos.distanceSquared(this);
        boolean revert = false;
        if ((distanceSquared / ((double) (tickDiff * tickDiff))) > 100 && (newPos.y - this.y) > -5) {
            revert = true;
        } else {
            if (this.chunk == null || !this.chunk.isGenerated()) {
                BaseFullChunk chunk = this.level.getChunk((int) newPos.x >> 4, (int) newPos.z >> 4, false);
                if (chunk == null || !chunk.isGenerated()) {
                    revert = true;
                    this.nextChunkOrderRun = 0;
                } else {
                    if (this.chunk != null) {
                        this.chunk.removeEntity(this);
                    }
                    this.chunk = chunk;
                }
            }
        }

        double tdx = newPos.x - this.x;
        double tdz = newPos.z - this.z;
        double distance = Math.sqrt(tdx * tdx + tdz * tdz);

        if (!revert && distanceSquared != 0) {
            double dx = newPos.x - this.x;
            double dy = newPos.y - this.y;
            double dz = newPos.z - this.z;

            this.fastMove(dx, dy, dz);
            if (this.newPosition == null) {
                return; //maybe solve that in better way
            }

            double diffX = this.x - newPos.x;
            double diffY = this.y - newPos.y;
            double diffZ = this.z - newPos.z;

            double yS = 0.5 + this.ySize;
            if (diffY >= -yS || diffY <= yS) {
                diffY = 0;
            }

            if (diffX != 0 || diffY != 0 || diffZ != 0) {
                if (this.checkMovement && !isOp() && !server.getAllowFlight() && (this.isSurvival() || this.isAdventure())) {
                    // Some say: I cant move my head when riding because the server
                    // blocked my movement
                    if (!this.isSleeping() && this.riding == null && !this.hasEffect(Effect.LEVITATION)) {
                        double diffHorizontalSqr = (diffX * diffX + diffZ * diffZ) / ((double) (tickDiff * tickDiff));
                        if (diffHorizontalSqr > 0.5) {
                            PlayerInvalidMoveEvent ev;
                            this.getServer().getPluginManager().callEvent(ev = new PlayerInvalidMoveEvent(this, true));
                            if (!ev.isCancelled()) {
                                revert = ev.isRevert();

                                if (revert) {
                                    this.server.getLogger().warning(this.getServer().getLanguage().translateString("nukkit.player.invalidMove", this.getName()));
                                }
                            }
                        }
                    }
                }


                this.x = newPos.x;
                this.y = newPos.y;
                this.z = newPos.z;
                double radius = this.getWidth() / 2;
                this.boundingBox.setBounds(this.x - radius, this.y, this.z - radius, this.x + radius, this.y + this.getHeight(), this.z + radius);
            }
        }

        Location from = new Location(
                this.lastX,
                this.lastY,
                this.lastZ,
                this.lastYaw,
                this.lastPitch,
                this.level);
        Location to = this.getLocation();

        double delta = Math.pow(this.lastX - to.x, 2) + Math.pow(this.lastY - to.y, 2) + Math.pow(this.z - to.z, 2);
        double deltaAngle = Math.abs(this.lastYaw - to.yaw) + Math.abs(this.lastPitch - to.pitch);

        if (!revert && (delta > 0.0001d || deltaAngle > 1d)) {
            boolean isFirst = this.firstMove;

            this.firstMove = false;
            this.lastX = to.x;
            this.lastY = to.y;
            this.lastZ = to.z;

            this.lastYaw = to.yaw;
            this.lastPitch = to.pitch;

            if (!isFirst) {
                List<Block> blocksAround = new ArrayList<>(this.blocksAround);
                List<Block> collidingBlocks = new ArrayList<>(this.collisionBlocks);

                PlayerMoveEvent ev = new PlayerMoveEvent(this, from, to);

                this.blocksAround = null;
                this.collisionBlocks = null;

                this.server.getPluginManager().callEvent(ev);

                if (!(revert = ev.isCancelled())) { //Yes, this is intended
                    if (!to.equals(ev.getTo())) { //If plugins modify the destination
                        this.teleport(ev.getTo(), null);
                    } else {
                        this.addMovement(this.x, this.y, this.z, this.yaw, this.pitch, this.yaw);
                    }
                    //Biome biome = Biome.biomes[level.getBiomeId(this.getFloorX(), this.getFloorZ())];
                    //sendTip(biome.getName() + " (" + biome.doesOverhang() + " " + biome.getBaseHeight() + "-" + biome.getHeightVariation() + ")");
                } else {
                    this.blocksAround = blocksAround;
                    this.collisionBlocks = collidingBlocks;
                }
            }

            if (this.speed == null) speed = new Vector3(from.x - to.x, from.y - to.y, from.z - to.z);
            else this.speed.setComponents(from.x - to.x, from.y - to.y, from.z - to.z);
        } else {
            if (this.speed == null) speed = new Vector3(0, 0, 0);
            else this.speed.setComponents(0, 0, 0);
        }

        if (!revert && (this.isFoodEnabled() || this.getServer().getDifficulty() == 0)) {
            if ((this.isSurvival() || this.isAdventure())/* && !this.getRiddingOn() instanceof Entity*/) {

                //UpdateFoodExpLevel
                if (distance >= 0.05) {
                    double jump = 0;
                    double swimming = this.isInsideOfWater() ? 0.015 * distance : 0;
                    if (swimming != 0) distance = 0;
                    if (this.isSprinting()) {  //Running
                        if (this.inAirTicks == 3 && swimming == 0) {
                            jump = 0.7;
                        }
                        this.getFoodData().updateFoodExpLevel(0.06 * distance + jump + swimming);
                    } else {
                        if (this.inAirTicks == 3 && swimming == 0) {
                            jump = 0.2;
                        }
                        this.getFoodData().updateFoodExpLevel(0.01 * distance + jump + swimming);
                    }
                }
            }
        }

        if (!revert && delta > 0.0001d) {
            Enchantment frostWalker = inventory.getBoots().getEnchantment(Enchantment.ID_FROST_WALKER);
            if (frostWalker != null && frostWalker.getLevel() > 0 && !this.isSpectator() && this.y >= 1 && this.y <= 255) {
                int radius = 2 + frostWalker.getLevel();
                for (int coordX = this.getFloorX() - radius; coordX < this.getFloorX() + radius + 1; coordX++) {
                    for (int coordZ = this.getFloorZ() - radius; coordZ < this.getFloorZ() + radius + 1; coordZ++) {
                        Block block = level.getBlock(coordX, this.getFloorY() - 1, coordZ);
                        int layer = 0;
                        if ((block.getId() != Block.STILL_WATER && (block.getId() != Block.WATER || block.getDamage() != 0)) || block.up().getId() != Block.AIR) {
                            block = block.getLevelBlockAtLayer(1);
                            layer = 1;
                            if ((block.getId() != Block.STILL_WATER && (block.getId() != Block.WATER || block.getDamage() != 0)) || block.up().getId() != Block.AIR) {
                                continue;
                            }
                        }
                        WaterFrostEvent ev = new WaterFrostEvent(block, this);
                        server.getPluginManager().callEvent(ev);
                        if (!ev.isCancelled()) {
                            level.setBlock(block, layer, Block.get(Block.ICE_FROSTED), true, false);
                            level.scheduleUpdate(level.getBlock(block, layer), ThreadLocalRandom.current().nextInt(20, 40));
                        }
                    }
                }
            }
        }

        if (revert) {

            this.lastX = from.x;
            this.lastY = from.y;
            this.lastZ = from.z;

            this.lastYaw = from.yaw;
            this.lastPitch = from.pitch;

            // We have to send slightly above otherwise the player will fall into the ground.
            this.sendPosition(from.add(0, 0.00001, 0), from.yaw, from.pitch, MovePlayerPacket.MODE_RESET);
            //this.sendSettings();
            this.forceMovement = new Vector3(from.x, from.y + 0.00001, from.z);
        } else {
            this.forceMovement = null;
            if (distanceSquared != 0 && this.nextChunkOrderRun > 20) {
                this.nextChunkOrderRun = 20;
            }
        }

        this.newPosition = null;
    }

    @Override
    public void addMovement(double x, double y, double z, double yaw, double pitch, double headYaw) {
        this.sendPosition(new Vector3(x, y, z), yaw, pitch, MovePlayerPacket.MODE_NORMAL, this.getViewers().values().toArray(new Player[0]));
    }

    @Override
    public boolean setMotion(Vector3 motion) {
        if (super.setMotion(motion)) {
            if (this.chunk != null) {
                this.addMotion(this.motionX, this.motionY, this.motionZ);  //Send to others
                SetEntityMotionPacket pk = new SetEntityMotionPacket();
                pk.eid = this.id;
                pk.motionX = (float) motion.x;
                pk.motionY = (float) motion.y;
                pk.motionZ = (float) motion.z;
                this.dataPacket(pk);  //Send to self
            }

            if (this.motionY > 0) {
                //todo: check this
                this.startAirTicks = (int) ((-(Math.log(this.getGravity() / (this.getGravity() + this.getDrag() * this.motionY))) / this.getDrag()) * 2 + 5);
            }

            return true;
        }

        return false;
    }

    public void sendAttributes() {
        UpdateAttributesPacket pk = new UpdateAttributesPacket();
        pk.entityId = this.getId();
        pk.entries = new Attribute[]{
                Attribute.getAttribute(Attribute.MAX_HEALTH).setMaxValue(this.getMaxHealth()).setValue(health > 0 ? (health < getMaxHealth() ? health : getMaxHealth()) : 0),
                Attribute.getAttribute(Attribute.MAX_HUNGER).setValue(this.getFoodData().getLevel()),
                Attribute.getAttribute(Attribute.MOVEMENT_SPEED).setValue(this.getMovementSpeed()),
                Attribute.getAttribute(Attribute.EXPERIENCE_LEVEL).setValue(this.getExperienceLevel()),
                Attribute.getAttribute(Attribute.EXPERIENCE).setValue(((float) this.getExperience()) / calculateRequireExperience(this.getExperienceLevel()))
        };
        this.dataPacket(pk);
    }

    @Override
    public boolean onUpdate(int currentTick) {
        if (!this.loggedIn) {
            return false;
        }

        int tickDiff = currentTick - this.lastUpdate;

        if (tickDiff <= 0) {
            return true;
        }

        this.messageCounter = 2;

        this.lastUpdate = currentTick;

        if (this.fishing != null && this.server.getTick() % 20 == 0) {
            if (this.distance(fishing) > 33) {
                this.stopFishing(false);
            }
        }

        if (!this.isAlive() && this.spawned) {
            ++this.deadTicks;
            if (this.deadTicks >= 10) {
                this.despawnFromAll();
            }
            return true;
        }

        if (this.spawned) {
            this.processMovement(tickDiff);

            if (!this.isSpectator()) {
                this.checkNearEntities();
            }

            this.entityBaseTick(tickDiff);

            if (this.getServer().getDifficulty() == 0 && this.level.getGameRules().getBoolean(GameRule.NATURAL_REGENERATION)) {
                if (this.getHealth() < this.getMaxHealth() && this.ticksLived % 20 == 0) {
                    this.heal(1);
                }

                PlayerFood foodData = this.getFoodData();

                if (foodData.getLevel() < 20 && this.ticksLived % 10 == 0) {
                    foodData.addFoodLevel(1, 0);
                }
            }

            if (this.isOnFire() && this.lastUpdate % 10 == 0) {
                if (this.isCreative() && !this.isInsideOfFire()) {
                    this.extinguish();
                } else if (this.getLevel().isRaining()) {
                    if (this.getLevel().canBlockSeeSky(this)) {
                        this.extinguish();
                    }
                }
            }

            if (!this.isSpectator() && this.speed != null) {
                if (this.onGround) {
                    if (this.inAirTicks != 0) {
                        this.startAirTicks = 5;
                    }
                    this.inAirTicks = 0;
                    this.highestPosition = this.y;
                } else {
                    if (this.checkMovement && !this.isGliding() && !server.getAllowFlight() && !this.getAdventureSettings().get(Type.ALLOW_FLIGHT) && this.inAirTicks > 20 && !this.isSleeping() && !this.isImmobile() && !this.isSwimming() && this.riding == null && !this.hasEffect(Effect.LEVITATION)) {
                        double expectedVelocity = (-this.getGravity()) / ((double) this.getDrag()) - ((-this.getGravity()) / ((double) this.getDrag())) * Math.exp(-((double) this.getDrag()) * ((double) (this.inAirTicks - this.startAirTicks)));
                        double diff = (this.speed.y - expectedVelocity) * (this.speed.y - expectedVelocity);

                        Block block = level.getBlock(this);
                        int blockId = block.getId();
                        boolean ignore = blockId == Block.LADDER || blockId == Block.VINES || blockId == Block.COBWEB
                                || blockId == Block.SCAFFOLDING;// || (blockId == Block.SWEET_BERRY_BUSH && block.getDamage() > 0);

                        if (!this.hasEffect(Effect.JUMP) && diff > 0.6 && expectedVelocity < this.speed.y && !ignore) {
                            if (this.inAirTicks < 150) {
                                this.setMotion(new Vector3(0, expectedVelocity, 0));
                            } else if (this.kick(PlayerKickEvent.Reason.FLYING_DISABLED, "Flying is not enabled on this server")) {
                                return false;
                            }
                        }
                        if (ignore) {
                            this.resetFallDistance();
                        }
                    }

                    if (this.y > highestPosition) {
                        this.highestPosition = this.y;
                    }

                    if (this.isGliding()) this.resetFallDistance();

                    ++this.inAirTicks;

                }

                if (this.isSurvival() || this.isAdventure()) {
                    if (this.getFoodData() != null) this.getFoodData().update(tickDiff);
                }
            }
        }

        this.checkTeleportPosition();
        
        if (currentTick % 10 == 0) {
            this.checkInteractNearby();
        }

        if (this.spawned && this.dummyBossBars.size() > 0 && currentTick % 100 == 0) {
            this.dummyBossBars.values().forEach(DummyBossBar::updateBossEntityPosition);
        }

        this.setDataFlag(DATA_FLAGS_EXTENDED, DATA_FLAG_BLOCKING, this.isSneaking() && (this.getInventory().getItemInHand().getId() == Item.SHIELD || this.getOffhandInventory().getItem(0).getId() == Item.SHIELD));

        return true;
    }

    public void checkInteractNearby() {
        int interactDistance = isCreative() ? 5 : 3;
        if (canInteract(this, interactDistance)) {
            if (getEntityPlayerLookingAt(interactDistance) != null) {
                EntityInteractable onInteract = getEntityPlayerLookingAt(interactDistance);
                setButtonText(onInteract.getInteractButtonText());
            } else {
                setButtonText("");
            }
        } else {
            setButtonText("");
        }
    }

    /**
     * Returns the Entity the player is looking at currently
     *
     * @param maxDistance the maximum distance to check for entities
     * @return Entity|null    either NULL if no entity is found or an instance of the entity
     */
    public EntityInteractable getEntityPlayerLookingAt(int maxDistance) {
        timing.startTiming();

        EntityInteractable entity = null;

        // just a fix because player MAY not be fully initialized
        if (temporalVector != null) {
            Entity[] nearbyEntities = level.getNearbyEntities(boundingBox.grow(maxDistance, maxDistance, maxDistance), this);

            // get all blocks in looking direction until the max interact distance is reached (it's possible that startblock isn't found!)
            try {
                BlockIterator itr = new BlockIterator(level, getPosition(), getDirectionVector(), getEyeHeight(), maxDistance);
                if (itr.hasNext()) {
                    Block block;
                    while (itr.hasNext()) {
                        block = itr.next();
                        entity = getEntityAtPosition(nearbyEntities, block.getFloorX(), block.getFloorY(), block.getFloorZ());
                        if (entity != null) {
                            break;
                        }
                    }
                }
            } catch (Exception ex) {
                // nothing to log here!
            }
        }

        timing.stopTiming();

        return entity;
    }

    private EntityInteractable getEntityAtPosition(Entity[] nearbyEntities, int x, int y, int z) {
        for (Entity nearestEntity : nearbyEntities) {
            if (nearestEntity.getFloorX() == x && nearestEntity.getFloorY() == y && nearestEntity.getFloorZ() == z
                    && nearestEntity instanceof EntityInteractable
                    && ((EntityInteractable) nearestEntity).canDoInteraction()) {
                return (EntityInteractable) nearestEntity;
            }
        }
        return null;
    }

    public void checkNetwork() {
        if (!this.isOnline()) {
            return;
        }

        if (!this.batchedPackets.isEmpty()) {
            Player[] pArr = new Player[]{this};
            Iterator<Entry<Integer, List<DataPacket>>> iter = this.batchedPackets.entrySet().iterator();
            while (iter.hasNext()) {
                Entry<Integer, List<DataPacket>> entry = iter.next();
                List<DataPacket> packets = entry.getValue();
                DataPacket[] arr = packets.toArray(new DataPacket[0]);
                packets.clear();
                this.server.batchPackets(pArr, arr, false);
            }
            this.batchedPackets.clear();
        }

        if (this.nextChunkOrderRun-- <= 0 || this.chunk == null) {
            this.orderChunks();
        }

        if (!this.loadQueue.isEmpty() || !this.spawned) {
            this.sendNextChunk();
        }

    }

    public boolean canInteract(Vector3 pos, double maxDistance) {
        return this.canInteract(pos, maxDistance, 6.0);
    }

    public boolean canInteract(Vector3 pos, double maxDistance, double maxDiff) {
        if (this.distanceSquared(pos) > maxDistance * maxDistance) {
            return false;
        }

        Vector2 dV = this.getDirectionPlane();
        double dot = dV.dot(new Vector2(this.x, this.z));
        double dot1 = dV.dot(new Vector2(pos.x, pos.z));
        return (dot1 - dot) >= -maxDiff;
    }

    protected void processLogin() {
        if (!this.server.isWhitelisted((this.getName()).toLowerCase())) {
            this.kick(PlayerKickEvent.Reason.NOT_WHITELISTED, "Server is white-listed");

            return;
        } else if (this.isBanned()) {
            String reason = this.server.getNameBans().getEntires().get(this.getName().toLowerCase()).getReason();
            this.kick(PlayerKickEvent.Reason.NAME_BANNED, !reason.isEmpty() ? "You are banned. Reason: " + reason : "You are banned");
            return;
        } else if (this.server.getIPBans().isBanned(this.getAddress())) {
            String reason = this.server.getIPBans().getEntires().get(this.getAddress()).getReason();
            this.kick(PlayerKickEvent.Reason.IP_BANNED, !reason.isEmpty() ? "You are banned. Reason: " + reason : "You are banned");
            return;
        }

        if (this.hasPermission(Server.BROADCAST_CHANNEL_USERS)) {
            this.server.getPluginManager().subscribeToPermission(Server.BROADCAST_CHANNEL_USERS, this);
        }
        if (this.hasPermission(Server.BROADCAST_CHANNEL_ADMINISTRATIVE)) {
            this.server.getPluginManager().subscribeToPermission(Server.BROADCAST_CHANNEL_ADMINISTRATIVE, this);
        }

        Player oldPlayer = null;
        for (Player p : new ArrayList<>(this.server.getOnlinePlayers().values())) {
            if (p != this && p.getName() != null && p.getName().equalsIgnoreCase(this.getName()) ||
                    this.getUniqueId().equals(p.getUniqueId())) {
                oldPlayer = p;
                break;
            }
        }
        CompoundTag nbt;
        if (oldPlayer != null) {
            oldPlayer.saveNBT();
            nbt = oldPlayer.namedTag;
            oldPlayer.close("", "disconnectionScreen.loggedinOtherLocation");
        } else {
            File legacyDataFile = new File(server.getDataPath() + "players/" + this.username.toLowerCase() + ".dat");
            File dataFile = new File(server.getDataPath() + "players/" + this.uuid.toString() + ".dat");
            if (legacyDataFile.exists() && !dataFile.exists()) {
                nbt = this.server.getOfflinePlayerData(this.username, false);

                if (!legacyDataFile.delete()) {
                    log.warn("Could not delete legacy player data for {}", this.username);
                }
            } else {
                nbt = this.server.getOfflinePlayerData(this.uuid, true);
            }
        }

        if (nbt == null) {
            this.close(this.getLeaveMessage(), "Invalid data");
            return;
        }

        if (loginChainData.isXboxAuthed() && server.getPropertyBoolean("xbox-auth") || !server.getPropertyBoolean("xbox-auth")) {
            server.updateName(this.uuid, this.username);
        }

        this.playedBefore = (nbt.getLong("lastPlayed") - nbt.getLong("firstPlayed")) > 1;


        nbt.putString("NameTag", this.username);

        int exp = nbt.getInt("EXP");
        int expLevel = nbt.getInt("expLevel");
        this.setExperience(exp, expLevel);

        this.gamemode = nbt.getInt("playerGameType") & 0x03;
        if (this.server.getForceGamemode()) {
            this.gamemode = this.server.getGamemode();
            nbt.putInt("playerGameType", this.gamemode);
        }

        this.adventureSettings = new AdventureSettings(this)
                .set(Type.WORLD_IMMUTABLE, isAdventure() || isSpectator())
                .set(Type.WORLD_BUILDER, !isAdventure() && !isSpectator())
                .set(Type.AUTO_JUMP, true)
                .set(Type.ALLOW_FLIGHT, isCreative())
                .set(Type.NO_CLIP, isSpectator());

        Level level;
        if ((level = this.server.getLevelByName(nbt.getString("Level"))) == null) {
            this.setLevel(this.server.getDefaultLevel());
            nbt.putString("Level", this.level.getName());
            Position spawnLocation = this.level.getSafeSpawn();
            nbt.getList("Pos", DoubleTag.class)
                    .add(new DoubleTag("0", spawnLocation.x))
                    .add(new DoubleTag("1", spawnLocation.y))
                    .add(new DoubleTag("2", spawnLocation.z));
        } else {
            this.setLevel(level);
        }

        for (Tag achievement : nbt.getCompound("Achievements").getAllTags()) {
            if (!(achievement instanceof ByteTag)) {
                continue;
            }

            if (((ByteTag) achievement).getData() > 0) {
                this.achievements.add(achievement.getName());
            }
        }

        nbt.putLong("lastPlayed", System.currentTimeMillis() / 1000);

        UUID uuid = getUniqueId();
        nbt.putLong("UUIDLeast", uuid.getLeastSignificantBits());
        nbt.putLong("UUIDMost", uuid.getMostSignificantBits());

        if (this.server.getAutoSave()) {
            this.server.saveOfflinePlayerData(this.uuid, nbt, true);
        }

        this.sendPlayStatus(PlayStatusPacket.LOGIN_SUCCESS);
        this.server.onPlayerLogin(this);

        ListTag<DoubleTag> posList = nbt.getList("Pos", DoubleTag.class);

        super.init(this.level.getChunk((int) posList.get(0).data >> 4, (int) posList.get(2).data >> 4, true), nbt);

        if (!this.namedTag.contains("foodLevel")) {
            this.namedTag.putInt("foodLevel", 20);
        }
        int foodLevel = this.namedTag.getInt("foodLevel");
        if (!this.namedTag.contains("FoodSaturationLevel")) {
            this.namedTag.putFloat("FoodSaturationLevel", 20);
        }
        float foodSaturationLevel = this.namedTag.getFloat("foodSaturationLevel");
        this.foodData = new PlayerFood(this, foodLevel, foodSaturationLevel);

        if (this.isSpectator()) this.keepMovement = true;

        this.forceMovement = this.teleportPosition = this.getPosition();

        ResourcePacksInfoPacket infoPacket = new ResourcePacksInfoPacket();
        infoPacket.resourcePackEntries = this.server.getResourcePackManager().getResourceStack();
        infoPacket.mustAccept = this.server.getForceResources();
        this.dataPacket(infoPacket);
    }

    protected void completeLoginSequence() {
        PlayerLoginEvent ev;
        this.server.getPluginManager().callEvent(ev = new PlayerLoginEvent(this, "Plugin reason"));
        if (ev.isCancelled()) {
            this.close(this.getLeaveMessage(), ev.getKickMessage());
            return;
        }

        Level level = this.server.getLevelByName(this.namedTag.getString("SpawnLevel"));
        if(level != null){
            this.spawnPosition = new Position(this.namedTag.getInt("SpawnX"), this.namedTag.getInt("SpawnY"), this.namedTag.getInt("SpawnZ"), level);
        }else{
            this.spawnPosition = this.level.getSafeSpawn();
        }

        spawnPosition = this.getSpawn();

        StartGamePacket startGamePacket = new StartGamePacket();
        startGamePacket.entityUniqueId = this.id;
        startGamePacket.entityRuntimeId = this.id;
        startGamePacket.playerGamemode = getClientFriendlyGamemode(this.gamemode);
        startGamePacket.x = (float) this.x;
        startGamePacket.y = (float) this.y;
        startGamePacket.z = (float) this.z;
        startGamePacket.yaw = (float) this.yaw;
        startGamePacket.pitch = (float) this.pitch;
        startGamePacket.seed = -1;
        startGamePacket.dimension = /*(byte) (this.level.getDimension() & 0xff)*/0;
        startGamePacket.worldGamemode = getClientFriendlyGamemode(this.gamemode);
        startGamePacket.difficulty = this.server.getDifficulty();
        startGamePacket.spawnX = spawnPosition.getFloorX();
        startGamePacket.spawnY = spawnPosition.getFloorY();
        startGamePacket.spawnZ = spawnPosition.getFloorZ();
        startGamePacket.hasAchievementsDisabled = true;
        startGamePacket.dayCycleStopTime = -1;
        startGamePacket.rainLevel = 0;
        startGamePacket.lightningLevel = 0;
        startGamePacket.commandsEnabled = this.isEnableClientCommand();
        startGamePacket.gameRules = getLevel().getGameRules();
        startGamePacket.levelId = "";
        startGamePacket.worldName = this.getServer().getNetwork().getName();
        startGamePacket.generator = 1; //0 old, 1 infinite, 2 flat
        //startGamePacket.isInventoryServerAuthoritative = true;
        this.dataPacket(startGamePacket);

        this.dataPacket(new BiomeDefinitionListPacket());
        this.dataPacket(new AvailableEntityIdentifiersPacket());

        this.loggedIn = true;

        this.level.sendTime(this);

        this.sendAttributes();
        this.setNameTagVisible(true);
        this.setNameTagAlwaysVisible(true);
        this.setCanClimb(true);

        this.server.getLogger().info(this.getServer().getLanguage().translateString("nukkit.player.logIn",
                TextFormat.AQUA + this.username + TextFormat.WHITE,
                this.getAddress(),
                String.valueOf(this.getPort()),
                String.valueOf(this.id),
                this.level.getName(),
                String.valueOf(NukkitMath.round(this.x, 4)),
                String.valueOf(NukkitMath.round(this.y, 4)),
                String.valueOf(NukkitMath.round(this.z, 4))));

        if (this.isOp() || this.hasPermission("nukkit.textcolor")) {
            this.setRemoveFormat(false);
        }

        this.server.addOnlinePlayer(this);
        this.server.onPlayerCompleteLoginSequence(this);
    }

    public void handleDataPacket(DataPacket packet) {
        if (!connected) {
            return;
        }

        try (Timing timing = Timings.getReceiveDataPacketTiming(packet)) {
            DataPacketReceiveEvent ev = new DataPacketReceiveEvent(this, packet);
            this.server.getPluginManager().callEvent(ev);
            if (ev.isCancelled()) {
                return;
            }

            if (packet.pid() == ProtocolInfo.BATCH_PACKET) {
                this.server.getNetwork().processBatch((BatchPacket) packet, this);
                return;
            }

            if (log.isTraceEnabled() && !server.isIgnoredPacket(packet.getClass())) {
                log.trace("Inbound {}: {}", this.getName(), packet);
            }

            packetswitch:
            switch (packet.pid()) {
                case ProtocolInfo.LOGIN_PACKET:
                    if (this.loggedIn) {
                        break;
                    }

                    LoginPacket loginPacket = (LoginPacket) packet;

                    String message;
                    if (!ProtocolInfo.SUPPORTED_PROTOCOLS.contains(loginPacket.getProtocol())) {
                        if (loginPacket.getProtocol() < ProtocolInfo.CURRENT_PROTOCOL) {
                            message = "disconnectionScreen.outdatedClient";

                            this.sendPlayStatus(PlayStatusPacket.LOGIN_FAILED_CLIENT, true);
                        } else {
                            message = "disconnectionScreen.outdatedServer";

                            this.sendPlayStatus(PlayStatusPacket.LOGIN_FAILED_SERVER, true);
                        }
                        if (((LoginPacket) packet).protocol < 137) {
                            DisconnectPacket disconnectPacket = new DisconnectPacket();
                            disconnectPacket.message = message;
                            disconnectPacket.encode();
                            BatchPacket batch = new BatchPacket();
                            batch.payload = disconnectPacket.getBuffer();
                            this.directDataPacket(batch);
                            // Still want to run close() to allow the player to be removed properly
                        }
                        this.close("", message, false);
                        break;
                    }

                    this.username = TextFormat.clean(loginPacket.username);
                    this.displayName = this.username;
                    this.iusername = this.username.toLowerCase();
                    this.setDataProperty(new StringEntityData(DATA_NAMETAG, this.username), false);

                    this.loginChainData = ClientChainData.read(loginPacket);

                    if (!loginChainData.isXboxAuthed() && server.getPropertyBoolean("xbox-auth")) {
                        this.close("", "disconnectionScreen.notAuthenticated");
                        break;
                    }

                    if (this.server.getOnlinePlayers().size() >= this.server.getMaxPlayers() && this.kick(PlayerKickEvent.Reason.SERVER_FULL, "disconnectionScreen.serverFull", false)) {
                        break;
                    }

                    this.randomClientId = loginPacket.clientId;

                    this.uuid = loginPacket.clientUUID;
                    this.rawUUID = Binary.writeUUID(this.uuid);

                    boolean valid = true;
                    int len = loginPacket.username.length();
                    if (len > 16 || len < 3) {
                        valid = false;
                    }

                    for (int i = 0; i < len && valid; i++) {
                        char c = loginPacket.username.charAt(i);
                        if ((c >= 'a' && c <= 'z') ||
                                (c >= 'A' && c <= 'Z') ||
                                (c >= '0' && c <= '9') ||
                                c == '_' || c == ' '
                        ) {
                            continue;
                        }

                        valid = false;
                        break;
                    }

                    if (!valid || Objects.equals(this.iusername, "rcon") || Objects.equals(this.iusername, "console")) {
                        this.close("", "disconnectionScreen.invalidName");

                        break;
                    }

                    if (!loginPacket.skin.isValid()) {
                        this.close("", "disconnectionScreen.invalidSkin");
                        break;
                    } else {
                        this.setSkin(loginPacket.skin);
                    }

                    PlayerPreLoginEvent playerPreLoginEvent;
                    this.server.getPluginManager().callEvent(playerPreLoginEvent = new PlayerPreLoginEvent(this, "Plugin reason"));
                    if (playerPreLoginEvent.isCancelled()) {
                        this.close("", playerPreLoginEvent.getKickMessage());

                        break;
                    }

                    Player playerInstance = this;
                    this.preLoginEventTask = new AsyncTask() {

                        private PlayerAsyncPreLoginEvent e;

                        @Override
                        public void onRun() {
                            e = new PlayerAsyncPreLoginEvent(username, uuid, Player.this.getAddress(), Player.this.getPort());
                            server.getPluginManager().callEvent(e);
                        }

                        @Override
                        public void onCompletion(Server server) {
                            if (!playerInstance.closed) {
                                if (e.getLoginResult() == LoginResult.KICK) {
                                    playerInstance.close(e.getKickMessage(), e.getKickMessage());
                                } else if (playerInstance.shouldLogin) {
                                    playerInstance.completeLoginSequence();
                                }

                                for (Consumer<Server> action : e.getScheduledActions()) {
                                    action.accept(server);
                                }
                            }
                        }
                    };

                    this.server.getScheduler().scheduleAsyncTask(this.preLoginEventTask);

                    this.processLogin();
                    break;
                case ProtocolInfo.RESOURCE_PACK_CLIENT_RESPONSE_PACKET:
                    ResourcePackClientResponsePacket responsePacket = (ResourcePackClientResponsePacket) packet;
                    switch (responsePacket.responseStatus) {
                        case ResourcePackClientResponsePacket.STATUS_REFUSED:
                            this.close("", "disconnectionScreen.noReason");
                            break;
                        case ResourcePackClientResponsePacket.STATUS_SEND_PACKS:
                            for (ResourcePackClientResponsePacket.Entry entry : responsePacket.packEntries) {
                                ResourcePack resourcePack = this.server.getResourcePackManager().getPackById(entry.uuid);
                                if (resourcePack == null) {
                                    this.close("", "disconnectionScreen.resourcePack");
                                    break;
                                }

                                ResourcePackDataInfoPacket dataInfoPacket = new ResourcePackDataInfoPacket();
                                dataInfoPacket.packId = resourcePack.getPackId();
                                dataInfoPacket.maxChunkSize = 1048576; //megabyte
                                dataInfoPacket.chunkCount = resourcePack.getPackSize() / dataInfoPacket.maxChunkSize;
                                dataInfoPacket.compressedPackSize = resourcePack.getPackSize();
                                dataInfoPacket.sha256 = resourcePack.getSha256();
                                this.dataPacket(dataInfoPacket);
                            }
                            break;
                        case ResourcePackClientResponsePacket.STATUS_HAVE_ALL_PACKS:
                            ResourcePackStackPacket stackPacket = new ResourcePackStackPacket();
                            stackPacket.mustAccept = this.server.getForceResources();
                            stackPacket.resourcePackStack = this.server.getResourcePackManager().getResourceStack();
                            this.dataPacket(stackPacket);
                            break;
                        case ResourcePackClientResponsePacket.STATUS_COMPLETED:
                            if (this.preLoginEventTask.isFinished()) {
                                this.completeLoginSequence();
                            } else {
                                this.shouldLogin = true;
                            }
                            break;
                    }
                    break;
                case ProtocolInfo.RESOURCE_PACK_CHUNK_REQUEST_PACKET:
                    ResourcePackChunkRequestPacket requestPacket = (ResourcePackChunkRequestPacket) packet;
                    ResourcePack resourcePack = this.server.getResourcePackManager().getPackById(requestPacket.packId);
                    if (resourcePack == null) {
                        this.close("", "disconnectionScreen.resourcePack");
                        break;
                    }

                    ResourcePackChunkDataPacket dataPacket = new ResourcePackChunkDataPacket();
                    dataPacket.packId = resourcePack.getPackId();
                    dataPacket.chunkIndex = requestPacket.chunkIndex;
                    dataPacket.data = resourcePack.getPackChunk(1048576 * requestPacket.chunkIndex, 1048576);
                    dataPacket.progress = 1048576 * requestPacket.chunkIndex;
                    this.dataPacket(dataPacket);
                    break;
                case ProtocolInfo.PLAYER_SKIN_PACKET:
                    PlayerSkinPacket skinPacket = (PlayerSkinPacket) packet;
                    Skin skin = skinPacket.skin;

                    if (!skin.isValid()) {
                        break;
                    }

                    PlayerChangeSkinEvent playerChangeSkinEvent = new PlayerChangeSkinEvent(this, skin);
                    playerChangeSkinEvent.setCancelled(TimeUnit.SECONDS.toMillis(this.server.getPlayerSkinChangeCooldown()) > System.currentTimeMillis() - this.lastSkinChange);
                    this.server.getPluginManager().callEvent(playerChangeSkinEvent);
                    if (!playerChangeSkinEvent.isCancelled()) {
                        this.lastSkinChange = System.currentTimeMillis();
                        this.setSkin(skin);
                    }

                    break;
                case ProtocolInfo.PACKET_VIOLATION_WARNING_PACKET:
                    Optional<String> packetName = Arrays.stream(ProtocolInfo.class.getDeclaredFields())
                            .filter(field -> field.getType() == Byte.TYPE)
                            .filter(field -> {
                                try {
                                    return field.getByte(null) == ((PacketViolationWarningPacket) packet).packetId;
                                } catch (IllegalAccessException e) {
                                    return false;
                                }
                            }).map(Field::getName).findFirst();
                    log.warn("Received packet violation warning"+ packetName.map(name-> " for packet "+name).orElse("")+": " + packet.toString());
                    break;
                case ProtocolInfo.EMOTE_PACKET:
                    for (Player viewer : this.getViewers().values()) {
                        viewer.dataPacket(packet);
                    }
                    return;
                case ProtocolInfo.PLAYER_INPUT_PACKET:
                    if (!this.isAlive() || !this.spawned) {
                        break;
                    }
                    PlayerInputPacket ipk = (PlayerInputPacket) packet;
                    if (riding instanceof EntityMinecartAbstract) {
                        ((EntityMinecartAbstract) riding).setCurrentSpeed(ipk.motionY);
                    }
                    break;
                case ProtocolInfo.MOVE_PLAYER_PACKET:
                    if (this.teleportPosition != null) {
                        break;
                    }

                    MovePlayerPacket movePlayerPacket = (MovePlayerPacket) packet;
                    Vector3 newPos = new Vector3(movePlayerPacket.x, movePlayerPacket.y - this.getEyeHeight(), movePlayerPacket.z);

                    if (newPos.distanceSquared(this) < 0.01 && movePlayerPacket.yaw % 360 == this.yaw && movePlayerPacket.pitch % 360 == this.pitch) {
                        break;
                    }

                    if (newPos.distanceSquared(this) > 100) {
                        this.sendPosition(this, movePlayerPacket.yaw, movePlayerPacket.pitch, MovePlayerPacket.MODE_RESET);
                        break;
                    }

                    boolean revert = false;
                    if (!this.isAlive() || !this.spawned) {
                        revert = true;
                        this.forceMovement = new Vector3(this.x, this.y, this.z);
                    }

                    if (this.forceMovement != null && (newPos.distanceSquared(this.forceMovement) > 0.1 || revert)) {
                        this.sendPosition(this.forceMovement, movePlayerPacket.yaw, movePlayerPacket.pitch, MovePlayerPacket.MODE_RESET);
                    } else {

                        movePlayerPacket.yaw %= 360;
                        movePlayerPacket.pitch %= 360;

                        if (movePlayerPacket.yaw < 0) {
                            movePlayerPacket.yaw += 360;
                        }

                        this.setRotation(movePlayerPacket.yaw, movePlayerPacket.pitch);
                        this.newPosition = newPos;
                        this.positionChanged = true;
                        this.forceMovement = null;
                    }

                    if (riding != null) {
                        if (riding instanceof EntityBoat) {
                            riding.setPositionAndRotation(this.temporalVector.setComponents(movePlayerPacket.x, movePlayerPacket.y - 1, movePlayerPacket.z), (movePlayerPacket.headYaw + 90) % 360, 0);
                        }
                    }

                    break;
                case ProtocolInfo.ADVENTURE_SETTINGS_PACKET:
                    //TODO: player abilities, check for other changes
                    AdventureSettingsPacket adventureSettingsPacket = (AdventureSettingsPacket) packet;
                    if (!server.getAllowFlight() && adventureSettingsPacket.getFlag(AdventureSettingsPacket.FLYING) && !this.getAdventureSettings().get(Type.ALLOW_FLIGHT)) {
                        this.kick(PlayerKickEvent.Reason.FLYING_DISABLED, "Flying is not enabled on this server");
                        break;
                    }
                    PlayerToggleFlightEvent playerToggleFlightEvent = new PlayerToggleFlightEvent(this, adventureSettingsPacket.getFlag(AdventureSettingsPacket.FLYING));
                    this.server.getPluginManager().callEvent(playerToggleFlightEvent);
                    if (playerToggleFlightEvent.isCancelled()) {
                        this.getAdventureSettings().update();
                    } else {
                        this.getAdventureSettings().set(Type.FLYING, playerToggleFlightEvent.isFlying());
                    }
                    break;
                case ProtocolInfo.MOB_EQUIPMENT_PACKET:
                    if (!this.spawned || !this.isAlive()) {
                        break;
                    }

                    MobEquipmentPacket mobEquipmentPacket = (MobEquipmentPacket) packet;

                    Inventory inv = this.getWindowById(mobEquipmentPacket.windowId);

                    if (inv == null) {
                        this.server.getLogger().debug("Player " + this.getName() + " has no open container with window ID " + mobEquipmentPacket.windowId);
                        return;
                    }

                    Item item = inv.getItem(mobEquipmentPacket.hotbarSlot);

                    if (!item.equals(mobEquipmentPacket.item)) {
                        this.server.getLogger().debug("Tried to equip " + mobEquipmentPacket.item + " but have " + item + " in target slot");
                        inv.sendContents(this);
                        return;
                    }

                    if (inv instanceof PlayerInventory) {
                        ((PlayerInventory) inv).equipItem(mobEquipmentPacket.hotbarSlot);
                    }

                    this.setDataFlag(Player.DATA_FLAGS, Player.DATA_FLAG_ACTION, false);

                    break;
                case ProtocolInfo.PLAYER_ACTION_PACKET:
                    PlayerActionPacket playerActionPacket = (PlayerActionPacket) packet;
                    if (!this.spawned || (!this.isAlive() && playerActionPacket.action != PlayerActionPacket.ACTION_RESPAWN && playerActionPacket.action != PlayerActionPacket.ACTION_DIMENSION_CHANGE_REQUEST)) {
                        break;
                    }

                    playerActionPacket.entityId = this.id;
                    Vector3 pos = new Vector3(playerActionPacket.x, playerActionPacket.y, playerActionPacket.z);
                    BlockFace face = BlockFace.fromIndex(playerActionPacket.face);

                    actionswitch:
                    switch (playerActionPacket.action) {
                        case PlayerActionPacket.ACTION_START_BREAK:
                            long currentBreak = System.currentTimeMillis();
                            BlockVector3 currentBreakPosition = new BlockVector3(playerActionPacket.x, playerActionPacket.y, playerActionPacket.z);
                            // HACK: Client spams multiple left clicks so we need to skip them.
                            if ((lastBreakPosition.equals(currentBreakPosition) && (currentBreak - this.lastBreak) < 10) || pos.distanceSquared(this) > 100) {
                                break;
                            }
                            Block target = this.level.getBlock(pos);
                            PlayerInteractEvent playerInteractEvent = new PlayerInteractEvent(this, this.inventory.getItemInHand(), target, face, target.getId() == 0 ? Action.LEFT_CLICK_AIR : Action.LEFT_CLICK_BLOCK);
                            this.getServer().getPluginManager().callEvent(playerInteractEvent);
                            if (playerInteractEvent.isCancelled()) {
                                this.inventory.sendHeldItem(this);
                                break;
                            }
                            switch (target.getId()) {
                                case Block.NOTEBLOCK:
                                    ((BlockNoteblock) target).emitSound();
                                    break actionswitch;
                                case Block.DRAGON_EGG:
                                    ((BlockDragonEgg) target).teleport();
                                    break actionswitch;
                                case Block.LECTERN:
                                    ((BlockLectern) target).dropBook(this);
                                    break;
                            }
                            Block block = target.getSide(face);
                            if (block.getId() == Block.FIRE) {
                                this.level.setBlock(block, Block.get(BlockID.AIR), true);
                                this.level.addLevelSoundEvent(block, LevelSoundEventPacket.SOUND_EXTINGUISH_FIRE);
                                break;
                            }
                            if (block.getId() == Block.SWEET_BERRY_BUSH && block.getDamage() == 0) {
                                Item oldItem = playerInteractEvent.getItem();
                                Item i = this.level.useBreakOn(block, oldItem, this, true);
                                if (this.isSurvival()) {
                                    this.getFoodData().updateFoodExpLevel(0.025);
                                    if (!i.equals(oldItem) || i.getCount() != oldItem.getCount()) {
                                        inventory.setItemInHand(i);
                                        inventory.sendHeldItem(this.getViewers().values());
                                    }
                                }
                                break;
                            }
                            if (!this.isCreative()) {
                                //improved this to take stuff like swimming, ladders, enchanted tools into account, fix wrong tool break time calculations for bad tools (pmmp/PocketMine-MP#211)
                                //Done by lmlstarqaq
                                double breakTime = Math.ceil(target.getBreakTime(this.inventory.getItemInHand(), this) * 20);
                                if (breakTime > 0) {
                                    LevelEventPacket pk = new LevelEventPacket();
                                    pk.evid = LevelEventPacket.EVENT_BLOCK_START_BREAK;
                                    pk.x = (float) pos.x;
                                    pk.y = (float) pos.y;
                                    pk.z = (float) pos.z;
                                    pk.data = (int) (65535 / breakTime);
                                    this.getLevel().addChunkPacket(pos.getFloorX() >> 4, pos.getFloorZ() >> 4, pk);
                                }
                            }

                            this.breakingBlock = target;
                            this.lastBreak = currentBreak;
                            this.lastBreakPosition = currentBreakPosition;
                            break;

                        case PlayerActionPacket.ACTION_ABORT_BREAK:
                        case PlayerActionPacket.ACTION_STOP_BREAK:
                            LevelEventPacket pk = new LevelEventPacket();
                            pk.evid = LevelEventPacket.EVENT_BLOCK_STOP_BREAK;
                            pk.x = (float) pos.x;
                            pk.y = (float) pos.y;
                            pk.z = (float) pos.z;
                            pk.data = 0;
                            this.getLevel().addChunkPacket(pos.getFloorX() >> 4, pos.getFloorZ() >> 4, pk);
                            this.breakingBlock = null;
                            break;
                        case PlayerActionPacket.ACTION_GET_UPDATED_BLOCK:
                            break; //TODO
                        case PlayerActionPacket.ACTION_DROP_ITEM:
                            break; //TODO
                        case PlayerActionPacket.ACTION_STOP_SLEEPING:
                            this.stopSleep();
                            break;
                        case PlayerActionPacket.ACTION_RESPAWN:
                            if (!this.spawned || this.isAlive() || !this.isOnline()) {
                                break;
                            }

                            this.respawn();
                            break;
                        case PlayerActionPacket.ACTION_JUMP:
                            PlayerJumpEvent playerJumpEvent = new PlayerJumpEvent(this);
                            this.server.getPluginManager().callEvent(playerJumpEvent);
                            break packetswitch;
                        case PlayerActionPacket.ACTION_START_SPRINT:
                            PlayerToggleSprintEvent playerToggleSprintEvent = new PlayerToggleSprintEvent(this, true);
                            this.server.getPluginManager().callEvent(playerToggleSprintEvent);
                            if (playerToggleSprintEvent.isCancelled()) {
                                this.sendData(this);
                            } else {
                                this.setSprinting(true);
                            }
                            break packetswitch;
                        case PlayerActionPacket.ACTION_STOP_SPRINT:
                            playerToggleSprintEvent = new PlayerToggleSprintEvent(this, false);
                            this.server.getPluginManager().callEvent(playerToggleSprintEvent);
                            if (playerToggleSprintEvent.isCancelled()) {
                                this.sendData(this);
                            } else {
                                this.setSprinting(false);
                            }
                            break packetswitch;
                        case PlayerActionPacket.ACTION_START_SNEAK:
                            PlayerToggleSneakEvent playerToggleSneakEvent = new PlayerToggleSneakEvent(this, true);
                            this.server.getPluginManager().callEvent(playerToggleSneakEvent);
                            if (playerToggleSneakEvent.isCancelled()) {
                                this.sendData(this);
                            } else {
                                this.setSneaking(true);
                            }
                            break packetswitch;
                        case PlayerActionPacket.ACTION_STOP_SNEAK:
                            playerToggleSneakEvent = new PlayerToggleSneakEvent(this, false);
                            this.server.getPluginManager().callEvent(playerToggleSneakEvent);
                            if (playerToggleSneakEvent.isCancelled()) {
                                this.sendData(this);
                            } else {
                                this.setSneaking(false);
                            }
                            break packetswitch;
                        case PlayerActionPacket.ACTION_DIMENSION_CHANGE_ACK:
                            this.sendPosition(this, this.yaw, this.pitch, MovePlayerPacket.MODE_NORMAL);
                            break; //TODO
                        case PlayerActionPacket.ACTION_START_GLIDE:
                            PlayerToggleGlideEvent playerToggleGlideEvent = new PlayerToggleGlideEvent(this, true);
                            this.server.getPluginManager().callEvent(playerToggleGlideEvent);
                            if (playerToggleGlideEvent.isCancelled()) {
                                this.sendData(this);
                            } else {
                                this.setGliding(true);
                            }
                            break packetswitch;
                        case PlayerActionPacket.ACTION_STOP_GLIDE:
                            playerToggleGlideEvent = new PlayerToggleGlideEvent(this, false);
                            this.server.getPluginManager().callEvent(playerToggleGlideEvent);
                            if (playerToggleGlideEvent.isCancelled()) {
                                this.sendData(this);
                            } else {
                                this.setGliding(false);
                            }
                            break packetswitch;
                        case PlayerActionPacket.ACTION_CONTINUE_BREAK:
                            if (this.isBreakingBlock()) {
                                block = this.level.getBlock(pos);
                                this.level.addParticle(new PunchBlockParticle(pos, block, face));
                            }
                            break;
                        case PlayerActionPacket.ACTION_START_SWIMMING:
                            PlayerToggleSwimEvent ptse = new PlayerToggleSwimEvent(this, true);
                            this.server.getPluginManager().callEvent(ptse);

                            if (ptse.isCancelled()) {
                                this.sendData(this);
                            } else {
                                this.setSwimming(true);
                            }
                            break;
                        case PlayerActionPacket.ACTION_STOP_SWIMMING:
                            ptse = new PlayerToggleSwimEvent(this, false);
                            this.server.getPluginManager().callEvent(ptse);

                            if (ptse.isCancelled()) {
                                this.sendData(this);
                            } else {
                                this.setSwimming(false);
                            }
                            break;
                    }

                    this.setUsingItem(false);
                    break;
                case ProtocolInfo.MOB_ARMOR_EQUIPMENT_PACKET:
                    break;

                case ProtocolInfo.MODAL_FORM_RESPONSE_PACKET:
                    if (!this.spawned || !this.isAlive()) {
                        break;
                    }

                    ModalFormResponsePacket modalFormPacket = (ModalFormResponsePacket) packet;

                    if (formWindows.containsKey(modalFormPacket.formId)) {
                        FormWindow window = formWindows.remove(modalFormPacket.formId);
                        window.setResponse(modalFormPacket.data.trim());

                        PlayerFormRespondedEvent event = new PlayerFormRespondedEvent(this, modalFormPacket.formId, window);
                        getServer().getPluginManager().callEvent(event);
                    } else if (serverSettings.containsKey(modalFormPacket.formId)) {
                        FormWindow window = serverSettings.get(modalFormPacket.formId);
                        window.setResponse(modalFormPacket.data.trim());

                        PlayerSettingsRespondedEvent event = new PlayerSettingsRespondedEvent(this, modalFormPacket.formId, window);
                        getServer().getPluginManager().callEvent(event);

                        //Set back new settings if not been cancelled
                        if (!event.isCancelled() && window instanceof FormWindowCustom)
                            ((FormWindowCustom) window).setElementsFromResponse();
                    }

                    break;

                case ProtocolInfo.INTERACT_PACKET:
                    if (!this.spawned || !this.isAlive()) {
                        break;
                    }

                    InteractPacket interactPacket = (InteractPacket) packet;

                    if (interactPacket.action != InteractPacket.ACTION_MOUSEOVER || interactPacket.target != 0) {
                        this.craftingType = CRAFTING_SMALL;
                        //this.resetCraftingGridType();
                    }


                    Entity targetEntity = this.level.getEntity(interactPacket.target);

                    if (targetEntity == null || !this.isAlive() || !targetEntity.isAlive()) {
                        break;
                    }

                    if (targetEntity instanceof EntityItem || targetEntity instanceof EntityArrow || targetEntity instanceof EntityXPOrb) {
                        this.kick(PlayerKickEvent.Reason.INVALID_PVE, "Attempting to interact with an invalid entity");
                        this.server.getLogger().warning(this.getServer().getLanguage().translateString("nukkit.player.invalidEntity", this.getName()));
                        break;
                    }

                    item = this.inventory.getItemInHand();

                    switch (interactPacket.action) {
                        case InteractPacket.ACTION_MOUSEOVER:
                            if (interactPacket.target == 0) {
                                break packetswitch;
                            }
                            this.getServer().getPluginManager().callEvent(new PlayerMouseOverEntityEvent(this, targetEntity));
                            break;
                        case InteractPacket.ACTION_VEHICLE_EXIT:
                            if (!(targetEntity instanceof EntityRideable) || this.riding == null) {
                                break;
                            }

                            ((EntityRideable) riding).mountEntity(this);
                            break;
                        case InteractPacket.ACTION_OPEN_INVENTORY:
                            if (targetEntity.getId() != this.getId()) break;
                            if (!this.inventoryOpen) {
                                this.inventory.open(this);
                                this.inventoryOpen = true;
                            }
                            break;
                    }
                    break;
                case ProtocolInfo.BLOCK_PICK_REQUEST_PACKET:
                    BlockPickRequestPacket pickRequestPacket = (BlockPickRequestPacket) packet;
                    Block block = this.level.getBlock(this.temporalVector.setComponents(pickRequestPacket.x, pickRequestPacket.y, pickRequestPacket.z));
                    item = block.toItem();

                    if (pickRequestPacket.addUserData) {
                        BlockEntity blockEntity = this.getLevel().getBlockEntity(new Vector3(pickRequestPacket.x, pickRequestPacket.y, pickRequestPacket.z));
                        if (blockEntity != null) {
                            CompoundTag nbt = blockEntity.getCleanedNBT();
                            if (nbt != null) {
                                item.setCustomBlockData(nbt);
                                item.setLore("+(DATA)");
                            }
                        }
                    }

                    PlayerBlockPickEvent pickEvent = new PlayerBlockPickEvent(this, block, item);
                    if (this.isSpectator()) {
                        log.debug("Got block-pick request from " + this.getName() + " when in spectator mode");
                        pickEvent.setCancelled();
                    }

                    this.server.getPluginManager().callEvent(pickEvent);

                    if (!pickEvent.isCancelled()) {
                        boolean itemExists = false;
                        int itemSlot = -1;
                        for (int slot = 0; slot < this.inventory.getSize(); slot++) {
                            if (this.inventory.getItem(slot).equals(pickEvent.getItem())) {
                                if (slot < this.inventory.getHotbarSize()) {
                                    this.inventory.setHeldItemSlot(slot);
                                } else {
                                    itemSlot = slot;
                                }
                                itemExists = true;
                                break;
                            }
                        }

                        for (int slot = 0; slot < this.inventory.getHotbarSize(); slot++) {
                            if (this.inventory.getItem(slot).isNull()) {
                                if (!itemExists && this.isCreative()) {
                                    this.inventory.setHeldItemSlot(slot);
                                    this.inventory.setItemInHand(pickEvent.getItem());
                                    break packetswitch;
                                } else if (itemSlot > -1) {
                                    this.inventory.setHeldItemSlot(slot);
                                    this.inventory.setItemInHand(this.inventory.getItem(itemSlot));
                                    this.inventory.clear(itemSlot, true);
                                    break packetswitch;
                                }
                            }
                        }

                        if (!itemExists && this.isCreative()) {
                            Item itemInHand = this.inventory.getItemInHand();
                            this.inventory.setItemInHand(pickEvent.getItem());
                            if (!this.inventory.isFull()) {
                                for (int slot = 0; slot < this.inventory.getSize(); slot++) {
                                    if (this.inventory.getItem(slot).isNull()) {
                                        this.inventory.setItem(slot, itemInHand);
                                        break;
                                    }
                                }
                            }
                        } else if (itemSlot > -1) {
                            Item itemInHand = this.inventory.getItemInHand();
                            this.inventory.setItemInHand(this.inventory.getItem(itemSlot));
                            this.inventory.setItem(itemSlot, itemInHand);
                        }
                    }
                    break;
                case ProtocolInfo.ANIMATE_PACKET:
                    if (!this.spawned || !this.isAlive()) {
                        break;
                    }

                    PlayerAnimationEvent animationEvent = new PlayerAnimationEvent(this, ((AnimatePacket) packet).action);
                    this.server.getPluginManager().callEvent(animationEvent);
                    if (animationEvent.isCancelled()) {
                        break;
                    }

                    AnimatePacket.Action animation = animationEvent.getAnimationType();

                    switch (animation) {
                        case ROW_RIGHT:
                        case ROW_LEFT:
                            if (this.riding instanceof EntityBoat) {
                                ((EntityBoat) this.riding).onPaddle(animation, ((AnimatePacket) packet).rowingTime);
                            }
                            break;
                    }

                    AnimatePacket animatePacket = new AnimatePacket();
                    animatePacket.eid = this.getId();
                    animatePacket.action = animationEvent.getAnimationType();
                    Server.broadcastPacket(this.getViewers().values(), animatePacket);
                    break;
                case ProtocolInfo.SET_HEALTH_PACKET:
                    //use UpdateAttributePacket instead
                    break;

                case ProtocolInfo.ENTITY_EVENT_PACKET:
                    if (!this.spawned || !this.isAlive()) {
                        break;
                    }
                    EntityEventPacket entityEventPacket = (EntityEventPacket) packet;
                    if (craftingType != CRAFTING_ANVIL && entityEventPacket.event != EntityEventPacket.ENCHANT) {
                        this.craftingType = CRAFTING_SMALL;
                        //this.resetCraftingGridType();
                    }


                    switch (entityEventPacket.event) {
                        case EntityEventPacket.EATING_ITEM:
                            if (entityEventPacket.data == 0 || entityEventPacket.eid != this.id) {
                                break;
                            }

                            entityEventPacket.eid = this.id;
                            entityEventPacket.isEncoded = false;

                            this.dataPacket(entityEventPacket);
                            Server.broadcastPacket(this.getViewers().values(), entityEventPacket);
                            break;
                    }
                    break;
                case ProtocolInfo.COMMAND_REQUEST_PACKET:
                    if (!this.spawned || !this.isAlive()) {
                        break;
                    }
                    this.craftingType = CRAFTING_SMALL;
                    CommandRequestPacket commandRequestPacket = (CommandRequestPacket) packet;
                    PlayerCommandPreprocessEvent playerCommandPreprocessEvent = new PlayerCommandPreprocessEvent(this, commandRequestPacket.command);
                    this.server.getPluginManager().callEvent(playerCommandPreprocessEvent);
                    if (playerCommandPreprocessEvent.isCancelled()) {
                        break;
                    }

                    Timings.playerCommandTimer.startTiming();
                    this.server.dispatchCommand(playerCommandPreprocessEvent.getPlayer(), playerCommandPreprocessEvent.getMessage().substring(1));
                    Timings.playerCommandTimer.stopTiming();
                    break;
                case ProtocolInfo.TEXT_PACKET:
                    if (!this.spawned || !this.isAlive()) {
                        break;
                    }

                    TextPacket textPacket = (TextPacket) packet;

                    if (textPacket.type == TextPacket.TYPE_CHAT) {
                        String chatMessage = textPacket.message;
                        int breakLine = chatMessage.indexOf('\n');
                        // Chat messages shouldn't contain break lines so ignore text afterwards
                        if (breakLine != -1) {
                            chatMessage = chatMessage.substring(0, breakLine);
                        }
                        this.chat(chatMessage);
                    }
                    break;
                case ProtocolInfo.CONTAINER_CLOSE_PACKET:
                    ContainerClosePacket containerClosePacket = (ContainerClosePacket) packet;
                    if (!this.spawned || containerClosePacket.windowId == ContainerIds.INVENTORY && !inventoryOpen) {
                        break;
                    }

                    if (this.windowIndex.containsKey(containerClosePacket.windowId)) {
                        this.server.getPluginManager().callEvent(new InventoryCloseEvent(this.windowIndex.get(containerClosePacket.windowId), this));
                        if (containerClosePacket.windowId == ContainerIds.INVENTORY) this.inventoryOpen = false;
                        this.removeWindow(this.windowIndex.get(containerClosePacket.windowId));
                    }
                    if (containerClosePacket.windowId == -1) {
                        this.craftingType = CRAFTING_SMALL;
                        this.resetCraftingGridType();
                        this.addWindow(this.craftingGrid, ContainerIds.NONE);
                        ContainerClosePacket pk = new ContainerClosePacket();
                        pk.windowId = -1;
                        this.dataPacket(pk);
                    }
                    break;
                case ProtocolInfo.CRAFTING_EVENT_PACKET:
                    break;
                case ProtocolInfo.BLOCK_ENTITY_DATA_PACKET:
                    if (!this.spawned || !this.isAlive()) {
                        break;
                    }

                    BlockEntityDataPacket blockEntityDataPacket = (BlockEntityDataPacket) packet;
                    this.craftingType = CRAFTING_SMALL;
                    this.resetCraftingGridType();

                    pos = new Vector3(blockEntityDataPacket.x, blockEntityDataPacket.y, blockEntityDataPacket.z);
                    if (pos.distanceSquared(this) > 10000) {
                        break;
                    }

                    BlockEntity t = this.level.getBlockEntity(pos);
                    if (t instanceof BlockEntitySpawnable) {
                        CompoundTag nbt;
                        try {
                            nbt = NBTIO.read(blockEntityDataPacket.namedTag, ByteOrder.LITTLE_ENDIAN, true);
                        } catch (IOException e) {
                            throw new RuntimeException(e);
                        }

                        if (!((BlockEntitySpawnable) t).updateCompoundTag(nbt, this)) {
                            ((BlockEntitySpawnable) t).spawnTo(this);
                        }
                    }
                    break;
                case ProtocolInfo.REQUEST_CHUNK_RADIUS_PACKET:
                    RequestChunkRadiusPacket requestChunkRadiusPacket = (RequestChunkRadiusPacket) packet;
                    ChunkRadiusUpdatedPacket chunkRadiusUpdatePacket = new ChunkRadiusUpdatedPacket();
                    this.chunkRadius = Math.max(3, Math.min(requestChunkRadiusPacket.radius, this.viewDistance));
                    chunkRadiusUpdatePacket.radius = this.chunkRadius;
                    this.dataPacket(chunkRadiusUpdatePacket);
                    break;
                case ProtocolInfo.SET_PLAYER_GAME_TYPE_PACKET:
                    SetPlayerGameTypePacket setPlayerGameTypePacket = (SetPlayerGameTypePacket) packet;
                    if (setPlayerGameTypePacket.gamemode != this.gamemode) {
                        if (!this.hasPermission("nukkit.command.gamemode")) {
                            SetPlayerGameTypePacket setPlayerGameTypePacket1 = new SetPlayerGameTypePacket();
                            setPlayerGameTypePacket1.gamemode = this.gamemode & 0x01;
                            this.dataPacket(setPlayerGameTypePacket1);
                            this.getAdventureSettings().update();
                            break;
                        }
                        this.setGamemode(setPlayerGameTypePacket.gamemode, true);
                        Command.broadcastCommandMessage(this, new TranslationContainer("commands.gamemode.success.self", Server.getGamemodeString(this.gamemode)));
                    }
                    break;
                case ProtocolInfo.ITEM_FRAME_DROP_ITEM_PACKET:
                    ItemFrameDropItemPacket itemFrameDropItemPacket = (ItemFrameDropItemPacket) packet;
                    Vector3 vector3 = this.temporalVector.setComponents(itemFrameDropItemPacket.x, itemFrameDropItemPacket.y, itemFrameDropItemPacket.z);
                    BlockEntity blockEntityItemFrame = this.level.getBlockEntity(vector3);
                    BlockEntityItemFrame itemFrame = (BlockEntityItemFrame) blockEntityItemFrame;
                    if (itemFrame != null) {
                        block = itemFrame.getBlock();
                        Item itemDrop = itemFrame.getItem();
                        ItemFrameDropItemEvent itemFrameDropItemEvent = new ItemFrameDropItemEvent(this, block, itemFrame, itemDrop);
                        this.server.getPluginManager().callEvent(itemFrameDropItemEvent);
                        if (!itemFrameDropItemEvent.isCancelled()) {
                            if (itemDrop.getId() != Item.AIR) {
                                vector3 = this.temporalVector.setComponents(itemFrame.x + 0.5, itemFrame.y, itemFrame.z + 0.5);
                                this.level.dropItem(vector3, itemDrop);
                                itemFrame.setItem(new ItemBlock(Block.get(BlockID.AIR)));
                                itemFrame.setItemRotation(0);
                                this.getLevel().addSound(this, Sound.BLOCK_ITEMFRAME_REMOVE_ITEM);
                            }
                        } else {
                            itemFrame.spawnTo(this);
                        }
                    }
                    break;
                case ProtocolInfo.LECTERN_UPDATE_PACKET:
                    LecternUpdatePacket lecternUpdatePacket = (LecternUpdatePacket) packet;
                    BlockVector3 blockPosition = lecternUpdatePacket.blockPosition;
                    this.temporalVector.setComponents(blockPosition.x, blockPosition.y, blockPosition.z);
                    if (lecternUpdatePacket.dropBook) {
                        Block blockLectern = this.getLevel().getBlock(temporalVector);
                        if (blockLectern instanceof BlockLectern) {
                            ((BlockLectern) blockLectern).dropBook(this);
                        }
                    } else {
                        BlockEntity blockEntityLectern = this.level.getBlockEntity(this.temporalVector);
                        if (blockEntityLectern instanceof BlockEntityLectern) {
                            BlockEntityLectern lectern = (BlockEntityLectern) blockEntityLectern;
                            LecternPageChangeEvent lecternPageChangeEvent = new LecternPageChangeEvent(this, lectern, lecternUpdatePacket.page);
                            this.server.getPluginManager().callEvent(lecternPageChangeEvent);
                            if (!lecternPageChangeEvent.isCancelled()) {
                                lectern.setRawPage(lecternPageChangeEvent.getNewRawPage());
                                lectern.spawnToAll();
                                Block blockLectern = lectern.getBlock();
                                if (blockLectern instanceof BlockLectern) {
                                    ((BlockLectern) blockLectern).executeRedstonePulse();
                                }
                            }
                        }
                    }
                    break;
                case ProtocolInfo.MAP_INFO_REQUEST_PACKET:
                    MapInfoRequestPacket pk = (MapInfoRequestPacket) packet;
                    Item mapItem = null;

                    for (Item item1 : this.inventory.getContents().values()) {
                        if (item1 instanceof ItemMap && ((ItemMap) item1).getMapId() == pk.mapId) {
                            mapItem = item1;
                        }
                    }

                    if (mapItem == null) {
                        for (BlockEntity be : this.level.getBlockEntities().values()) {
                            if (be instanceof BlockEntityItemFrame) {
                                BlockEntityItemFrame itemFrame1 = (BlockEntityItemFrame) be;

                                if (itemFrame1.getItem() instanceof ItemMap && ((ItemMap) itemFrame1.getItem()).getMapId() == pk.mapId) {
                                    ((ItemMap) itemFrame1.getItem()).sendImage(this);
                                    break;
                                }
                            }
                        }
                    }

                    if (mapItem != null) {
                        PlayerMapInfoRequestEvent event;
                        getServer().getPluginManager().callEvent(event = new PlayerMapInfoRequestEvent(this, mapItem));

                        if (!event.isCancelled()) {
                            ((ItemMap) mapItem).sendImage(this);
                        }
                    }

                    break;
                case ProtocolInfo.LEVEL_SOUND_EVENT_PACKET_V1:
                case ProtocolInfo.LEVEL_SOUND_EVENT_PACKET_V2:
                case ProtocolInfo.LEVEL_SOUND_EVENT_PACKET:
                    if (!this.isSpectator() || (((LevelSoundEventPacket) packet).sound != LevelSoundEventPacket.SOUND_HIT && ((LevelSoundEventPacket) packet).sound != LevelSoundEventPacket.SOUND_ATTACK_NODAMAGE)) {
                        this.level.addChunkPacket(this.getChunkX(), this.getChunkZ(), packet);
                    }
                    break;
                case ProtocolInfo.INVENTORY_TRANSACTION_PACKET:
                    if (this.isSpectator()) {
                        this.sendAllInventories();
                        break;
                    }

                    InventoryTransactionPacket transactionPacket = (InventoryTransactionPacket) packet;

                    List<InventoryAction> actions = new ArrayList<>();
                    for (NetworkInventoryAction networkInventoryAction : transactionPacket.actions) {
                        if (craftingType == CRAFTING_STONECUTTER && craftingTransaction != null
                                && networkInventoryAction.sourceType == NetworkInventoryAction.SOURCE_TODO) {
                            networkInventoryAction.windowId = NetworkInventoryAction.SOURCE_TYPE_CRAFTING_RESULT;
                        } else if (craftingType == CRAFTING_CARTOGRAPHY && craftingTransaction != null
                                && transactionPacket.actions.length == 2 && transactionPacket.actions[1].windowId == ContainerIds.UI
                                && networkInventoryAction.inventorySlot == 0) {
                            int slot = transactionPacket.actions[1].inventorySlot;
                            if (slot == 50) {
                                networkInventoryAction.windowId = NetworkInventoryAction.SOURCE_TYPE_CRAFTING_RESULT;
                            } else {
                                networkInventoryAction.inventorySlot = slot - 12;
                            }
                        }
                        InventoryAction a = networkInventoryAction.createInventoryAction(this);

                        if (a == null) {
                            this.getServer().getLogger().debug("Unmatched inventory action from " + this.getName() + ": " + networkInventoryAction);
                            this.sendAllInventories();
                            break packetswitch;
                        }

                        actions.add(a);
                    }

                    if (transactionPacket.isCraftingPart) {
                        if (this.craftingTransaction == null) {
                            this.craftingTransaction = new CraftingTransaction(this, actions);
                        } else {
                            for (InventoryAction action : actions) {
                                this.craftingTransaction.addAction(action);
                            }
                        }

                        if (this.craftingTransaction.getPrimaryOutput() != null && this.craftingTransaction.canExecute()) {
                            //we get the actions for this in several packets, so we can't execute it until we get the result

                            if (this.craftingTransaction.execute()) {
                                Sound sound = null;
                                switch (craftingType) {
                                    case CRAFTING_STONECUTTER:
                                        sound = Sound.BLOCK_STONECUTTER_USE;
                                        break;
                                    case CRAFTING_GRINDSTONE:
                                        sound = Sound.BLOCK_GRINDSTONE_USE;
                                        break;
                                    case CRAFTING_CARTOGRAPHY:
                                        sound = Sound.BLOCK_CARTOGRAPHY_TABLE_USE;
                                        break;
                                }

                                if (sound != null) {
                                    Collection<Player> players = level.getChunkPlayers(getChunkX(), getChunkZ()).values();
                                    players.remove(this);
                                    if (!players.isEmpty()) {
                                        level.addSound(this, sound, 1f, 1f, players);
                                    }
                                }
                            }
                            this.craftingTransaction = null;
                        }

                        return;
                    } else if (transactionPacket.isEnchantingPart) {
                        if (this.enchantTransaction == null) {
                            this.enchantTransaction = new EnchantTransaction(this, actions);
                        } else {
                            for (InventoryAction action : actions) {
                                this.enchantTransaction.addAction(action);
                            }
                        }
                        if (this.enchantTransaction.canExecute()) {
                            this.enchantTransaction.execute();
                            this.enchantTransaction = null;
                        }
                        return;
                    } else if (this.craftingTransaction != null) {
                        if (craftingTransaction.checkForCraftingPart(actions)) {
                            for (InventoryAction action : actions) {
                                craftingTransaction.addAction(action);
                            }
                            return;
                        } else {
                            this.server.getLogger().debug("Got unexpected normal inventory action with incomplete crafting transaction from " + this.getName() + ", refusing to execute crafting");
                            this.removeAllWindows(false);
                            this.sendAllInventories();
                            this.craftingTransaction = null;
                        }
                    } else if (this.enchantTransaction != null) {
                        if (enchantTransaction.checkForEnchantPart(actions)) {
                            for (InventoryAction action : actions) {
                                enchantTransaction.addAction(action);
                            }
                            return;
                        } else {
                            this.server.getLogger().debug("Got unexpected normal inventory action with incomplete enchanting transaction from " + this.getName() + ", refusing to execute enchant " + transactionPacket.toString());
                            this.removeAllWindows(false);
                            this.sendAllInventories();
                            this.enchantTransaction = null;
                        }
                    }

                    switch (transactionPacket.transactionType) {
                        case InventoryTransactionPacket.TYPE_NORMAL:
                            InventoryTransaction transaction = new InventoryTransaction(this, actions);

                            if (!transaction.execute()) {
                                this.server.getLogger().debug("Failed to execute inventory transaction from " + this.getName() + " with actions: " + Arrays.toString(transactionPacket.actions));
                                break packetswitch; //oops!
                            }

                            //TODO: fix achievement for getting iron from furnace

                            break packetswitch;
                        case InventoryTransactionPacket.TYPE_MISMATCH:
                            if (transactionPacket.actions.length > 0) {
                                this.server.getLogger().debug("Expected 0 actions for mismatch, got " + transactionPacket.actions.length + ", " + Arrays.toString(transactionPacket.actions));
                            }
                            this.sendAllInventories();

                            break packetswitch;
                        case InventoryTransactionPacket.TYPE_USE_ITEM:
                            UseItemData useItemData = (UseItemData) transactionPacket.transactionData;

                            BlockVector3 blockVector = useItemData.blockPos;
                            face = useItemData.face;

                            int type = useItemData.actionType;
                            switch (type) {
                                case InventoryTransactionPacket.USE_ITEM_ACTION_CLICK_BLOCK:
                                    // Remove if client bug is ever fixed
                                    boolean spamBug = (lastRightClickPos != null && System.currentTimeMillis() - lastRightClickTime < 100.0 && blockVector.distanceSquared(lastRightClickPos) < 0.00001);
                                    lastRightClickPos = blockVector.asVector3();
                                    lastRightClickTime = System.currentTimeMillis();
                                    if (spamBug) {
                                        return;
                                    }

                                    this.setDataFlag(DATA_FLAGS, DATA_FLAG_ACTION, false);

                                    if (this.canInteract(blockVector.add(0.5, 0.5, 0.5), this.isCreative() ? 13 : 7)) {
                                        if (this.isCreative()) {
                                            Item i = inventory.getItemInHand();
                                            if (this.level.useItemOn(blockVector.asVector3(), i, face, useItemData.clickPos.x, useItemData.clickPos.y, useItemData.clickPos.z, this) != null) {
                                                break packetswitch;
                                            }
                                        } else if (inventory.getItemInHand().equals(useItemData.itemInHand)) {
                                            Item i = inventory.getItemInHand();
                                            Item oldItem = i.clone();
                                            //TODO: Implement adventure mode checks
                                            if ((i = this.level.useItemOn(blockVector.asVector3(), i, face, useItemData.clickPos.x, useItemData.clickPos.y, useItemData.clickPos.z, this)) != null) {
                                                if (!i.equals(oldItem) || i.getCount() != oldItem.getCount()) {
                                                    inventory.setItemInHand(i);
                                                    inventory.sendHeldItem(this.getViewers().values());
                                                }
                                                break packetswitch;
                                            }
                                        }
                                    }

                                    inventory.sendHeldItem(this);

                                    if (blockVector.distanceSquared(this) > 10000) {
                                        break packetswitch;
                                    }

                                    Block target = this.level.getBlock(blockVector.asVector3());
                                    block = target.getSide(face);

                                    this.level.sendBlocks(new Player[]{this}, new Block[]{target, block}, UpdateBlockPacket.FLAG_NOGRAPHIC);
                                    this.level.sendBlocks(new Player[]{this}, new Block[]{target.getLevelBlockAtLayer(1), block.getLevelBlockAtLayer(1)}, UpdateBlockPacket.FLAG_NOGRAPHIC, 1);
                                    break packetswitch;
                                case InventoryTransactionPacket.USE_ITEM_ACTION_BREAK_BLOCK:
                                    if (!this.spawned || !this.isAlive()) {
                                        break packetswitch;
                                    }

                                    this.resetCraftingGridType();

                                    Item i = this.getInventory().getItemInHand();

                                    Item oldItem = i.clone();

                                    if (this.canInteract(blockVector.add(0.5, 0.5, 0.5), this.isCreative() ? 13 : 7) && (i = this.level.useBreakOn(blockVector.asVector3(), face, i, this, true)) != null) {
                                        if (this.isSurvival()) {
                                            this.getFoodData().updateFoodExpLevel(0.025);
                                            if (!i.equals(oldItem) || i.getCount() != oldItem.getCount()) {
                                                inventory.setItemInHand(i);
                                                inventory.sendHeldItem(this.getViewers().values());
                                            }
                                        }
                                        break packetswitch;
                                    }

                                    inventory.sendContents(this);
                                    target = this.level.getBlock(blockVector.asVector3());
                                    BlockEntity blockEntity = this.level.getBlockEntity(blockVector.asVector3());

                                    this.level.sendBlocks(new Player[]{this}, new Block[]{target}, UpdateBlockPacket.FLAG_ALL_PRIORITY);

                                    inventory.sendHeldItem(this);

                                    if (blockEntity instanceof BlockEntitySpawnable) {
                                        ((BlockEntitySpawnable) blockEntity).spawnTo(this);
                                    }

                                    break packetswitch;
                                case InventoryTransactionPacket.USE_ITEM_ACTION_CLICK_AIR:
                                    Vector3 directionVector = this.getDirectionVector();

                                    if (this.isCreative()) {
                                        item = this.inventory.getItemInHand();
                                    } else if (!this.inventory.getItemInHand().equals(useItemData.itemInHand)) {
                                        this.inventory.sendHeldItem(this);
                                        break packetswitch;
                                    } else {
                                        item = this.inventory.getItemInHand();
                                    }

                                    PlayerInteractEvent interactEvent = new PlayerInteractEvent(this, item, directionVector, face, Action.RIGHT_CLICK_AIR);

                                    this.server.getPluginManager().callEvent(interactEvent);

                                    if (interactEvent.isCancelled()) {
                                        this.inventory.sendHeldItem(this);
                                        break packetswitch;
                                    }

                                    if (item.onClickAir(this, directionVector)) {
                                        if (this.isSurvival()) {
                                            this.inventory.setItemInHand(item);
                                        }

                                        if (!this.isUsingItem()) {
                                            this.setUsingItem(true);
                                            break packetswitch;
                                        }

                                        // Used item
                                        int ticksUsed = this.server.getTick() - this.startAction;
                                        this.setUsingItem(false);

                                        if (!item.onUse(this, ticksUsed)) {
                                            this.inventory.sendContents(this);
                                        }
                                    }

                                    break packetswitch;
                                default:
                                    //unknown
                                    break;
                            }
                            break;
                        case InventoryTransactionPacket.TYPE_USE_ITEM_ON_ENTITY:
                            UseItemOnEntityData useItemOnEntityData = (UseItemOnEntityData) transactionPacket.transactionData;

                            Entity target = this.level.getEntity(useItemOnEntityData.entityRuntimeId);
                            if (target == null) {
                                return;
                            }

                            type = useItemOnEntityData.actionType;

                            if (!useItemOnEntityData.itemInHand.equalsExact(this.inventory.getItemInHand())) {
                                this.inventory.sendHeldItem(this);
                            }

                            item = this.inventory.getItemInHand();

                            switch (type) {
                                case InventoryTransactionPacket.USE_ITEM_ON_ENTITY_ACTION_INTERACT:
                                    PlayerInteractEntityEvent playerInteractEntityEvent = new PlayerInteractEntityEvent(this, target, item, useItemOnEntityData.clickPos);
                                    if (this.isSpectator()) playerInteractEntityEvent.setCancelled();
                                    getServer().getPluginManager().callEvent(playerInteractEntityEvent);

                                    if (playerInteractEntityEvent.isCancelled()) {
                                        break;
                                    }
                                    if (target.onInteract(this, item, useItemOnEntityData.clickPos) && this.isSurvival()) {
                                        if (item.isTool()) {
                                            if (item.useOn(target) && item.getDamage() >= item.getMaxDurability()) {
                                                item = new ItemBlock(Block.get(BlockID.AIR));
                                            }
                                        } else {
                                            if (item.count > 1) {
                                                item.count--;
                                            } else {
                                                item = new ItemBlock(Block.get(BlockID.AIR));
                                            }
                                        }

                                        this.inventory.setItemInHand(item);
                                    }
                                    break;
                                case InventoryTransactionPacket.USE_ITEM_ON_ENTITY_ACTION_ATTACK:
                                    float itemDamage = item.getAttackDamage();

                                    for (Enchantment enchantment : item.getEnchantments()) {
                                        itemDamage += enchantment.getDamageBonus(target);
                                    }

                                    Map<DamageModifier, Float> damage = new EnumMap<>(DamageModifier.class);
                                    damage.put(DamageModifier.BASE, itemDamage);

                                    if (!this.canInteract(target, isCreative() ? 8 : 5)) {
                                        break;
                                    } else if (target instanceof Player) {
                                        if ((((Player) target).getGamemode() & 0x01) > 0) {
                                            break;
                                        } else if (!this.server.getPropertyBoolean("pvp") || this.server.getDifficulty() == 0) {
                                            break;
                                        }
                                    }

                                    EntityDamageByEntityEvent entityDamageByEntityEvent = new EntityDamageByEntityEvent(this, target, DamageCause.ENTITY_ATTACK, damage);
                                    if (this.isSpectator()) entityDamageByEntityEvent.setCancelled();
                                    if ((target instanceof Player) && !this.level.getGameRules().getBoolean(GameRule.PVP)) {
                                        entityDamageByEntityEvent.setCancelled();
                                    }

                                    if (!target.attack(entityDamageByEntityEvent)) {
                                        if (item.isTool() && this.isSurvival()) {
                                            this.inventory.sendContents(this);
                                        }
                                        break;
                                    }

                                    for (Enchantment enchantment : item.getEnchantments()) {
                                        enchantment.doPostAttack(this, target);
                                    }

                                    if (item.isTool() && this.isSurvival()) {
                                        if (item.useOn(target) && item.getDamage() >= item.getMaxDurability()) {
                                            this.inventory.setItemInHand(new ItemBlock(Block.get(BlockID.AIR)));
                                        } else {
                                            this.inventory.setItemInHand(item);
                                        }
                                    }
                                    return;
                                default:
                                    break; //unknown
                            }

                            break;
                        case InventoryTransactionPacket.TYPE_RELEASE_ITEM:
                            if (this.isSpectator()) {
                                this.sendAllInventories();
                                break packetswitch;
                            }
                            ReleaseItemData releaseItemData = (ReleaseItemData) transactionPacket.transactionData;

                            try {
                                type = releaseItemData.actionType;
                                switch (type) {
                                    case InventoryTransactionPacket.RELEASE_ITEM_ACTION_RELEASE:
                                        if (this.isUsingItem()) {
                                            item = this.inventory.getItemInHand();

                                            int ticksUsed = this.server.getTick() - this.startAction;
                                            if (!item.onRelease(this, ticksUsed)) {
                                                this.inventory.sendContents(this);
                                            }

                                            this.setUsingItem(false);
                                        } else {
                                            this.inventory.sendContents(this);
                                        }
                                        return;
                                    case InventoryTransactionPacket.RELEASE_ITEM_ACTION_CONSUME:
                                        log.debug("Unexpected release item action consume from {}", this::getName);
                                        return;
                                    default:
                                        break;
                                }
                            } finally {
                                this.setUsingItem(false);
                            }
                            break;
                        default:
                            this.inventory.sendContents(this);
                            break;
                    }
                    break;
                case ProtocolInfo.PLAYER_HOTBAR_PACKET:
                    PlayerHotbarPacket hotbarPacket = (PlayerHotbarPacket) packet;

                    if (hotbarPacket.windowId != ContainerIds.INVENTORY) {
                        return; //In PE this should never happen
                    }

                    this.inventory.equipItem(hotbarPacket.selectedHotbarSlot);
                    break;
                case ProtocolInfo.SERVER_SETTINGS_REQUEST_PACKET:
                    PlayerServerSettingsRequestEvent settingsRequestEvent = new PlayerServerSettingsRequestEvent(this, new HashMap<>(this.serverSettings));
                    this.getServer().getPluginManager().callEvent(settingsRequestEvent);

                    if (!settingsRequestEvent.isCancelled()) {
                        settingsRequestEvent.getSettings().forEach((id, window) -> {
                            ServerSettingsResponsePacket re = new ServerSettingsResponsePacket();
                            re.formId = id;
                            re.data = window.getJSONData();
                            this.dataPacket(re);
                        });
                    }
                    break;
                case ProtocolInfo.RESPAWN_PACKET:
                    if (this.isAlive()) {
                        break;
                    }
                    RespawnPacket respawnPacket = (RespawnPacket) packet;
                    if (respawnPacket.respawnState == RespawnPacket.STATE_CLIENT_READY_TO_SPAWN) {
                        RespawnPacket respawn1 = new RespawnPacket();
                        respawn1.x = (float) this.getX();
                        respawn1.y = (float) this.getY();
                        respawn1.z = (float) this.getZ();
                        respawn1.respawnState = RespawnPacket.STATE_READY_TO_SPAWN;
                        this.dataPacket(respawn1);
                    }
                    break;
                case ProtocolInfo.BOOK_EDIT_PACKET:
                    BookEditPacket bookEditPacket = (BookEditPacket) packet;
                    Item oldBook = this.inventory.getItem(bookEditPacket.inventorySlot);
                    if (oldBook.getId() != Item.BOOK_AND_QUILL) {
                        return;
                    }

                    if (bookEditPacket.text.length() > 256) {
                        return;
                    }

                    Item newBook = oldBook.clone();
                    boolean success;
                    switch (bookEditPacket.action) {
                        case REPLACE_PAGE:
                            success = ((ItemBookAndQuill) newBook).setPageText(bookEditPacket.pageNumber, bookEditPacket.text);
                            break;
                        case ADD_PAGE:
                            success = ((ItemBookAndQuill) newBook).insertPage(bookEditPacket.pageNumber, bookEditPacket.text);
                            break;
                        case DELETE_PAGE:
                            success = ((ItemBookAndQuill) newBook).deletePage(bookEditPacket.pageNumber);
                            break;
                        case SWAP_PAGES:
                            success = ((ItemBookAndQuill) newBook).swapPages(bookEditPacket.pageNumber, bookEditPacket.secondaryPageNumber);
                            break;
                        case SIGN_BOOK:
                            newBook = Item.get(Item.WRITTEN_BOOK, 0, 1, oldBook.getCompoundTag());
                            success = ((ItemBookWritten) newBook).signBook(bookEditPacket.title, bookEditPacket.author, bookEditPacket.xuid, ItemBookWritten.GENERATION_ORIGINAL);
                            break;
                        default:
                            return;
                    }

                    if (success) {
                        PlayerEditBookEvent editBookEvent = new PlayerEditBookEvent(this, oldBook, newBook, bookEditPacket.action);
                        this.server.getPluginManager().callEvent(editBookEvent);
                        if (!editBookEvent.isCancelled()) {
                            this.inventory.setItem(bookEditPacket.inventorySlot, editBookEvent.getNewBook());
                        }
                    }
                    break;
                default:
                    break;
            }
        }
    }

    /**
     * Sends a chat message as this player. If the message begins with a / (forward-slash) it will be treated
     * as a command.
     * @param message message to send
     * @return successful
     */
    public boolean chat(String message) {
        if (!this.spawned || !this.isAlive()) {
            return false;
        }

        this.resetCraftingGridType();
        this.craftingType = CRAFTING_SMALL;

        if (this.removeFormat) {
            message = TextFormat.clean(message, true);
        }

        for (String msg : message.split("\n")) {
            if (!msg.trim().isEmpty() && msg.length() <= 255 && this.messageCounter-- > 0) {
                PlayerChatEvent chatEvent = new PlayerChatEvent(this, msg);
                this.server.getPluginManager().callEvent(chatEvent);
                if (!chatEvent.isCancelled()) {
                    this.server.broadcastMessage(this.getServer().getLanguage().translateString(chatEvent.getFormat(), new String[]{chatEvent.getPlayer().getDisplayName(), chatEvent.getMessage()}), chatEvent.getRecipients());
                }
            }
        }

        return true;
    }

    public boolean kick() {
        return this.kick("");
    }

    public boolean kick(String reason, boolean isAdmin) {
        return this.kick(PlayerKickEvent.Reason.UNKNOWN, reason, isAdmin);
    }

    public boolean kick(String reason) {
        return kick(PlayerKickEvent.Reason.UNKNOWN, reason);
    }

    public boolean kick(PlayerKickEvent.Reason reason) {
        return this.kick(reason, true);
    }

    public boolean kick(PlayerKickEvent.Reason reason, String reasonString) {
        return this.kick(reason, reasonString, true);
    }

    public boolean kick(PlayerKickEvent.Reason reason, boolean isAdmin) {
        return this.kick(reason, reason.toString(), isAdmin);
    }

    public boolean kick(PlayerKickEvent.Reason reason, String reasonString, boolean isAdmin) {
        PlayerKickEvent ev;
        this.server.getPluginManager().callEvent(ev = new PlayerKickEvent(this, reason, this.getLeaveMessage()));
        if (!ev.isCancelled()) {
            String message;
            if (isAdmin) {
                if (!this.isBanned()) {
                    message = "Kicked by admin." + (!reasonString.isEmpty() ? " Reason: " + reasonString : "");
                } else {
                    message = reasonString;
                }
            } else {
                if (reasonString.isEmpty()) {
                    message = "disconnectionScreen.noReason";
                } else {
                    message = reasonString;
                }
            }

            this.close(ev.getQuitMessage(), message);

            return true;
        }

        return false;
    }

    public void setViewDistance(int distance) {
        this.chunkRadius = distance;

        ChunkRadiusUpdatedPacket pk = new ChunkRadiusUpdatedPacket();
        pk.radius = distance;

        this.dataPacket(pk);
    }

    public int getViewDistance() {
        return this.chunkRadius;
    }

    @Override
    public void sendMessage(String message) {
        TextPacket pk = new TextPacket();
        pk.type = TextPacket.TYPE_RAW;
        pk.message = this.server.getLanguage().translateString(message);
        this.dataPacket(pk);
    }

    @Override
    public void sendMessage(TextContainer message) {
        if (message instanceof TranslationContainer) {
            this.sendTranslation(message.getText(), ((TranslationContainer) message).getParameters());
            return;
        }
        this.sendMessage(message.getText());
    }

    public void sendTranslation(String message) {
        this.sendTranslation(message, new String[0]);
    }

    public void sendTranslation(String message, String[] parameters) {
        TextPacket pk = new TextPacket();
        if (!this.server.isLanguageForced()) {
            pk.type = TextPacket.TYPE_TRANSLATION;
            pk.message = this.server.getLanguage().translateString(message, parameters, "nukkit.");
            for (int i = 0; i < parameters.length; i++) {
                parameters[i] = this.server.getLanguage().translateString(parameters[i], parameters, "nukkit.");

            }
            pk.parameters = parameters;
        } else {
            pk.type = TextPacket.TYPE_RAW;
            pk.message = this.server.getLanguage().translateString(message, parameters);
        }
        this.dataPacket(pk);
    }

    public void sendChat(String message) {
        this.sendChat("", message);
    }

    public void sendChat(String source, String message) {
        TextPacket pk = new TextPacket();
        pk.type = TextPacket.TYPE_CHAT;
        pk.source = source;
        pk.message = this.server.getLanguage().translateString(message);
        this.dataPacket(pk);
    }

    public void sendPopup(String message) {
        this.sendPopup(message, "");
    }

    public void sendPopup(String message, String subtitle) {
        TextPacket pk = new TextPacket();
        pk.type = TextPacket.TYPE_POPUP;
        pk.message = message;
        this.dataPacket(pk);
    }

    public void sendTip(String message) {
        TextPacket pk = new TextPacket();
        pk.type = TextPacket.TYPE_TIP;
        pk.message = message;
        this.dataPacket(pk);
    }

    public void clearTitle() {
        SetTitlePacket pk = new SetTitlePacket();
        pk.type = SetTitlePacket.TYPE_CLEAR;
        this.dataPacket(pk);
    }

    /**
     * Resets both title animation times and subtitle for the next shown title
     */
    public void resetTitleSettings() {
        SetTitlePacket pk = new SetTitlePacket();
        pk.type = SetTitlePacket.TYPE_RESET;
        this.dataPacket(pk);
    }

    public void setSubtitle(String subtitle) {
        SetTitlePacket pk = new SetTitlePacket();
        pk.type = SetTitlePacket.TYPE_SUBTITLE;
        pk.text = subtitle;
        this.dataPacket(pk);
    }

    public void setTitleAnimationTimes(int fadein, int duration, int fadeout) {
        SetTitlePacket pk = new SetTitlePacket();
        pk.type = SetTitlePacket.TYPE_ANIMATION_TIMES;
        pk.fadeInTime = fadein;
        pk.stayTime = duration;
        pk.fadeOutTime = fadeout;
        this.dataPacket(pk);
    }


    private void setTitle(String text) {
        SetTitlePacket packet = new SetTitlePacket();
        packet.text = text;
        packet.type = SetTitlePacket.TYPE_TITLE;
        this.dataPacket(packet);
    }

    public void sendTitle(String title) {
        this.sendTitle(title, null, 20, 20, 5);
    }

    public void sendTitle(String title, String subtitle) {
        this.sendTitle(title, subtitle, 20, 20, 5);
    }

    public void sendTitle(String title, String subtitle, int fadeIn, int stay, int fadeOut) {
        this.setTitleAnimationTimes(fadeIn, stay, fadeOut);
        if (!Strings.isNullOrEmpty(subtitle)) {
            this.setSubtitle(subtitle);
        }
        // title won't send if an empty string is used.
        this.setTitle(Strings.isNullOrEmpty(title) ? " " : title);
    }

    public void sendActionBar(String title) {
        this.sendActionBar(title, 1, 0, 1);
    }

    public void sendActionBar(String title, int fadein, int duration, int fadeout) {
        SetTitlePacket pk = new SetTitlePacket();
        pk.type = SetTitlePacket.TYPE_ACTION_BAR;
        pk.text = title;
        pk.fadeInTime = fadein;
        pk.stayTime = duration;
        pk.fadeOutTime = fadeout;
        this.dataPacket(pk);
    }

    @Override
    public void close() {
        this.close("");
    }

    public void close(String message) {
        this.close(message, "generic");
    }

    public void close(String message, String reason) {
        this.close(message, reason, true);
    }

    public void close(String message, String reason, boolean notify) {
        this.close(new TextContainer(message), reason, notify);
    }

    public void close(TextContainer message) {
        this.close(message, "generic");
    }

    public void close(TextContainer message, String reason) {
        this.close(message, reason, true);
    }

    public void close(TextContainer message, String reason, boolean notify) {
        if (this.connected && !this.closed) {
            if (notify && reason.length() > 0) {
                DisconnectPacket pk = new DisconnectPacket();
                pk.message = reason;
                this.directDataPacket(pk);
            }

            this.connected = false;
            PlayerQuitEvent ev = null;
            if (this.getName() != null && this.getName().length() > 0) {
                this.server.getPluginManager().callEvent(ev = new PlayerQuitEvent(this, message, true, reason));
                if (this.fishing != null) {
                    this.stopFishing(false);
                }
            }
            
            // Close the temporary windows first, so they have chance to change all inventories before being disposed 
            this.removeAllWindows(false);
            resetCraftingGridType();

            if (ev != null && this.loggedIn && ev.getAutoSave()) {
                this.save();
            }

            for (Player player : new ArrayList<>(this.server.getOnlinePlayers().values())) {
                if (!player.canSee(this)) {
                    player.showPlayer(this);
                }
            }

            this.hiddenPlayers.clear();

            this.removeAllWindows(true);

            for (long index : new ArrayList<>(this.usedChunks.keySet())) {
                int chunkX = Level.getHashX(index);
                int chunkZ = Level.getHashZ(index);
                this.level.unregisterChunkLoader(this, chunkX, chunkZ);
                this.usedChunks.remove(index);

                for (Entity entity : level.getChunkEntities(chunkX, chunkZ).values()) {
                    if (entity != this) {
                        entity.getViewers().remove(getLoaderId());
                    }
                }
            }

            super.close();

            this.interfaz.close(this, notify ? reason : "");

            if (this.loggedIn) {
                this.server.removeOnlinePlayer(this);
            }

            this.loggedIn = false;

            if (ev != null && !Objects.equals(this.username, "") && this.spawned && !Objects.equals(ev.getQuitMessage().toString(), "")) {
                this.server.broadcastMessage(ev.getQuitMessage());
            }

            this.server.getPluginManager().unsubscribeFromPermission(Server.BROADCAST_CHANNEL_USERS, this);
            this.spawned = false;
            this.server.getLogger().info(this.getServer().getLanguage().translateString("nukkit.player.logOut",
                    TextFormat.AQUA + (this.getName() == null ? "" : this.getName()) + TextFormat.WHITE,
                    this.getAddress(),
                    String.valueOf(this.getPort()),
                    this.getServer().getLanguage().translateString(reason)));
            this.windows.clear();
            this.usedChunks.clear();
            this.loadQueue.clear();
            this.hasSpawned.clear();
            this.spawnPosition = null;

            if (this.riding instanceof EntityRideable) {
                this.riding.passengers.remove(this);
            }

            this.riding = null;
        }

        if (this.perm != null) {
            this.perm.clearPermissions();
            this.perm = null;
        }

        if (this.inventory != null) {
            this.inventory = null;
        }

        this.chunk = null;

        this.server.removePlayer(this);
    }

    public void save() {
        this.save(false);
    }

    public void save(boolean async) {
        if (this.closed) {
            throw new IllegalStateException("Tried to save closed player");
        }

        super.saveNBT();

        if (this.level != null) {
            this.namedTag.putString("Level", this.level.getFolderName());
            if (this.spawnPosition != null && this.spawnPosition.getLevel() != null) {
                this.namedTag.putString("SpawnLevel", this.spawnPosition.getLevel().getFolderName());
                this.namedTag.putInt("SpawnX", (int) this.spawnPosition.x);
                this.namedTag.putInt("SpawnY", (int) this.spawnPosition.y);
                this.namedTag.putInt("SpawnZ", (int) this.spawnPosition.z);
            }

            CompoundTag achievements = new CompoundTag();
            for (String achievement : this.achievements) {
                achievements.putByte(achievement, 1);
            }

            this.namedTag.putCompound("Achievements", achievements);

            this.namedTag.putInt("playerGameType", this.gamemode);
            this.namedTag.putLong("lastPlayed", System.currentTimeMillis() / 1000);

            this.namedTag.putString("lastIP", this.getAddress());

            this.namedTag.putInt("EXP", this.getExperience());
            this.namedTag.putInt("expLevel", this.getExperienceLevel());

            this.namedTag.putInt("foodLevel", this.getFoodData().getLevel());
            this.namedTag.putFloat("foodSaturationLevel", this.getFoodData().getFoodSaturationLevel());

            if (!this.username.isEmpty() && this.namedTag != null) {
                this.server.saveOfflinePlayerData(this.uuid, this.namedTag, async);
            }
        }
    }

    public String getName() {
        return this.username;
    }

    @Override
    public void kill() {
        if (!this.spawned) {
            return;
        }

        boolean showMessages = this.level.getGameRules().getBoolean(GameRule.SHOW_DEATH_MESSAGE);
        String message = "";
        List<String> params = new ArrayList<>();
        EntityDamageEvent cause = this.getLastDamageCause();

        if (showMessages) {
            params.add(this.getDisplayName());

            switch (cause == null ? DamageCause.CUSTOM : cause.getCause()) {
                case ENTITY_ATTACK:
                    if (cause instanceof EntityDamageByEntityEvent) {
                        Entity e = ((EntityDamageByEntityEvent) cause).getDamager();
                        killer = e;
                        if (e instanceof Player) {
                            message = "death.attack.player";
                            params.add(((Player) e).getDisplayName());
                            break;
                        } else if (e instanceof EntityLiving) {
                            message = "death.attack.mob";
                            params.add(!Objects.equals(e.getNameTag(), "") ? e.getNameTag() : e.getName());
                            break;
                        } else {
                            params.add("Unknown");
                        }
                    }
                    break;
                case PROJECTILE:
                    if (cause instanceof EntityDamageByEntityEvent) {
                        Entity e = ((EntityDamageByEntityEvent) cause).getDamager();
                        killer = e;
                        if (e instanceof Player) {
                            message = "death.attack.arrow";
                            params.add(((Player) e).getDisplayName());
                        } else if (e instanceof EntityLiving) {
                            message = "death.attack.arrow";
                            params.add(!Objects.equals(e.getNameTag(), "") ? e.getNameTag() : e.getName());
                            break;
                        } else {
                            params.add("Unknown");
                        }
                    }
                    break;
                case VOID:
                    message = "death.attack.outOfWorld";
                    break;
                case FALL:
                    if (cause.getFinalDamage() > 2) {
                        message = "death.fell.accident.generic";
                        break;
                    }
                    message = "death.attack.fall";
                    break;

                case SUFFOCATION:
                    message = "death.attack.inWall";
                    break;

                case LAVA:
                    Block block = this.level.getBlock(new Vector3(this.x, this.y - 1, this.z));
                    if (block.getId() == Block.MAGMA) {
                        message = "death.attack.lava.magma";
                        break;
                    }
                    message = "death.attack.lava";
                    break;

                case FIRE:
                    message = "death.attack.onFire";
                    break;

                case FIRE_TICK:
                    message = "death.attack.inFire";
                    break;

                case DROWNING:
                    message = "death.attack.drown";
                    break;

                case CONTACT:
                    if (cause instanceof EntityDamageByBlockEvent) {
                        if (((EntityDamageByBlockEvent) cause).getDamager().getId() == Block.CACTUS) {
                            message = "death.attack.cactus";
                        }
                    }
                    break;

                case BLOCK_EXPLOSION:
                case ENTITY_EXPLOSION:
                    if (cause instanceof EntityDamageByEntityEvent) {
                        Entity e = ((EntityDamageByEntityEvent) cause).getDamager();
                        killer = e;
                        if (e instanceof Player) {
                            message = "death.attack.explosion.player";
                            params.add(((Player) e).getDisplayName());
                        } else if (e instanceof EntityLiving) {
                            message = "death.attack.explosion.player";
                            params.add(!Objects.equals(e.getNameTag(), "") ? e.getNameTag() : e.getName());
                            break;
                        } else {
                            message = "death.attack.explosion";
                        }
                    } else {
                        message = "death.attack.explosion";
                    }
                    break;
                case MAGIC:
                    message = "death.attack.magic";
                    break;
                case LIGHTNING:
                    message = "death.attack.lightningBolt";
                    break;
                case HUNGER:
                    message = "death.attack.starve";
                    break;
                default:
                    message = "death.attack.generic";
                    break;
            }
        }

        PlayerDeathEvent ev = new PlayerDeathEvent(this, this.getDrops(), new TranslationContainer(message, params.toArray(new String[0])), this.expLevel);
        ev.setKeepExperience(this.level.gameRules.getBoolean(GameRule.KEEP_INVENTORY));
        ev.setKeepInventory(ev.getKeepExperience());

        if (cause != null && cause.getCause() != DamageCause.VOID) {
            PlayerOffhandInventory offhandInventory = this.getOffhandInventory();
            PlayerInventory playerInventory = this.getInventory();
            if (offhandInventory.getItem(0).getId() == Item.TOTEM || playerInventory.getItemInHand().getId() == Item.TOTEM) {
                this.getLevel().addLevelEvent(this, LevelEventPacket.EVENT_SOUND_TOTEM);
                this.extinguish();
                this.removeAllEffects();
                this.setHealth(1);

                this.addEffect(Effect.getEffect(Effect.REGENERATION).setDuration(800).setAmplifier(1));
                this.addEffect(Effect.getEffect(Effect.FIRE_RESISTANCE).setDuration(800).setAmplifier(1));
                this.addEffect(Effect.getEffect(Effect.ABSORPTION).setDuration(100).setAmplifier(1));

                EntityEventPacket pk = new EntityEventPacket();
                pk.eid = this.getId();
                pk.event = EntityEventPacket.CONSUME_TOTEM;
                this.dataPacket(pk);

                if (offhandInventory.getItem(0).getId() == Item.TOTEM) {
                    offhandInventory.clear(0);
                } else {
                    playerInventory.clear(playerInventory.getHeldItemIndex());
                }

                ev.setCancelled(true);
            }
        }

        this.server.getPluginManager().callEvent(ev);

        if (!ev.isCancelled()) {
            if (this.fishing != null) {
                this.stopFishing(false);
            }

            this.health = 0;
            this.extinguish();
            this.scheduleUpdate();

            if (!ev.getKeepInventory() && this.level.getGameRules().getBoolean(GameRule.DO_ENTITY_DROPS)) {
                for (Item item : ev.getDrops()) {
                    this.level.dropItem(this, item, null, true, 40);
                }

                if (this.inventory != null) {
                    this.inventory.clearAll();
                }
                if (this.offhandInventory != null) {
                    this.offhandInventory.clearAll();
                }
            }

            if (!ev.getKeepExperience() && this.level.getGameRules().getBoolean(GameRule.DO_ENTITY_DROPS)) {
                if (this.isSurvival() || this.isAdventure()) {
                    int exp = ev.getExperience() * 7;
                    if (exp > 100) exp = 100;
                    this.getLevel().dropExpOrb(this, exp);
                }
                this.setExperience(0, 0);
            }

            if (showMessages && !ev.getDeathMessage().toString().isEmpty()) {
                this.server.broadcast(ev.getDeathMessage(), Server.BROADCAST_CHANNEL_USERS);
            }

            RespawnPacket pk = new RespawnPacket();
            Position pos = this.getSpawn();
            pk.x = (float) pos.x;
            pk.y = (float) pos.y;
            pk.z = (float) pos.z;
            pk.respawnState = RespawnPacket.STATE_SEARCHING_FOR_SPAWN;

            this.dataPacket(pk);
        }
    }

    protected void respawn() {
        if (this.server.isHardcore()) {
            this.setBanned(true);
            return;
        }

        this.craftingType = CRAFTING_SMALL;
        this.resetCraftingGridType();

        PlayerRespawnEvent playerRespawnEvent = new PlayerRespawnEvent(this, this.getSpawn());
        this.server.getPluginManager().callEvent(playerRespawnEvent);

        Position respawnPos = playerRespawnEvent.getRespawnPosition();

        this.sendExperience();
        this.sendExperienceLevel();

        this.setSprinting(false);
        this.setSneaking(false);

        this.setDataProperty(new ShortEntityData(Player.DATA_AIR, 400), false);
        this.deadTicks = 0;
        this.noDamageTicks = 60;

        this.removeAllEffects();
        this.setHealth(this.getMaxHealth());
        this.getFoodData().setLevel(20, 20);

        this.sendData(this);

        this.setMovementSpeed(DEFAULT_SPEED);

        this.getAdventureSettings().update();
        this.inventory.sendContents(this);
        this.inventory.sendArmorContents(this);
        this.offhandInventory.sendContents(this);

        this.teleport(respawnPos, null);
        this.spawnToAll();
        this.scheduleUpdate();
    }

    @Override
    public void setHealth(float health) {
        if (health < 1) {
            health = 0;
        }

        super.setHealth(health);
        //TODO: Remove it in future! This a hack to solve the client-side absorption bug! WFT Mojang (Half a yellow heart cannot be shown, we can test it in local gaming)
        Attribute attr = Attribute.getAttribute(Attribute.MAX_HEALTH).setMaxValue(this.getAbsorption() % 2 != 0 ? this.getMaxHealth() + 1 : this.getMaxHealth()).setValue(health > 0 ? (health < getMaxHealth() ? health : getMaxHealth()) : 0);
        if (this.spawned) {
            UpdateAttributesPacket pk = new UpdateAttributesPacket();
            pk.entries = new Attribute[]{attr};
            pk.entityId = this.id;
            this.dataPacket(pk);
        }
    }

    @Override
    public void setMaxHealth(int maxHealth) {
        super.setMaxHealth(maxHealth);

        Attribute attr = Attribute.getAttribute(Attribute.MAX_HEALTH).setMaxValue(this.getAbsorption() % 2 != 0 ? this.getMaxHealth() + 1 : this.getMaxHealth()).setValue(health > 0 ? (health < getMaxHealth() ? health : getMaxHealth()) : 0);
        if (this.spawned) {
            UpdateAttributesPacket pk = new UpdateAttributesPacket();
            pk.entries = new Attribute[]{attr};
            pk.entityId = this.id;
            this.dataPacket(pk);
        }
    }

    public int getExperience() {
        return this.exp;
    }

    public int getExperienceLevel() {
        return this.expLevel;
    }

    public void addExperience(int add) {
        addExperience(add, false);
    }

    public void addExperience(int add, boolean playLevelUpSound) {
        if (add == 0) return;
        int now = this.getExperience();
        int added = now + add;
        int level = this.getExperienceLevel();
        int most = calculateRequireExperience(level);
        while (added >= most) {  //Level Up!
            added = added - most;
            level++;
            most = calculateRequireExperience(level);
        }
        this.setExperience(added, level, playLevelUpSound);
    }

    public static int calculateRequireExperience(int level) {
        if (level >= 30) {
            return 112 + (level - 30) * 9;
        } else if (level >= 15) {
            return 37 + (level - 15) * 5;
        } else {
            return 7 + level * 2;
        }
    }

    public void setExperience(int exp) {
        setExperience(exp, this.getExperienceLevel());
    }

    public void setExperience(int exp, int level) {
        setExperience(exp, level, false);
    }

    //todo something on performance, lots of exp orbs then lots of packets, could crash client

    public void setExperience(int exp, int level, boolean playLevelUpSound) {
        int levelBefore = this.expLevel;
        this.exp = exp;
        this.expLevel = level;

        this.sendExperienceLevel(level);
        this.sendExperience(exp);
        if (playLevelUpSound && levelBefore < level && levelBefore / 5 != level / 5 && this.lastPlayerdLevelUpSoundTime < this.age - 100) {
            this.lastPlayerdLevelUpSoundTime = this.age;
            this.level.addLevelSoundEvent(
                    this, 
                    LevelSoundEventPacketV2.SOUND_LEVELUP,
                    Math.min(7, level / 5) << 28,
                    "",
                    false, false
            );
        }
    }

    public void sendExperience() {
        sendExperience(this.getExperience());
    }

    public void sendExperience(int exp) {
        if (this.spawned) {
            float percent = ((float) exp) / calculateRequireExperience(this.getExperienceLevel());
            percent = Math.max(0f, Math.min(1f, percent));
            this.setAttribute(Attribute.getAttribute(Attribute.EXPERIENCE).setValue(percent));
        }
    }

    public void sendExperienceLevel() {
        sendExperienceLevel(this.getExperienceLevel());
    }

    public void sendExperienceLevel(int level) {
        if (this.spawned) {
            this.setAttribute(Attribute.getAttribute(Attribute.EXPERIENCE_LEVEL).setValue(level));
        }
    }

    public void setAttribute(Attribute attribute) {
        UpdateAttributesPacket pk = new UpdateAttributesPacket();
        pk.entries = new Attribute[]{attribute};
        pk.entityId = this.id;
        this.dataPacket(pk);
    }

    @Override
    public void setMovementSpeed(float speed) {
        setMovementSpeed(speed, true);
    }

    public void setMovementSpeed(float speed, boolean send) {
        super.setMovementSpeed(speed);
        if (this.spawned && send) {
            Attribute attribute = Attribute.getAttribute(Attribute.MOVEMENT_SPEED).setValue(speed);
            this.setAttribute(attribute);
        }
    }

    public Entity getKiller() {
        return killer;
    }

    @Override
    public boolean attack(EntityDamageEvent source) {
        if (!this.isAlive()) {
            return false;
        }

        if (this.isSpectator() || (this.isCreative() && source.getCause() != DamageCause.SUICIDE)) {
            //source.setCancelled();
            return false;
        } else if (this.getAdventureSettings().get(Type.ALLOW_FLIGHT) && source.getCause() == DamageCause.FALL) {
            //source.setCancelled();
            return false;
        } else if (source.getCause() == DamageCause.FALL) {
            if (this.getLevel().getBlock(this.getPosition().floor().add(0.5, -1, 0.5)).getId() == Block.SLIME_BLOCK) {
                if (!this.isSneaking()) {
                    //source.setCancelled();
                    this.resetFallDistance();
                    return false;
                }
            }
        }

        if (super.attack(source)) { //!source.isCancelled()
            if (this.getLastDamageCause() == source && this.spawned) {
                if (source instanceof EntityDamageByEntityEvent) {
                    Entity damager = ((EntityDamageByEntityEvent) source).getDamager();
                    if (damager instanceof Player) {
                        ((Player) damager).getFoodData().updateFoodExpLevel(0.3);
                    }
                }
                EntityEventPacket pk = new EntityEventPacket();
                pk.eid = this.id;
                pk.event = EntityEventPacket.HURT_ANIMATION;
                this.dataPacket(pk);
            }
            return true;
        } else {
            return false;
        }
    }

    /**
     * Drops an item on the ground in front of the player. Returns if the item drop was successful.
     *
     * @param item to drop
     * @return bool if the item was dropped or if the item was null
     */
    public boolean dropItem(Item item) {
        if (!this.spawned || !this.isAlive()) {
            return false;
        }

        if (item.isNull()) {
            this.server.getLogger().debug(this.getName() + " attempted to drop a null item (" + item + ")");
            return true;
        }

        Vector3 motion = this.getDirectionVector().multiply(0.4);

        this.level.dropItem(this.add(0, 1.3, 0), item, motion, 40);

        this.setDataFlag(DATA_FLAGS, DATA_FLAG_ACTION, false);
        return true;
    }

    public void sendPosition(Vector3 pos) {
        this.sendPosition(pos, this.yaw);
    }

    public void sendPosition(Vector3 pos, double yaw) {
        this.sendPosition(pos, yaw, this.pitch);
    }

    public void sendPosition(Vector3 pos, double yaw, double pitch) {
        this.sendPosition(pos, yaw, pitch, MovePlayerPacket.MODE_NORMAL);
    }

    public void sendPosition(Vector3 pos, double yaw, double pitch, int mode) {
        this.sendPosition(pos, yaw, pitch, mode, null);
    }

    public void sendPosition(Vector3 pos, double yaw, double pitch, int mode, Player[] targets) {
        MovePlayerPacket pk = new MovePlayerPacket();
        pk.eid = this.getId();
        pk.x = (float) pos.x;
        pk.y = (float) (pos.y + this.getEyeHeight());
        pk.z = (float) pos.z;
        pk.headYaw = (float) yaw;
        pk.pitch = (float) pitch;
        pk.yaw = (float) yaw;
        pk.mode = mode;

        if (targets != null) {
            Server.broadcastPacket(targets, pk);
        } else {
            pk.eid = this.id;
            this.dataPacket(pk);
        }
    }

    @Override
    protected void checkChunks() {
        if (this.chunk == null || (this.chunk.getX() != ((int) this.x >> 4) || this.chunk.getZ() != ((int) this.z >> 4))) {
            if (this.chunk != null) {
                this.chunk.removeEntity(this);
            }
            this.chunk = this.level.getChunk((int) this.x >> 4, (int) this.z >> 4, true);

            if (!this.justCreated) {
                Map<Integer, Player> newChunk = this.level.getChunkPlayers((int) this.x >> 4, (int) this.z >> 4);
                newChunk.remove(this.getLoaderId());

                //List<Player> reload = new ArrayList<>();
                for (Player player : new ArrayList<>(this.hasSpawned.values())) {
                    if (!newChunk.containsKey(player.getLoaderId())) {
                        this.despawnFrom(player);
                    } else {
                        newChunk.remove(player.getLoaderId());
                        //reload.add(player);
                    }
                }

                for (Player player : newChunk.values()) {
                    this.spawnTo(player);
                }
            }

            if (this.chunk == null) {
                return;
            }

            this.chunk.addEntity(this);
        }
    }

    protected boolean checkTeleportPosition() {
        if (this.teleportPosition != null) {
            int chunkX = (int) this.teleportPosition.x >> 4;
            int chunkZ = (int) this.teleportPosition.z >> 4;

            for (int X = -1; X <= 1; ++X) {
                for (int Z = -1; Z <= 1; ++Z) {
                    long index = Level.chunkHash(chunkX + X, chunkZ + Z);
                    if (!this.usedChunks.containsKey(index) || !this.usedChunks.get(index)) {
                        return false;
                    }
                }
            }

            this.spawnToAll();
            this.forceMovement = this.teleportPosition;
            this.teleportPosition = null;
            return true;
        }

        return false;
    }

    protected void sendPlayStatus(int status) {
        sendPlayStatus(status, false);
    }

    protected void sendPlayStatus(int status, boolean immediate) {
        PlayStatusPacket pk = new PlayStatusPacket();
        pk.status = status;

        if (immediate) {
            this.directDataPacket(pk);
        } else {
            this.dataPacket(pk);
        }
    }

    @Override
    public boolean teleport(Location location, TeleportCause cause) {
        if (!this.isOnline()) {
            return false;
        }

        Location from = this.getLocation();
        Location to = location;

        if (cause != null) {
            PlayerTeleportEvent event = new PlayerTeleportEvent(this, from, to, cause);
            this.server.getPluginManager().callEvent(event);
            if (event.isCancelled()) return false;
            to = event.getTo();
        }

        //TODO Remove it! A hack to solve the client-side teleporting bug! (inside into the block)
        if (super.teleport(to.getY() == to.getFloorY() ? to.add(0, 0.00001, 0) : to, null)) { // null to prevent fire of duplicate EntityTeleportEvent
            this.removeAllWindows();

            this.teleportPosition = new Vector3(this.x, this.y, this.z);
            this.forceMovement = this.teleportPosition;
            this.sendPosition(this, this.yaw, this.pitch, MovePlayerPacket.MODE_TELEPORT);

            this.checkTeleportPosition();

            this.resetFallDistance();
            this.nextChunkOrderRun = 0;
            this.newPosition = null;

            //DummyBossBar
            this.getDummyBossBars().values().forEach(DummyBossBar::reshow);
            //Weather
            this.getLevel().sendWeather(this);
            //Update time
            this.getLevel().sendTime(this);
            return true;
        }

        return false;
    }

    protected void forceSendEmptyChunks() {
        int chunkPositionX = this.getFloorX() >> 4;
        int chunkPositionZ = this.getFloorZ() >> 4;
        for (int x = -chunkRadius; x < chunkRadius; x++) {
            for (int z = -chunkRadius; z < chunkRadius; z++) {
                LevelChunkPacket chunk = new LevelChunkPacket();
                chunk.chunkX = chunkPositionX + x;
                chunk.chunkZ = chunkPositionZ + z;
                chunk.data = new byte[0];
                this.dataPacket(chunk);
            }
        }
    }

    public void teleportImmediate(Location location) {
        this.teleportImmediate(location, TeleportCause.PLUGIN);
    }

    public void teleportImmediate(Location location, TeleportCause cause) {
        Location from = this.getLocation();
        if (super.teleport(location, cause)) {

            for (Inventory window : new ArrayList<>(this.windows.keySet())) {
                if (window == this.inventory) {
                    continue;
                }
                this.removeWindow(window);
            }

            if (from.getLevel().getId() != location.getLevel().getId()) { //Different level, update compass position
                SetSpawnPositionPacket pk = new SetSpawnPositionPacket();
                pk.spawnType = SetSpawnPositionPacket.TYPE_WORLD_SPAWN;
                Position spawn = location.getLevel().getSpawnLocation();
                pk.x = spawn.getFloorX();
                pk.y = spawn.getFloorY();
                pk.z = spawn.getFloorZ();
                dataPacket(pk);
            }

            this.forceMovement = new Vector3(this.x, this.y, this.z);
            this.sendPosition(this, this.yaw, this.pitch, MovePlayerPacket.MODE_RESET);

            this.resetFallDistance();
            this.orderChunks();
            this.nextChunkOrderRun = 0;
            this.newPosition = null;

            //Weather
            this.getLevel().sendWeather(this);
            //Update time
            this.getLevel().sendTime(this);
        }
    }

    /**
     * Shows a new FormWindow to the player
     * You can find out FormWindow result by listening to PlayerFormRespondedEvent
     *
     * @param window to show
     * @return form id to use in {@link PlayerFormRespondedEvent}
     */
    public int showFormWindow(FormWindow window) {
        return showFormWindow(window, this.formWindowCount++);
    }

    /**
     * Shows a new FormWindow to the player
     * You can find out FormWindow result by listening to PlayerFormRespondedEvent
     *
     * @param window to show
     * @param id form id
     * @return form id to use in {@link PlayerFormRespondedEvent}
     */
    public int showFormWindow(FormWindow window, int id) {
        ModalFormRequestPacket packet = new ModalFormRequestPacket();
        packet.formId = id;
        packet.data = window.getJSONData();
        this.formWindows.put(packet.formId, window);

        this.dataPacket(packet);
        return id;
    }

    /**
     * Shows a new setting page in game settings
     * You can find out settings result by listening to PlayerFormRespondedEvent
     *
     * @param window to show on settings page
     * @return form id to use in {@link PlayerFormRespondedEvent}
     */
    public int addServerSettings(FormWindow window) {
        int id = this.formWindowCount++;

        this.serverSettings.put(id, window);
        return id;
    }

    /**
     * Creates and sends a BossBar to the player
     *
     * @param text   The BossBar message
     * @param length The BossBar percentage
     * @return bossBarId  The BossBar ID, you should store it if you want to remove or update the BossBar later
     */
    @Deprecated
    public long createBossBar(String text, int length) {
        DummyBossBar bossBar = new DummyBossBar.Builder(this).text(text).length(length).build();
        return this.createBossBar(bossBar);
    }

    /**
     * Creates and sends a BossBar to the player
     *
     * @param dummyBossBar DummyBossBar Object (Instantiate it by the Class Builder)
     * @return bossBarId  The BossBar ID, you should store it if you want to remove or update the BossBar later
     * @see DummyBossBar.Builder
     */
    public long createBossBar(DummyBossBar dummyBossBar) {
        this.dummyBossBars.put(dummyBossBar.getBossBarId(), dummyBossBar);
        dummyBossBar.create();
        return dummyBossBar.getBossBarId();
    }

    /**
     * Get a DummyBossBar object
     *
     * @param bossBarId The BossBar ID
     * @return DummyBossBar object
     * @see DummyBossBar#setText(String) Set BossBar text
     * @see DummyBossBar#setLength(float) Set BossBar length
     * @see DummyBossBar#setColor(BlockColor) Set BossBar color
     */
    public DummyBossBar getDummyBossBar(long bossBarId) {
        return this.dummyBossBars.getOrDefault(bossBarId, null);
    }

    /**
     * Get all DummyBossBar objects
     *
     * @return DummyBossBars Map
     */
    public Map<Long, DummyBossBar> getDummyBossBars() {
        return dummyBossBars;
    }

    /**
     * Updates a BossBar
     *
     * @param text      The new BossBar message
     * @param length    The new BossBar length
     * @param bossBarId The BossBar ID
     */
    @Deprecated
    public void updateBossBar(String text, int length, long bossBarId) {
        if (this.dummyBossBars.containsKey(bossBarId)) {
            DummyBossBar bossBar = this.dummyBossBars.get(bossBarId);
            bossBar.setText(text);
            bossBar.setLength(length);
        }
    }

    /**
     * Removes a BossBar
     *
     * @param bossBarId The BossBar ID
     */
    public void removeBossBar(long bossBarId) {
        if (this.dummyBossBars.containsKey(bossBarId)) {
            this.dummyBossBars.get(bossBarId).destroy();
            this.dummyBossBars.remove(bossBarId);
        }
    }

    public int getWindowId(Inventory inventory) {
        if (this.windows.containsKey(inventory)) {
            return this.windows.get(inventory);
        }

        return -1;
    }

    public Inventory getWindowById(int id) {
        return this.windowIndex.get(id);
    }

    public int addWindow(Inventory inventory) {
        return this.addWindow(inventory, null);
    }

    public int addWindow(Inventory inventory, Integer forceId) {
        return addWindow(inventory, forceId, false);
    }

    public int addWindow(Inventory inventory, Integer forceId, boolean isPermanent) {
        return addWindow(inventory, forceId, isPermanent, false);
    }

    public int addWindow(Inventory inventory, Integer forceId, boolean isPermanent, boolean alwaysOpen) {
        if (this.windows.containsKey(inventory)) {
            return this.windows.get(inventory);
        }
        int cnt;
        if (forceId == null) {
            this.windowCnt = cnt = Math.max(4, ++this.windowCnt % 99);
        } else {
            cnt = forceId;
        }
        this.windows.forcePut(inventory, cnt);

        if (isPermanent) {
            this.permanentWindows.add(cnt);
        }

        if (this.spawned && inventory.open(this)) {
            return cnt;
        } else if (!alwaysOpen) {
            this.removeWindow(inventory);

            return -1;
        } else {
            inventory.getViewers().add(this);
        }

        return cnt;
    }

    public Optional<Inventory> getTopWindow() {
        for (Entry<Inventory, Integer> entry : this.windows.entrySet()) {
            if (!this.permanentWindows.contains(entry.getValue())) {
                return Optional.of(entry.getKey());
            }
        }
        return Optional.empty();
    }

    public void removeWindow(Inventory inventory) {
        inventory.close(this);
        if (!this.permanentWindows.contains(this.getWindowId(inventory)))
            this.windows.remove(inventory);
    }

    public void sendAllInventories() {
        for (Inventory inv : this.windows.keySet()) {
            inv.sendContents(this);

            if (inv instanceof PlayerInventory) {
                ((PlayerInventory) inv).sendArmorContents(this);
            }
        }
    }

    protected void addDefaultWindows() {
<<<<<<< HEAD
        this.addWindow(this.getInventory(), ContainerIds.INVENTORY, true);
        this.getInventory().close(this);
=======
        this.addWindow(this.getInventory(), ContainerIds.INVENTORY, true, true);

>>>>>>> 7677de60
        this.playerUIInventory = new PlayerUIInventory(this);
        this.addWindow(this.playerUIInventory, ContainerIds.UI, true);
        this.addWindow(this.offhandInventory, ContainerIds.OFFHAND, true, true);

        this.craftingGrid = this.playerUIInventory.getCraftingGrid();
        this.addWindow(this.craftingGrid, ContainerIds.NONE);

        //TODO: more windows
    }

    public PlayerUIInventory getUIInventory() {
        return playerUIInventory;
    }

    public PlayerCursorInventory getCursorInventory() {
        return this.playerUIInventory.getCursorInventory();
    }

    public CraftingGrid getCraftingGrid() {
        return this.craftingGrid;
    }

    public void setCraftingGrid(CraftingGrid grid) {
        this.craftingGrid = grid;
        this.addWindow(grid, ContainerIds.NONE);
    }

    public void resetCraftingGridType() {
        if (this.craftingGrid != null) {
            Item[] drops = this.inventory.addItem(this.craftingGrid.getContents().values().toArray(new Item[0]));

            if (drops.length > 0) {
                for (Item drop : drops) {
                    this.dropItem(drop);
                }
            }

            drops = this.inventory.addItem(this.getCursorInventory().getItem(0));
            if (drops.length > 0) {
                for (Item drop : drops) {
                    this.dropItem(drop);
                }
            }

            this.playerUIInventory.clearAll();

            if (this.craftingGrid instanceof BigCraftingGrid) {
                this.craftingGrid = this.playerUIInventory.getCraftingGrid();
                this.addWindow(this.craftingGrid, ContainerIds.NONE);
//
//                ContainerClosePacket pk = new ContainerClosePacket(); //be sure, big crafting is really closed
//                pk.windowId = ContainerIds.NONE;
//                this.dataPacket(pk);
            }

            this.craftingType = CRAFTING_SMALL;
        }
    }

    public void removeAllWindows() {
        removeAllWindows(false);
    }

    public void removeAllWindows(boolean permanent) {
        for (Entry<Integer, Inventory> entry : new ArrayList<>(this.windowIndex.entrySet())) {
            if (!permanent && this.permanentWindows.contains(entry.getKey())) {
                continue;
            }
            this.removeWindow(entry.getValue());
        }
    }

    @Override
    public void setMetadata(String metadataKey, MetadataValue newMetadataValue) {
        this.server.getPlayerMetadata().setMetadata(this, metadataKey, newMetadataValue);
    }

    @Override
    public List<MetadataValue> getMetadata(String metadataKey) {
        return this.server.getPlayerMetadata().getMetadata(this, metadataKey);
    }

    @Override
    public boolean hasMetadata(String metadataKey) {
        return this.server.getPlayerMetadata().hasMetadata(this, metadataKey);
    }

    @Override
    public void removeMetadata(String metadataKey, Plugin owningPlugin) {
        this.server.getPlayerMetadata().removeMetadata(this, metadataKey, owningPlugin);
    }

    @Override
    public void onChunkChanged(FullChunk chunk) {
        this.usedChunks.remove(Level.chunkHash(chunk.getX(), chunk.getZ()));
    }

    @Override
    public void onChunkLoaded(FullChunk chunk) {

    }

    @Override
    public void onChunkPopulated(FullChunk chunk) {

    }

    @Override
    public void onChunkUnloaded(FullChunk chunk) {

    }

    @Override
    public void onBlockChanged(Vector3 block) {

    }

    @Override
    public int getLoaderId() {
        return this.loaderId;
    }

    @Override
    public boolean isLoaderActive() {
        return this.isConnected();
    }


    public static BatchPacket getChunkCacheFromData(int chunkX, int chunkZ, int subChunkCount, byte[] payload) {
        LevelChunkPacket pk = new LevelChunkPacket();
        pk.chunkX = chunkX;
        pk.chunkZ = chunkZ;
        pk.subChunkCount = subChunkCount;
        pk.data = payload;
        pk.encode();

        BatchPacket batch = new BatchPacket();
        byte[][] batchPayload = new byte[2][];
        byte[] buf = pk.getBuffer();
        batchPayload[0] = Binary.writeUnsignedVarInt(buf.length);
        batchPayload[1] = buf;
        byte[] data = Binary.appendBytes(batchPayload);
        try {
            batch.payload = Network.deflateRaw(data, Server.getInstance().networkCompressionLevel);
        } catch (Exception e) {
            throw new RuntimeException(e);
        }
        return batch;
    }

    private boolean foodEnabled = true;

    public boolean isFoodEnabled() {
        return !(this.isCreative() || this.isSpectator()) && this.foodEnabled;
    }

    public void setFoodEnabled(boolean foodEnabled) {
        this.foodEnabled = foodEnabled;
    }

    public PlayerFood getFoodData() {
        return this.foodData;
    }

    //todo a lot on dimension

    private void setDimension(int dimension) {
        ChangeDimensionPacket pk = new ChangeDimensionPacket();
        pk.dimension = dimension;
        pk.x = (float) this.x;
        pk.y = (float) this.y;
        pk.z = (float) this.z;
        this.directDataPacket(pk);
    }

    @Override
    public boolean switchLevel(Level level) {
        Level oldLevel = this.level;
        if (super.switchLevel(level)) {
            SetSpawnPositionPacket spawnPosition = new SetSpawnPositionPacket();
            spawnPosition.spawnType = SetSpawnPositionPacket.TYPE_WORLD_SPAWN;
            Position spawn = level.getSpawnLocation();
            spawnPosition.x = spawn.getFloorX();
            spawnPosition.y = spawn.getFloorY();
            spawnPosition.z = spawn.getFloorZ();
            this.dataPacket(spawnPosition);

            // Remove old chunks
            for (long index : new ArrayList<>(this.usedChunks.keySet())) {
                int chunkX = Level.getHashX(index);
                int chunkZ = Level.getHashZ(index);
                this.unloadChunk(chunkX, chunkZ, oldLevel);
            }
            this.usedChunks.clear();

            SetTimePacket setTime = new SetTimePacket();
            setTime.time = level.getTime();
            this.dataPacket(setTime);

            GameRulesChangedPacket gameRulesChanged = new GameRulesChangedPacket();
            gameRulesChanged.gameRules = level.getGameRules();
            this.dataPacket(gameRulesChanged);
            return true;
        }

        return false;
    }

    public void setCheckMovement(boolean checkMovement) {
        this.checkMovement = checkMovement;
    }

    /**
     * @since 1.2.1.0-PN
     */
    public boolean isCheckingMovement() {
        return this.checkMovement;
    }

    public synchronized void setLocale(Locale locale) {
        this.locale.set(locale);
    }

    public synchronized Locale getLocale() {
        return this.locale.get();
    }

    @Override
    public void setSprinting(boolean value) {
        if (isSprinting() != value) {
            super.setSprinting(value);
        }
    }

    public void transfer(InetSocketAddress address) {
        String hostName = address.getAddress().getHostAddress();
        int port = address.getPort();
        TransferPacket pk = new TransferPacket();
        pk.address = hostName;
        pk.port = port;
        this.dataPacket(pk);
        String message = "Transferred to " + hostName + ":" + port;
        this.close("", message, false);
    }

    public LoginChainData getLoginChainData() {
        return this.loginChainData;
    }

    public boolean pickupEntity(Entity entity, boolean near) {
        if (!this.spawned || !this.isAlive() || !this.isOnline() || this.getGamemode() == SPECTATOR || entity.isClosed()) {
            return false;
        }

        if (near) {
            Inventory inventory = this.inventory;
            if (entity instanceof EntityArrow && ((EntityArrow) entity).hadCollision) {
                ItemArrow item = new ItemArrow();
                if (this.isSurvival()) {
                    // Should only collect to the offhand slot if the item matches what is already there
                    if (this.offhandInventory.getItem(0).getId() == item.getId() && this.offhandInventory.canAddItem(item)) {
                        inventory = this.offhandInventory;
                    } else if (!inventory.canAddItem(item)) {
                        return false;
                    }
                }

                InventoryPickupArrowEvent ev = new InventoryPickupArrowEvent(inventory, (EntityArrow) entity);

                int pickupMode = ((EntityArrow) entity).getPickupMode();
                if (pickupMode == EntityArrow.PICKUP_NONE || pickupMode == EntityArrow.PICKUP_CREATIVE && !this.isCreative()) {
                    ev.setCancelled();
                }

                this.server.getPluginManager().callEvent(ev);
                if (ev.isCancelled()) {
                    return false;
                }

                TakeItemEntityPacket pk = new TakeItemEntityPacket();
                pk.entityId = this.getId();
                pk.target = entity.getId();
                Server.broadcastPacket(entity.getViewers().values(), pk);
                this.dataPacket(pk);

                if (!this.isCreative()) {
                    inventory.addItem(item.clone());
                }
                entity.close();
                return true;
            } else if (entity instanceof EntityThrownTrident && ((EntityThrownTrident) entity).hadCollision) {
                Item item = ((EntityThrownTrident) entity).getItem();
                if (this.isSurvival() && !inventory.canAddItem(item)) {
                    return false;
                }

                TakeItemEntityPacket pk = new TakeItemEntityPacket();
                pk.entityId = this.getId();
                pk.target = entity.getId();
                Server.broadcastPacket(entity.getViewers().values(), pk);
                this.dataPacket(pk);

                if (!this.isCreative()) {
                    inventory.addItem(item.clone());
                }
                entity.close();
                return true;
            } else if (entity instanceof EntityItem) {
                if (((EntityItem) entity).getPickupDelay() <= 0) {
                    Item item = ((EntityItem) entity).getItem();

                    if (item != null) {
                        if (this.isSurvival() && !inventory.canAddItem(item)) {
                            return false;
                        }

                        InventoryPickupItemEvent ev;
                        this.server.getPluginManager().callEvent(ev = new InventoryPickupItemEvent(inventory, (EntityItem) entity));
                        if (ev.isCancelled()) {
                            return false;
                        }

                        switch (item.getId()) {
                            case Item.WOOD:
                            case Item.WOOD2:
                                this.awardAchievement("mineWood");
                                break;
                            case Item.DIAMOND:
                                this.awardAchievement("diamond");
                                break;
                        }

                        TakeItemEntityPacket pk = new TakeItemEntityPacket();
                        pk.entityId = this.getId();
                        pk.target = entity.getId();
                        Server.broadcastPacket(entity.getViewers().values(), pk);
                        this.dataPacket(pk);

                        entity.close();
                        inventory.addItem(item.clone());
                        return true;
                    }
                }
            }
        }

        int tick = this.getServer().getTick();
        if (pickedXPOrb < tick && entity instanceof EntityXPOrb && this.boundingBox.isVectorInside(entity)) {
            EntityXPOrb xpOrb = (EntityXPOrb) entity;
            if (xpOrb.getPickupDelay() <= 0) {
                int exp = xpOrb.getExp();
                entity.kill();
                this.getLevel().addLevelEvent(LevelEventPacket.EVENT_SOUND_EXPERIENCE_ORB, 0, this);
                pickedXPOrb = tick;

                //Mending
                ArrayList<Integer> itemsWithMending = new ArrayList<>();
                for (int i = 0; i < 4; i++) {
                    if (inventory.getArmorItem(i).getEnchantment((short)Enchantment.ID_MENDING) != null) {
                        itemsWithMending.add(inventory.getSize() + i);
                    }
                }
                if (inventory.getItemInHand().getEnchantment((short)Enchantment.ID_MENDING) != null) {
                    itemsWithMending.add(inventory.getHeldItemIndex());
                }
                if (itemsWithMending.size() > 0) {
                    Random rand = new Random();
                    Integer itemToRepair = itemsWithMending.get(rand.nextInt(itemsWithMending.size()));
                    Item toRepair = inventory.getItem(itemToRepair);
                    if (toRepair instanceof ItemTool || toRepair instanceof ItemArmor) {
                        if (toRepair.getDamage() > 0) {
                            int dmg = toRepair.getDamage() - 2;
                            if (dmg < 0)
                                dmg = 0;
                            toRepair.setDamage(dmg);
                            inventory.setItem(itemToRepair, toRepair);
                            return true;
                        }
                    }
                }

                this.addExperience(exp, true);
                return true;
            }
        }

        return false;
    }

    @Override
    public int hashCode() {
        if ((this.hash == 0) || (this.hash == 485)) {
            this.hash = (485 + (getUniqueId() != null ? getUniqueId().hashCode() : 0));
        }

        return this.hash;
    }

    @Override
    public boolean equals(Object obj) {
        if (!(obj instanceof Player)) {
            return false;
        }
        Player other = (Player) obj;
        return Objects.equals(this.getUniqueId(), other.getUniqueId()) && this.getId() == other.getId();
    }

    public boolean isBreakingBlock() {
        return this.breakingBlock != null;
    }

    /**
     * Show a window of a XBOX account's profile
     * @param xuid XUID
     */
    public void showXboxProfile(String xuid) {
        ShowProfilePacket pk = new ShowProfilePacket();
        pk.xuid = xuid;
        this.dataPacket(pk);
    }

    public void startFishing(Item fishingRod) {
        CompoundTag nbt = new CompoundTag()
                .putList(new ListTag<DoubleTag>("Pos")
                        .add(new DoubleTag("", x))
                        .add(new DoubleTag("", y + this.getEyeHeight()))
                        .add(new DoubleTag("", z)))
                .putList(new ListTag<DoubleTag>("Motion")
                        .add(new DoubleTag("", -Math.sin(yaw / 180 + Math.PI) * Math.cos(pitch / 180 * Math.PI)))
                        .add(new DoubleTag("", -Math.sin(pitch / 180 * Math.PI)))
                        .add(new DoubleTag("", Math.cos(yaw / 180 * Math.PI) * Math.cos(pitch / 180 * Math.PI))))
                .putList(new ListTag<FloatTag>("Rotation")
                        .add(new FloatTag("", (float) yaw))
                        .add(new FloatTag("", (float) pitch)));
        double f = 1;
        EntityFishingHook fishingHook = new EntityFishingHook(chunk, nbt, this);
        fishingHook.setMotion(new Vector3(-Math.sin(Math.toRadians(yaw)) * Math.cos(Math.toRadians(pitch)) * f * f, -Math.sin(Math.toRadians(pitch)) * f * f,
                Math.cos(Math.toRadians(yaw)) * Math.cos(Math.toRadians(pitch)) * f * f));
        ProjectileLaunchEvent ev = new ProjectileLaunchEvent(fishingHook);
        this.getServer().getPluginManager().callEvent(ev);
        if (ev.isCancelled()) {
            fishingHook.kill();
        } else {
            fishingHook.spawnToAll();
            this.fishing = fishingHook;
            fishingHook.rod = fishingRod;
        }
    }

    public void stopFishing(boolean click) {
        if (click) {
            fishing.reelLine();
        } else if (this.fishing != null) {
            this.fishing.kill();
            this.fishing.close();
        }

        this.fishing = null;
    }

    @Override
    public boolean doesTriggerPressurePlate() {
        return this.gamemode != SPECTATOR;
    }

    @Override
    public String toString() {
        return "Player(name='" + getName() +
                "', location=" + super.toString() +
                ')';
    }
}<|MERGE_RESOLUTION|>--- conflicted
+++ resolved
@@ -4816,13 +4816,8 @@
     }
 
     protected void addDefaultWindows() {
-<<<<<<< HEAD
-        this.addWindow(this.getInventory(), ContainerIds.INVENTORY, true);
-        this.getInventory().close(this);
-=======
         this.addWindow(this.getInventory(), ContainerIds.INVENTORY, true, true);
 
->>>>>>> 7677de60
         this.playerUIInventory = new PlayerUIInventory(this);
         this.addWindow(this.playerUIInventory, ContainerIds.UI, true);
         this.addWindow(this.offhandInventory, ContainerIds.OFFHAND, true, true);
