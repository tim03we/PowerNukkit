--- conflicted
+++ resolved
@@ -2803,18 +2803,11 @@
                     if (!this.spawned || !this.isAlive()) {
                         break;
                     }
-<<<<<<< HEAD
-
-                    if (craftingType != CRAFTING_ANVIL) {
+                    EntityEventPacket entityEventPacket = (EntityEventPacket) packet;
+                    if (craftingType != CRAFTING_ANVIL && entityEventPacket.event != EntityEventPacket.ENCHANT) {
                         this.craftingType = CRAFTING_SMALL;
                         //this.resetCraftingGridType();
                     }
-=======
-                    EntityEventPacket entityEventPacket = (EntityEventPacket) packet;
-                    if (entityEventPacket.event != EntityEventPacket.ENCHANT)
-                        this.craftingType = CRAFTING_SMALL;
-                    //this.resetCraftingGridType();
->>>>>>> 758ecabd
 
 
                     switch (entityEventPacket.event) {
