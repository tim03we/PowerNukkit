--- conflicted
+++ resolved
@@ -977,13 +977,7 @@
         //todo Updater
 
         //Weather
-<<<<<<< HEAD
-        if (this.level.isRaining() || this.level.isThundering()) {
-            this.getLevel().sendWeather(this);
-        }
-=======
         this.getLevel().sendWeather(this);
->>>>>>> 521ead6d
 
         //FoodLevel
         PlayerFood food = this.getFoodData();
@@ -2009,18 +2003,10 @@
     public void checkNetwork() {
         if (!this.packetQueue.isEmpty()) {
             Player[] pArr = new Player[]{this};
-<<<<<<< HEAD
-            for (Entry<Integer, List<DataPacket>> entry : this.batchedPackets.entrySet()) {
-                List<DataPacket> packets = entry.getValue();
-                DataPacket[] arr = packets.toArray(DataPacket.EMPTY_ARRAY);
-                packets.clear();
-                this.server.batchPackets(pArr, arr, false);
-=======
             List<DataPacket> toBatch = new ArrayList<>();
             DataPacket packet;
             while ((packet = this.packetQueue.poll()) != null) {
                 toBatch.add(packet);
->>>>>>> 521ead6d
             }
             DataPacket[] arr = toBatch.toArray(new DataPacket[0]);
             this.server.batchPackets(pArr, arr, false);
@@ -2730,7 +2716,7 @@
                             this.breakingBlock = null;
                             break;
                         case PlayerActionPacket.ACTION_GET_UPDATED_BLOCK:
-                            //TODO
+                            break; //TODO
                         case PlayerActionPacket.ACTION_DROP_ITEM:
                             break; //TODO
                         case PlayerActionPacket.ACTION_STOP_SLEEPING:
@@ -4286,37 +4272,7 @@
         ev.setKeepExperience(this.level.gameRules.getBoolean(GameRule.KEEP_INVENTORY));
         ev.setKeepInventory(ev.getKeepExperience());
 
-<<<<<<< HEAD
-=======
-        if (cause != null && cause.getCause() != DamageCause.VOID && cause.getCause() != DamageCause.SUICIDE) {
-            PlayerOffhandInventory offhandInventory = this.getOffhandInventory();
-            PlayerInventory playerInventory = this.getInventory();
-            if (offhandInventory.getItem(0).getId() == Item.TOTEM || playerInventory.getItemInHand().getId() == Item.TOTEM) {
-                this.getLevel().addLevelEvent(this, LevelEventPacket.EVENT_SOUND_TOTEM);
-                this.extinguish();
-                this.removeAllEffects();
-                this.setHealth(1);
-
-                this.addEffect(Effect.getEffect(Effect.REGENERATION).setDuration(800).setAmplifier(1));
-                this.addEffect(Effect.getEffect(Effect.FIRE_RESISTANCE).setDuration(800).setAmplifier(1));
-                this.addEffect(Effect.getEffect(Effect.ABSORPTION).setDuration(100).setAmplifier(1));
-
-                EntityEventPacket pk = new EntityEventPacket();
-                pk.eid = this.getId();
-                pk.event = EntityEventPacket.CONSUME_TOTEM;
-                this.dataPacket(pk);
-
-                if (offhandInventory.getItem(0).getId() == Item.TOTEM) {
-                    offhandInventory.clear(0);
-                } else {
-                    playerInventory.clear(playerInventory.getHeldItemIndex());
-                }
-
-                ev.setCancelled(true);
-            }
-        }
-
->>>>>>> 521ead6d
+        // Note for diff comparison: Totem code was moved to Entity 
         this.server.getPluginManager().callEvent(ev);
 
         if (!ev.isCancelled()) {
@@ -4330,11 +4286,7 @@
 
             if (!ev.getKeepInventory() && this.level.getGameRules().getBoolean(GameRule.DO_ENTITY_DROPS)) {
                 for (Item item : ev.getDrops()) {
-<<<<<<< HEAD
-                    if (item.getEnchantmentLevel(Enchantment.ID_VANISHING_CURSE) <= 0) {
-=======
                     if (!item.hasEnchantment(Enchantment.ID_VANISHING_CURSE)) {
->>>>>>> 521ead6d
                         this.level.dropItem(this, item, null, true, 40);
                     }
                 }
@@ -4627,14 +4579,9 @@
      * @param item to drop
      * @return EntityItem if the item was dropped or null if the item was null
      */
-<<<<<<< HEAD
-    @Since("1.4.0.0-PN")
+    @Since("1.3.2.0-PN")
     @Nullable
     public EntityItem dropAndGetItem(@Nonnull Item item) {
-=======
-    @Since("1.3.2.0-PN")
-    public EntityItem dropAndGetItem(Item item) {
->>>>>>> 521ead6d
         if (!this.spawned || !this.isAlive()) {
             return null;
         }
