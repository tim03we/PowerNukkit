package cn.nukkit;

import cn.nukkit.AdventureSettings.Type;
import cn.nukkit.api.DeprecationDetails;
import cn.nukkit.api.PowerNukkitDifference;
import cn.nukkit.api.PowerNukkitOnly;
import cn.nukkit.api.Since;
import cn.nukkit.block.*;
import cn.nukkit.blockentity.BlockEntity;
import cn.nukkit.blockentity.BlockEntityItemFrame;
import cn.nukkit.blockentity.BlockEntityLectern;
import cn.nukkit.blockentity.BlockEntitySpawnable;
import cn.nukkit.command.Command;
import cn.nukkit.command.CommandSender;
import cn.nukkit.command.data.CommandDataVersions;
import cn.nukkit.entity.*;
import cn.nukkit.entity.data.*;
import cn.nukkit.entity.item.*;
import cn.nukkit.entity.projectile.EntityArrow;
import cn.nukkit.entity.projectile.EntityProjectile;
import cn.nukkit.entity.projectile.EntityThrownTrident;
import cn.nukkit.event.block.ItemFrameDropItemEvent;
import cn.nukkit.event.block.LecternPageChangeEvent;
import cn.nukkit.event.block.WaterFrostEvent;
import cn.nukkit.event.entity.*;
import cn.nukkit.event.entity.EntityDamageEvent.DamageCause;
import cn.nukkit.event.entity.EntityDamageEvent.DamageModifier;
import cn.nukkit.event.entity.EntityPortalEnterEvent.PortalType;
import cn.nukkit.event.inventory.*;
import cn.nukkit.event.player.*;
import cn.nukkit.event.player.PlayerAsyncPreLoginEvent.LoginResult;
import cn.nukkit.event.player.PlayerInteractEvent.Action;
import cn.nukkit.event.player.PlayerTeleportEvent.TeleportCause;
import cn.nukkit.event.server.DataPacketReceiveEvent;
import cn.nukkit.event.server.DataPacketSendEvent;
import cn.nukkit.form.window.FormWindow;
import cn.nukkit.form.window.FormWindowCustom;
import cn.nukkit.inventory.*;
import cn.nukkit.inventory.transaction.CraftingTransaction;
import cn.nukkit.inventory.transaction.EnchantTransaction;
import cn.nukkit.inventory.transaction.InventoryTransaction;
import cn.nukkit.inventory.transaction.RepairItemTransaction;
import cn.nukkit.inventory.transaction.action.InventoryAction;
import cn.nukkit.inventory.transaction.data.ReleaseItemData;
import cn.nukkit.inventory.transaction.data.UseItemData;
import cn.nukkit.inventory.transaction.data.UseItemOnEntityData;
import cn.nukkit.item.*;
import cn.nukkit.item.enchantment.Enchantment;
import cn.nukkit.lang.TextContainer;
import cn.nukkit.lang.TranslationContainer;
import cn.nukkit.level.*;
import cn.nukkit.level.format.FullChunk;
import cn.nukkit.level.format.generic.BaseFullChunk;
import cn.nukkit.level.particle.PunchBlockParticle;
import cn.nukkit.math.*;
import cn.nukkit.metadata.MetadataValue;
import cn.nukkit.nbt.NBTIO;
import cn.nukkit.nbt.tag.*;
import cn.nukkit.network.Network;
import cn.nukkit.network.SourceInterface;
import cn.nukkit.network.protocol.*;
import cn.nukkit.network.protocol.types.ContainerIds;
import cn.nukkit.network.protocol.types.NetworkInventoryAction;
import cn.nukkit.permission.PermissibleBase;
import cn.nukkit.permission.Permission;
import cn.nukkit.permission.PermissionAttachment;
import cn.nukkit.permission.PermissionAttachmentInfo;
import cn.nukkit.plugin.Plugin;
import cn.nukkit.positiontracking.PositionTracking;
import cn.nukkit.positiontracking.PositionTrackingService;
import cn.nukkit.potion.Effect;
import cn.nukkit.resourcepacks.ResourcePack;
import cn.nukkit.scheduler.AsyncTask;
import cn.nukkit.scheduler.TaskHandler;
import cn.nukkit.utils.*;
import co.aikar.timings.Timing;
import co.aikar.timings.Timings;
import com.google.common.base.Strings;
import com.google.common.collect.BiMap;
import com.google.common.collect.HashBiMap;
import io.netty.util.internal.EmptyArrays;
import it.unimi.dsi.fastutil.ints.Int2ObjectOpenHashMap;
import it.unimi.dsi.fastutil.ints.IntOpenHashSet;
import it.unimi.dsi.fastutil.longs.Long2ObjectLinkedOpenHashMap;
import it.unimi.dsi.fastutil.longs.Long2ObjectMap;
import it.unimi.dsi.fastutil.longs.Long2ObjectOpenHashMap;
import it.unimi.dsi.fastutil.longs.LongIterator;
import it.unimi.dsi.fastutil.objects.ObjectIterator;
import lombok.extern.log4j.Log4j2;

import javax.annotation.Nonnull;
import javax.annotation.Nullable;
import java.io.File;
import java.io.IOException;
import java.lang.reflect.Field;
import java.net.InetAddress;
import java.net.InetSocketAddress;
import java.net.UnknownHostException;
import java.nio.ByteOrder;
import java.util.*;
import java.util.Map.Entry;
import java.util.concurrent.ThreadLocalRandom;
import java.util.concurrent.TimeUnit;
import java.util.concurrent.atomic.AtomicReference;
import java.util.function.Consumer;

/**
 * @author MagicDroidX &amp; Box (Nukkit Project)
 */
@Log4j2
public class Player extends EntityHuman implements CommandSender, InventoryHolder, ChunkLoader, IPlayer {
    @PowerNukkitOnly
    @Since("1.4.0.0-PN")
    public static final Player[] EMPTY_ARRAY = new Player[0];
    
    private static final int NO_SHIELD_DELAY = 10;

    public static final int SURVIVAL = 0;
    public static final int CREATIVE = 1;
    public static final int ADVENTURE = 2;
    public static final int SPECTATOR = 3;
    public static final int VIEW = SPECTATOR;

    public static final int SURVIVAL_SLOTS = 36;
    public static final int CREATIVE_SLOTS = 112;

    public static final int CRAFTING_SMALL = 0;
    public static final int CRAFTING_BIG = 1;
    public static final int CRAFTING_ANVIL = 2;
    public static final int CRAFTING_ENCHANT = 3;
    public static final int CRAFTING_BEACON = 4;
    public static final @PowerNukkitOnly int CRAFTING_GRINDSTONE = 1000;
    public static final @PowerNukkitOnly int CRAFTING_STONECUTTER = 1001;
    public static final @PowerNukkitOnly int CRAFTING_CARTOGRAPHY = 1002;

    public static final float DEFAULT_SPEED = 0.1f;
    public static final float MAXIMUM_SPEED = 0.5f;

    public static final int PERMISSION_CUSTOM = 3;
    public static final int PERMISSION_OPERATOR = 2;
    public static final int PERMISSION_MEMBER = 1;
    public static final int PERMISSION_VISITOR = 0;

    public static final int ANVIL_WINDOW_ID = 2;
    public static final int ENCHANT_WINDOW_ID = 3;
    public static final int BEACON_WINDOW_ID = 4;
    public static final int GRINDSTONE_WINDOW_ID = 2;

    protected final SourceInterface interfaz;

    public boolean playedBefore;
    public boolean spawned = false;
    public boolean loggedIn = false;
    public boolean locallyInitialized = false;
    public int gamemode;
    public long lastBreak;
    private BlockVector3 lastBreakPosition = new BlockVector3();

    protected int windowCnt = 4;

    protected final BiMap<Inventory, Integer> windows = HashBiMap.create();

    protected final BiMap<Integer, Inventory> windowIndex = windows.inverse();
    protected final Set<Integer> permanentWindows = new IntOpenHashSet();
    private boolean inventoryOpen;
    @Since("1.3.2.0-PN") protected int closingWindowId = Integer.MIN_VALUE;

    protected int messageCounter = 2;

    private String clientSecret;

    public Vector3 speed = null;

    public final HashSet<String> achievements = new HashSet<>();

    public int craftingType = CRAFTING_SMALL;

    protected PlayerUIInventory playerUIInventory;
    protected CraftingGrid craftingGrid;
    protected CraftingTransaction craftingTransaction;
    @Since("1.3.1.0-PN") protected EnchantTransaction enchantTransaction;
    @Since("1.3.2.0-PN") protected RepairItemTransaction repairItemTransaction;

    public long creationTime = 0;

    protected long randomClientId;

    protected Vector3 forceMovement = null;

    protected Vector3 teleportPosition = null;

    protected boolean connected = true;
    protected final InetSocketAddress socketAddress;
    protected boolean removeFormat = true;

    protected String username;
    protected String iusername;
    protected String displayName;

    protected int startAction = -1;

    protected Vector3 sleeping = null;
    protected Long clientID = null;

    private int loaderId;

    protected float stepHeight = 0.6f;

    public final Map<Long, Boolean> usedChunks = new Long2ObjectOpenHashMap<>();

    protected int chunkLoadCount = 0;
    protected final Long2ObjectLinkedOpenHashMap<Boolean> loadQueue = new Long2ObjectLinkedOpenHashMap<>();
    protected int nextChunkOrderRun = 1;

    protected final Map<UUID, Player> hiddenPlayers = new HashMap<>();

    protected Vector3 newPosition = null;

    protected int chunkRadius;
    protected int viewDistance;
    protected final int chunksPerTick;
    protected final int spawnThreshold;

    protected Position spawnPosition = null;
    
    @PowerNukkitOnly
    @Since("1.4.0.0-PN")
    protected Vector3 spawnBlockPosition;

    protected int inAirTicks = 0;
    protected int startAirTicks = 5;
    
    @PowerNukkitOnly
    @Since("1.4.0.0-PN")
    private int noShieldTicks;

    protected AdventureSettings adventureSettings;

    protected boolean checkMovement = true;

    private PermissibleBase perm = null;

    private int exp = 0;
    private int expLevel = 0;

    protected PlayerFood foodData = null;

    private Entity killer = null;

    private final AtomicReference<Locale> locale = new AtomicReference<>(null);

    private int hash;

    private String buttonText = "Button";

    protected boolean enableClientCommand = true;

    private BlockEnderChest viewingEnderChest = null;

    protected int lastEnderPearl = 20;
    protected int lastChorusFruitTeleport = 20;

    private LoginChainData loginChainData;

    public Block breakingBlock = null;

    public int pickedXPOrb = 0;

    protected int formWindowCount = 0;
    protected Map<Integer, FormWindow> formWindows = new Int2ObjectOpenHashMap<>();
    protected Map<Integer, FormWindow> serverSettings = new Int2ObjectOpenHashMap<>();

    protected Map<Long, DummyBossBar> dummyBossBars = new Long2ObjectLinkedOpenHashMap<>();

    private AsyncTask preLoginEventTask = null;
    protected boolean shouldLogin = false;

    public EntityFishingHook fishing = null;

    public long lastSkinChange;

    protected double lastRightClickTime = 0.0;
    protected Vector3 lastRightClickPos = null;

    private int timeSinceRest;

    protected int lastPlayerdLevelUpSoundTime = 0;
    
    private TaskHandler delayedPosTrackingUpdate;

    private float soulSpeedMultiplier = 1;
    private boolean wasInSoulSandCompatible;

    public float getSoulSpeedMultiplier() {
        return this.soulSpeedMultiplier;
    }

    public int getStartActionTick() {
        return startAction;
    }

    public void startAction() {
        this.startAction = this.server.getTick();
    }

    public void stopAction() {
        this.startAction = -1;
    }

    public int getLastEnderPearlThrowingTick() {
        return lastEnderPearl;
    }

    public void onThrowEnderPearl() {
        this.lastEnderPearl = this.server.getTick();
    }

    public int getLastChorusFruitTeleport() {
        return lastChorusFruitTeleport;
    }

    public void onChorusFruitTeleport() {
        this.lastChorusFruitTeleport = this.server.getTick();
    }

    public BlockEnderChest getViewingEnderChest() {
        return viewingEnderChest;
    }

    public void setViewingEnderChest(BlockEnderChest chest) {
        if (chest == null && this.viewingEnderChest != null) {
            this.viewingEnderChest.getViewers().remove(this);
        } else if (chest != null) {
            chest.getViewers().add(this);
        }
        this.viewingEnderChest = chest;
    }

    public TranslationContainer getLeaveMessage() {
        return new TranslationContainer(TextFormat.YELLOW + "%multiplayer.player.left", this.getDisplayName());
    }

    public String getClientSecret() {
        return clientSecret;
    }

    /**
     * This might disappear in the future.
     * Please use getUniqueId() instead (IP + clientId + name combo, in the future it'll change to real UUID for online auth)
     * @return random client id
     */
    @Deprecated
    public Long getClientId() {
        return randomClientId;
    }

    @Override
    public boolean isBanned() {
        return this.server.getNameBans().isBanned(this.getName());
    }

    @Override
    public void setBanned(boolean value) {
        if (value) {
            this.server.getNameBans().addBan(this.getName(), null, null, null);
            this.kick(PlayerKickEvent.Reason.NAME_BANNED, "Banned by admin");
        } else {
            this.server.getNameBans().remove(this.getName());
        }
    }

    @Override
    public boolean isWhitelisted() {
        return this.server.isWhitelisted(this.getName().toLowerCase());
    }

    @Override
    public void setWhitelisted(boolean value) {
        if (value) {
            this.server.addWhitelist(this.getName().toLowerCase());
        } else {
            this.server.removeWhitelist(this.getName().toLowerCase());
        }
    }

    @Override
    public Player getPlayer() {
        return this;
    }

    @Override
    public Long getFirstPlayed() {
        return this.namedTag != null ? this.namedTag.getLong("firstPlayed") : null;
    }

    @Override
    public Long getLastPlayed() {
        return this.namedTag != null ? this.namedTag.getLong("lastPlayed") : null;
    }

    @Override
    public boolean hasPlayedBefore() {
        return this.playedBefore;
    }

    public AdventureSettings getAdventureSettings() {
        return adventureSettings;
    }

    public void setAdventureSettings(AdventureSettings adventureSettings) {
        this.adventureSettings = adventureSettings.clone(this);
        this.adventureSettings.update();
    }

    public void resetInAirTicks() {
        this.inAirTicks = 0;
    }

    @Deprecated
    public void setAllowFlight(boolean value) {
        this.getAdventureSettings().set(Type.ALLOW_FLIGHT, value);
        this.getAdventureSettings().update();
    }

    @Deprecated
    public boolean getAllowFlight() {
        return this.getAdventureSettings().get(Type.ALLOW_FLIGHT);
    }

    public void setAllowModifyWorld(boolean value) {
        this.getAdventureSettings().set(Type.WORLD_IMMUTABLE, !value);
        this.getAdventureSettings().set(Type.BUILD_AND_MINE, value);
        this.getAdventureSettings().set(Type.WORLD_BUILDER, value);
        this.getAdventureSettings().update();
    }

    public void setAllowInteract(boolean value) {
        setAllowInteract(value, value);
    }

    public void setAllowInteract(boolean value, boolean containers) {
        this.getAdventureSettings().set(Type.WORLD_IMMUTABLE, !value);
        this.getAdventureSettings().set(Type.DOORS_AND_SWITCHED, value);
        this.getAdventureSettings().set(Type.OPEN_CONTAINERS, containers);
        this.getAdventureSettings().update();
    }

    @Deprecated
    public void setAutoJump(boolean value) {
        this.getAdventureSettings().set(Type.AUTO_JUMP, value);
        this.getAdventureSettings().update();
    }

    @Deprecated
    public boolean hasAutoJump() {
        return this.getAdventureSettings().get(Type.AUTO_JUMP);
    }

    @Override
    public void spawnTo(Player player) {
        if (this.spawned && player.spawned && this.isAlive() && player.getLevel() == this.level && player.canSee(this) && !this.isSpectator()) {
            super.spawnTo(player);
        }
    }

    @Override
    public Server getServer() {
        return this.server;
    }

    public boolean getRemoveFormat() {
        return removeFormat;
    }

    public void setRemoveFormat() {
        this.setRemoveFormat(true);
    }

    public void setRemoveFormat(boolean remove) {
        this.removeFormat = remove;
    }

    public boolean canSee(Player player) {
        return !this.hiddenPlayers.containsKey(player.getUniqueId());
    }

    public void hidePlayer(Player player) {
        if (this == player) {
            return;
        }
        this.hiddenPlayers.put(player.getUniqueId(), player);
        player.despawnFrom(this);
    }

    public void showPlayer(Player player) {
        if (this == player) {
            return;
        }
        this.hiddenPlayers.remove(player.getUniqueId());
        if (player.isOnline()) {
            player.spawnTo(this);
        }
    }

    @Override
    public boolean canCollideWith(Entity entity) {
        return false;
    }

    @Override
    public void resetFallDistance() {
        super.resetFallDistance();
        if (this.inAirTicks != 0) {
            this.startAirTicks = 5;
        }
        this.inAirTicks = 0;
        this.highestPosition = this.y;
    }

    @Override
    public boolean isOnline() {
        return this.connected && this.loggedIn;
    }

    @Override
    public boolean isOp() {
        return this.server.isOp(this.getName());
    }

    @Override
    public void setOp(boolean value) {
        if (value == this.isOp()) {
            return;
        }

        if (value) {
            this.server.addOp(this.getName());
        } else {
            this.server.removeOp(this.getName());
        }

        this.recalculatePermissions();
        this.getAdventureSettings().update();
        this.sendCommandData();
    }

    @Override
    public boolean isPermissionSet(String name) {
        return this.perm.isPermissionSet(name);
    }

    @Override
    public boolean isPermissionSet(Permission permission) {
        return this.perm.isPermissionSet(permission);
    }

    @Override
    public boolean hasPermission(String name) {
        return this.perm != null && this.perm.hasPermission(name);
    }

    @Override
    public boolean hasPermission(Permission permission) {
        return this.perm.hasPermission(permission);
    }

    @Override
    public PermissionAttachment addAttachment(Plugin plugin) {
        return this.addAttachment(plugin, null);
    }

    @Override
    public PermissionAttachment addAttachment(Plugin plugin, String name) {
        return this.addAttachment(plugin, name, null);
    }

    @Override
    public PermissionAttachment addAttachment(Plugin plugin, String name, Boolean value) {
        return this.perm.addAttachment(plugin, name, value);
    }

    @Override
    public void removeAttachment(PermissionAttachment attachment) {
        this.perm.removeAttachment(attachment);
    }

    @Override
    public void recalculatePermissions() {
        this.server.getPluginManager().unsubscribeFromPermission(Server.BROADCAST_CHANNEL_USERS, this);
        this.server.getPluginManager().unsubscribeFromPermission(Server.BROADCAST_CHANNEL_ADMINISTRATIVE, this);

        if (this.perm == null) {
            return;
        }

        this.perm.recalculatePermissions();

        if (this.hasPermission(Server.BROADCAST_CHANNEL_USERS)) {
            this.server.getPluginManager().subscribeToPermission(Server.BROADCAST_CHANNEL_USERS, this);
        }

        if (this.hasPermission(Server.BROADCAST_CHANNEL_ADMINISTRATIVE)) {
            this.server.getPluginManager().subscribeToPermission(Server.BROADCAST_CHANNEL_ADMINISTRATIVE, this);
        }

        if (this.isEnableClientCommand() && spawned) this.sendCommandData();
    }

    public boolean isEnableClientCommand() {
        return this.enableClientCommand;
    }

    public void setEnableClientCommand(boolean enable) {
        this.enableClientCommand = enable;
        SetCommandsEnabledPacket pk = new SetCommandsEnabledPacket();
        pk.enabled = enable;
        this.dataPacket(pk);
        if (enable) this.sendCommandData();
    }

    public void sendCommandData() {
        if (!spawned) {
            return;
        }
        AvailableCommandsPacket pk = new AvailableCommandsPacket();
        Map<String, CommandDataVersions> data = new HashMap<>();
        int count = 0;
        for (Command command : this.server.getCommandMap().getCommands().values()) {
            if (!command.testPermissionSilent(this)) {
                continue;
            }
            ++count;
            CommandDataVersions data0 = command.generateCustomCommandData(this);
            data.put(command.getName(), data0);
        }
        if (count > 0) {
            //TODO: structure checking
            pk.commands = data;
            this.dataPacket(pk);
        }
    }

    @Override
    public Map<String, PermissionAttachmentInfo> getEffectivePermissions() {
        return this.perm.getEffectivePermissions();
    }
    
    private static InetSocketAddress uncheckedNewInetSocketAddress(String ip, int port) {
        try {
            return new InetSocketAddress(InetAddress.getByName(ip), port);
        } catch (UnknownHostException exception) {
            throw new IllegalArgumentException(exception);
        }
    }
    
    public Player(SourceInterface interfaz, Long clientID, String ip, int port) {
        this(interfaz, clientID, uncheckedNewInetSocketAddress(ip, port));
    }
    
    @PowerNukkitOnly
    public Player(SourceInterface interfaz, Long clientID, InetSocketAddress socketAddress) {
        super(null, new CompoundTag());
        this.interfaz = interfaz;
        this.perm = new PermissibleBase(this);
        this.server = Server.getInstance();
        this.lastBreak = -1;
        this.socketAddress = socketAddress;
        this.clientID = clientID;
        this.loaderId = Level.generateChunkLoaderId(this);
        this.chunksPerTick = this.server.getConfig("chunk-sending.per-tick", 4);
        this.spawnThreshold = this.server.getConfig("chunk-sending.spawn-threshold", 56);
        this.spawnPosition = null;
        this.gamemode = this.server.getGamemode();
        this.setLevel(this.server.getDefaultLevel());
        this.viewDistance = this.server.getViewDistance();
        this.chunkRadius = viewDistance;
        //this.newPosition = new Vector3(0, 0, 0);
        this.boundingBox = new SimpleAxisAlignedBB(0, 0, 0, 0, 0, 0);
        this.lastSkinChange = -1;

        this.uuid = null;
        this.rawUUID = null;

        this.creationTime = System.currentTimeMillis();
    }

    @Override
    protected void initEntity() {
        super.initEntity();

        this.addDefaultWindows();
    }

    public boolean isPlayer() {
        return true;
    }

    public void removeAchievement(String achievementId) {
        achievements.remove(achievementId);
    }

    public boolean hasAchievement(String achievementId) {
        return achievements.contains(achievementId);
    }

    public boolean isConnected() {
        return connected;
    }

    public String getDisplayName() {
        return this.displayName;
    }

    public void setDisplayName(String displayName) {
        this.displayName = displayName;
        if (this.spawned) {
            this.server.updatePlayerListData(this.getUniqueId(), this.getId(), this.getDisplayName(), this.getSkin(), this.getLoginChainData().getXUID());
        }
    }

    @Override
    public void setSkin(Skin skin) {
        super.setSkin(skin);
        if (this.spawned) {
            this.server.updatePlayerListData(this.getUniqueId(), this.getId(), this.getDisplayName(), skin, this.getLoginChainData().getXUID());
        }
    }

    public String getAddress() {
        return this.socketAddress.getAddress().getHostAddress();
    }

    public int getPort() {
        return this.socketAddress.getPort();
    }

    public InetSocketAddress getSocketAddress() {
        return this.socketAddress;
    }

    public Position getNextPosition() {
        return this.newPosition != null ? new Position(this.newPosition.x, this.newPosition.y, this.newPosition.z, this.level) : this.getPosition();
    }

    public boolean isSleeping() {
        return this.sleeping != null;
    }

    public int getInAirTicks() {
        return this.inAirTicks;
    }

    /**
     * Returns whether the player is currently using an item (right-click and hold).
     *
     * @return bool
     */
    public boolean isUsingItem() {
        return this.getDataFlag(DATA_FLAGS, DATA_FLAG_ACTION) && this.startAction > -1;
    }

    public void setUsingItem(boolean value) {
        this.startAction = value ? this.server.getTick() : -1;
        this.setDataFlag(DATA_FLAGS, DATA_FLAG_ACTION, value);
    }

    public String getButtonText() {
        return this.buttonText;
    }

    public void setButtonText(String text) {
        this.buttonText = text;
        this.setDataProperty(new StringEntityData(Entity.DATA_INTERACTIVE_TAG, this.buttonText));
    }

    public void unloadChunk(int x, int z) {
        this.unloadChunk(x, z, null);
    }

    public void unloadChunk(int x, int z, Level level) {
        level = level == null ? this.level : level;
        long index = Level.chunkHash(x, z);
        if (this.usedChunks.containsKey(index)) {
            for (Entity entity : level.getChunkEntities(x, z).values()) {
                if (entity != this) {
                    entity.despawnFrom(this);
                }
            }

            this.usedChunks.remove(index);
        }
        level.unregisterChunkLoader(this, x, z);
        this.loadQueue.remove(index);
    }

    public Position getSpawn() {
        if (this.spawnPosition != null && this.spawnPosition.getLevel() != null) {
            return this.spawnPosition;
        } else {
            return this.server.getDefaultLevel().getSafeSpawn();
        }
    }

    /**
     * The block that holds the player respawn position. May be null when unknown.
     * @return The position of a bed, respawn anchor, or null when unknown.
     */
    @PowerNukkitOnly
    @Since("1.4.0.0-PN")
    @Nullable
    public Vector3 getSpawnBlock() {
        return spawnBlockPosition;
    }

    /**
     * Sets the position of the block that holds the player respawn position. May be null when unknown.
     * @param spawnBlock The position of a bed or respawn anchor
     */
    @PowerNukkitOnly
    @Since("1.4.0.0-PN")
    public void setSpawnBlock(@Nullable Vector3 spawnBlock) {
        if (spawnBlock == null) {
            this.spawnBlockPosition = null;
        } else {
            this.spawnBlockPosition = new Vector3(spawnBlock.x, spawnBlock.y, spawnBlock.z);
        }
    }

    public void sendChunk(int x, int z, DataPacket packet) {
        if (!this.connected) {
            return;
        }

        this.usedChunks.put(Level.chunkHash(x, z), Boolean.TRUE);
        this.chunkLoadCount++;

        this.dataPacket(packet);

        if (this.spawned) {
            for (Entity entity : this.level.getChunkEntities(x, z).values()) {
                if (this != entity && !entity.closed && entity.isAlive()) {
                    entity.spawnTo(this);
                }
            }
        }
    }

    public void sendChunk(int x, int z, int subChunkCount, byte[] payload) {
        if (!this.connected) {
            return;
        }

        this.usedChunks.put(Level.chunkHash(x, z), true);
        this.chunkLoadCount++;

        LevelChunkPacket pk = new LevelChunkPacket();
        pk.chunkX = x;
        pk.chunkZ = z;
        pk.subChunkCount = subChunkCount;
        pk.data = payload;

        this.dataPacket(pk);

        if (this.spawned) {
            for (Entity entity : this.level.getChunkEntities(x, z).values()) {
                if (this != entity && !entity.closed && entity.isAlive()) {
                    entity.spawnTo(this);
                }
            }
        }
    }

    protected void sendNextChunk() {
        if (!this.connected) {
            return;
        }

        Timings.playerChunkSendTimer.startTiming();

        if (!loadQueue.isEmpty()) {
            int count = 0;
            ObjectIterator<Long2ObjectMap.Entry<Boolean>> iter = loadQueue.long2ObjectEntrySet().fastIterator();
            while (iter.hasNext()) {
                Long2ObjectMap.Entry<Boolean> entry = iter.next();
                long index = entry.getLongKey();

                if (count >= this.chunksPerTick) {
                    break;
                }
                int chunkX = Level.getHashX(index);
                int chunkZ = Level.getHashZ(index);

                ++count;

                this.usedChunks.put(index, false);
                this.level.registerChunkLoader(this, chunkX, chunkZ, false);

                if (!this.level.populateChunk(chunkX, chunkZ)) {
                    if (this.spawned && this.teleportPosition == null) {
                        continue;
                    } else {
                        break;
                    }
                }

                iter.remove();

                PlayerChunkRequestEvent ev = new PlayerChunkRequestEvent(this, chunkX, chunkZ);
                this.server.getPluginManager().callEvent(ev);
                if (!ev.isCancelled()) {
                    this.level.requestChunk(chunkX, chunkZ, this);
                }
            }
        }
        if (this.chunkLoadCount >= this.spawnThreshold && !this.spawned && this.teleportPosition == null) {
            this.doFirstSpawn();
        }
        Timings.playerChunkSendTimer.stopTiming();
    }

    protected void doFirstSpawn() {
        this.spawned = true;

        this.inventory.sendContents(this);
        this.inventory.sendHeldItem(this);
        this.inventory.sendArmorContents(this);
        this.offhandInventory.sendContents(this);
        this.setEnableClientCommand(true);

        SetTimePacket setTimePacket = new SetTimePacket();
        setTimePacket.time = this.level.getTime();
        this.dataPacket(setTimePacket);

        Location pos;
        if(this.server.isSafeSpawn()) {
            pos = this.level.getSafeSpawn(this).getLocation();
            pos.yaw = this.yaw;
            pos.pitch = this.pitch;
        } else {
            pos = new Location(this.forceMovement.x,this.forceMovement.y,this.forceMovement.z, this.yaw, this.pitch, this.level);
        }


        PlayerRespawnEvent respawnEvent = new PlayerRespawnEvent(this, pos, true);

        this.server.getPluginManager().callEvent(respawnEvent);

        Position fromEvent = respawnEvent.getRespawnPosition();
        if (fromEvent instanceof Location) {
            pos = fromEvent.getLocation();
        } else {
            pos = fromEvent.getLocation();
            pos.yaw = this.yaw;
            pos.pitch = this.pitch;
        }

        this.teleport(pos, null);
        lastYaw = yaw;
        lastPitch = pitch;

        this.sendPlayStatus(PlayStatusPacket.PLAYER_SPAWN);

        PlayerJoinEvent playerJoinEvent = new PlayerJoinEvent(this,
                new TranslationContainer(TextFormat.YELLOW + "%multiplayer.player.joined", new String[]{
                        this.getDisplayName()
                })
        );

        this.server.getPluginManager().callEvent(playerJoinEvent);

        if (playerJoinEvent.getJoinMessage().toString().trim().length() > 0) {
            this.server.broadcastMessage(playerJoinEvent.getJoinMessage());
        }

        this.noDamageTicks = 60;

        this.getServer().sendRecipeList(this);


        for (long index : this.usedChunks.keySet()) {
            int chunkX = Level.getHashX(index);
            int chunkZ = Level.getHashZ(index);
            for (Entity entity : this.level.getChunkEntities(chunkX, chunkZ).values()) {
                if (this != entity && !entity.closed && entity.isAlive()) {
                    entity.spawnTo(this);
                }
            }
        }

        int experience = this.getExperience();
        if (experience != 0) {
            this.sendExperience(experience);
        }

        int level = this.getExperienceLevel();
        if (level != 0) {
            this.sendExperienceLevel(this.getExperienceLevel());
        }

        if (!this.isSpectator()) {
            this.spawnToAll();
        }

        //todo Updater

        //Weather
        this.getLevel().sendWeather(this);

        //FoodLevel
        PlayerFood food = this.getFoodData();
        if (food.getLevel() != food.getMaxLevel()) {
            food.sendFoodLevel();
        }

        if (this.getHealth() < 1) {
            this.respawn();
        } else {
            updateTrackingPositions(false);
        }
    }

    @PowerNukkitOnly
    @Since("1.4.0.0-PN")
    public void updateTrackingPositions() {
        updateTrackingPositions(false);
    }
    
    @PowerNukkitOnly
    @Since("1.4.0.0-PN")
    public void updateTrackingPositions(boolean delayed) {
        Server server = getServer();
        if (delayed) {
            if (delayedPosTrackingUpdate != null) {
                delayedPosTrackingUpdate.cancel();
            }
            delayedPosTrackingUpdate = server.getScheduler().scheduleDelayedTask(null, this::updateTrackingPositions, 10);
            return;
        }
        PositionTrackingService positionTrackingService = server.getPositionTrackingService();
        positionTrackingService.forceRecheck(this);
    }

    protected boolean orderChunks() {
        if (!this.connected) {
            return false;
        }

        Timings.playerChunkOrderTimer.startTiming();

        this.nextChunkOrderRun = 200;

        loadQueue.clear();
        Long2ObjectOpenHashMap<Boolean> lastChunk = new Long2ObjectOpenHashMap<>(this.usedChunks);

        int centerX = (int) this.x >> 4;
        int centerZ = (int) this.z >> 4;

        int radius = spawned ? this.chunkRadius : (int) Math.ceil(Math.sqrt(spawnThreshold));
        int radiusSqr = radius * radius;



        long index;
        for (int x = 0; x <= radius; x++) {
            int xx = x * x;
            for (int z = 0; z <= x; z++) {
                int distanceSqr = xx + z * z;
                if (distanceSqr > radiusSqr) continue;

                /* Top right quadrant */
                if(this.usedChunks.get(index = Level.chunkHash(centerX + x, centerZ + z)) != Boolean.TRUE) {
                    this.loadQueue.put(index, Boolean.TRUE);
                }
                lastChunk.remove(index);
                /* Top left quadrant */
                if(this.usedChunks.get(index = Level.chunkHash(centerX - x - 1, centerZ + z)) != Boolean.TRUE) {
                    this.loadQueue.put(index, Boolean.TRUE);
                }
                lastChunk.remove(index);
                /* Bottom right quadrant */
                if(this.usedChunks.get(index = Level.chunkHash(centerX + x, centerZ - z - 1)) != Boolean.TRUE) {
                    this.loadQueue.put(index, Boolean.TRUE);
                }
                lastChunk.remove(index);
                /* Bottom left quadrant */
                if(this.usedChunks.get(index = Level.chunkHash(centerX - x - 1, centerZ - z - 1)) != Boolean.TRUE) {
                    this.loadQueue.put(index, Boolean.TRUE);
                }
                lastChunk.remove(index);
                if(x != z){
                    /* Top right quadrant mirror */
                    if(this.usedChunks.get(index = Level.chunkHash(centerX + z, centerZ + x)) != Boolean.TRUE) {
                        this.loadQueue.put(index, Boolean.TRUE);
                    }
                    lastChunk.remove(index);
                    /* Top left quadrant mirror */
                    if(this.usedChunks.get(index = Level.chunkHash(centerX - z - 1, centerZ + x)) != Boolean.TRUE) {
                        this.loadQueue.put(index, Boolean.TRUE);
                    }
                    lastChunk.remove(index);
                    /* Bottom right quadrant mirror */
                    if(this.usedChunks.get(index = Level.chunkHash(centerX + z, centerZ - x - 1)) != Boolean.TRUE) {
                        this.loadQueue.put(index, Boolean.TRUE);
                    }
                    lastChunk.remove(index);
                    /* Bottom left quadrant mirror */
                    if(this.usedChunks.get(index = Level.chunkHash(centerX - z - 1, centerZ - x - 1)) != Boolean.TRUE) {
                        this.loadQueue.put(index, Boolean.TRUE);
                    }
                    lastChunk.remove(index);
                }
            }
        }

        LongIterator keys = lastChunk.keySet().iterator();
        while (keys.hasNext()) {
            index = keys.nextLong();
            this.unloadChunk(Level.getHashX(index), Level.getHashZ(index));
        }

        if (!loadQueue.isEmpty()) {
            NetworkChunkPublisherUpdatePacket packet = new NetworkChunkPublisherUpdatePacket();
            packet.position = this.asBlockVector3();
            packet.radius = viewDistance << 4;
            this.dataPacket(packet);
        }

        Timings.playerChunkOrderTimer.stopTiming();
        return true;
    }

    @DeprecationDetails(by = "Cloudburst Nukkit", since = "1.3.2.0-PN", replaceWith = "dataPacket(DataPacket)",
            reason = "Batching packet is now handled near the RakNet layer")
    @Deprecated
    public boolean batchDataPacket(DataPacket packet) {
        return this.dataPacket(packet);
    }

    /**
     * 0 is true
     * -1 is false
     * other is identifer
     * @param packet packet to send
     * @return packet successfully sent
     */
    public boolean dataPacket(DataPacket packet) {
        if (!this.connected) {
            return false;
        }

        try (Timing ignored = Timings.getSendDataPacketTiming(packet)) {
            DataPacketSendEvent ev = new DataPacketSendEvent(this, packet);
            this.server.getPluginManager().callEvent(ev);
            if (ev.isCancelled()) {
                return false;
            }

            if (log.isTraceEnabled() && !server.isIgnoredPacket(packet.getClass())) {
                log.trace("Outbound {}: {}", this.getName(), packet);
            }

            this.interfaz.putPacket(this, packet, false, true);
        }
        return true;
    }

    @DeprecationDetails(by = "Cloudburst Nukkit", since = "2019-05-08", replaceWith = "dataPacket(DataPacket)",
            reason = "ACKs are handled by the RakNet layer only")
    @PowerNukkitDifference(since = "1.3.2.0-PN", 
            info = "Cloudburst changed the return values from 0/-1 to 1/0, breaking backward compatibility for no reason, " +
                    "we reversed that.")
    @Deprecated
    public int dataPacket(DataPacket packet, boolean needACK) {
        return dataPacket(packet) ? 0 : -1;
    }

    /**
     * 0 is true
     * -1 is false
     * other is identifer
     * @param packet packet to send
     * @return packet successfully sent
     */
    @Deprecated
    @DeprecationDetails(by = "Cloudburst Nukkit", since = "1.3.2.0-PN", replaceWith = "dataPacket(DataPacket)",
            reason = "Direct packets are no longer allowed")
    public boolean directDataPacket(DataPacket packet) {
        return this.dataPacket(packet);
    }

    @DeprecationDetails(by = "Cloudburst Nukkit", since = "2019-05-08", replaceWith = "dataPacket(DataPacket)",
            reason = "ACK are handled by the RakNet layer and direct packets are no longer allowed")
    @PowerNukkitDifference(since = "1.3.2.0-PN",
            info = "Cloudburst changed the return values from 0/-1 to 1/0, breaking backward compatibility for no reason, " +
                    "we reversed that.")
    @Deprecated
    public int directDataPacket(DataPacket packet, boolean needACK) {
        return this.dataPacket(packet) ? 0 : -1;
    }

    public int getPing() {
        return this.interfaz.getNetworkLatency(this);
    }

    public boolean sleepOn(Vector3 pos) {
        if (!this.isOnline()) {
            return false;
        }

        for (Entity p : this.level.getNearbyEntities(this.boundingBox.grow(2, 1, 2), this)) {
            if (p instanceof Player) {
                if (((Player) p).sleeping != null && pos.distance(((Player) p).sleeping) <= 0.1) {
                    return false;
                }
            }
        }

        PlayerBedEnterEvent ev;
        this.server.getPluginManager().callEvent(ev = new PlayerBedEnterEvent(this, this.level.getBlock(pos)));
        if (ev.isCancelled()) {
            return false;
        }

        this.sleeping = pos.clone();
        this.teleport(new Location(pos.x + 0.5, pos.y + 0.5, pos.z + 0.5, this.yaw, this.pitch, this.level), null);

        this.setDataProperty(new IntPositionEntityData(DATA_PLAYER_BED_POSITION, (int) pos.x, (int) pos.y, (int) pos.z));
        this.setDataFlag(DATA_PLAYER_FLAGS, DATA_PLAYER_FLAG_SLEEP, true);

        this.setSpawn(pos);

        this.level.sleepTicks = 60;

        this.timeSinceRest = 0;

        return true;
    }

    public void setSpawn(Vector3 pos) {
        Level level;
        if (!(pos instanceof Position)) {
            level = this.level;
        } else {
            level = ((Position) pos).getLevel();
        }
        this.spawnPosition = new Position(pos.x, pos.y, pos.z, level);
        SetSpawnPositionPacket pk = new SetSpawnPositionPacket();
        pk.spawnType = SetSpawnPositionPacket.TYPE_PLAYER_SPAWN;
        pk.x = (int) this.spawnPosition.x;
        pk.y = (int) this.spawnPosition.y;
        pk.z = (int) this.spawnPosition.z;
        pk.dimension = this.spawnPosition.level.getDimension();
        this.dataPacket(pk);
    }

    public void stopSleep() {
        if (this.sleeping != null) {
            this.server.getPluginManager().callEvent(new PlayerBedLeaveEvent(this, this.level.getBlock(this.sleeping)));

            this.sleeping = null;
            this.setDataProperty(new IntPositionEntityData(DATA_PLAYER_BED_POSITION, 0, 0, 0));
            this.setDataFlag(DATA_PLAYER_FLAGS, DATA_PLAYER_FLAG_SLEEP, false);


            this.level.sleepTicks = 0;

            AnimatePacket pk = new AnimatePacket();
            pk.eid = this.id;
            pk.action = AnimatePacket.Action.WAKE_UP;
            this.dataPacket(pk);
        }
    }

    public boolean awardAchievement(String achievementId) {
        if (!Server.getInstance().getPropertyBoolean("achievements", true)) {
            return false;
        }

        Achievement achievement = Achievement.achievements.get(achievementId);

        if (achievement == null || hasAchievement(achievementId)) {
            return false;
        }

        for (String id : achievement.requires) {
            if (!this.hasAchievement(id)) {
                return false;
            }
        }
        PlayerAchievementAwardedEvent event = new PlayerAchievementAwardedEvent(this, achievementId);
        this.server.getPluginManager().callEvent(event);

        if (event.isCancelled()) {
            return false;
        }

        this.achievements.add(achievementId);
        achievement.broadcast(this);
        return true;
    }

    public int getGamemode() {
        return gamemode;
    }

    /**
     * Returns a client-friendly gamemode of the specified real gamemode
     * This function takes care of handling gamemodes known to MCPE (as of 1.1.0.3, that includes Survival, Creative and Adventure)
     * <p>
     * TODO: remove this when Spectator Mode gets added properly to MCPE
     */
    private static int getClientFriendlyGamemode(int gamemode) {
        gamemode &= 0x03;
        if (gamemode == Player.SPECTATOR) {
            return Player.CREATIVE;
        }
        return gamemode;
    }

    public boolean setGamemode(int gamemode) {
        return this.setGamemode(gamemode, false, null);
    }

    public boolean setGamemode(int gamemode, boolean clientSide) {
        return this.setGamemode(gamemode, clientSide, null);
    }

    public boolean setGamemode(int gamemode, boolean clientSide, AdventureSettings newSettings) {
        if (gamemode < 0 || gamemode > 3 || this.gamemode == gamemode) {
            return false;
        }

        if (newSettings == null) {
            newSettings = this.getAdventureSettings().clone(this);
            newSettings.set(Type.WORLD_IMMUTABLE, (gamemode & 0x02) > 0);
            newSettings.set(Type.BUILD_AND_MINE, (gamemode & 0x02) <= 0);
            newSettings.set(Type.WORLD_BUILDER, (gamemode & 0x02) <= 0);
            newSettings.set(Type.ALLOW_FLIGHT, (gamemode & 0x01) > 0);
            newSettings.set(Type.NO_CLIP, gamemode == 0x03);
            newSettings.set(Type.FLYING, gamemode == 0x03);
        }

        PlayerGameModeChangeEvent ev;
        this.server.getPluginManager().callEvent(ev = new PlayerGameModeChangeEvent(this, gamemode, newSettings));

        if (ev.isCancelled()) {
            return false;
        }

        this.gamemode = gamemode;

        if (this.isSpectator()) {
            this.keepMovement = true;
            this.despawnFromAll();
        } else {
            this.keepMovement = false;
            this.spawnToAll();
        }

        this.namedTag.putInt("playerGameType", this.gamemode);

        if (!clientSide) {
            SetPlayerGameTypePacket pk = new SetPlayerGameTypePacket();
            pk.gamemode = getClientFriendlyGamemode(gamemode);
            this.dataPacket(pk);
        }

        this.setAdventureSettings(ev.getNewAdventureSettings());

        if (this.isSpectator()) {
            this.getAdventureSettings().set(Type.FLYING, true);
            this.teleport(this.temporalVector.setComponents(this.x, this.y + 0.1, this.z));

            /*InventoryContentPacket inventoryContentPacket = new InventoryContentPacket();
            inventoryContentPacket.inventoryId = InventoryContentPacket.SPECIAL_CREATIVE;
            this.dataPacket(inventoryContentPacket);*/
        } else {
            if (this.isSurvival()) {
                this.getAdventureSettings().set(Type.FLYING, false);
            }
            /*InventoryContentPacket inventoryContentPacket = new InventoryContentPacket();
            inventoryContentPacket.inventoryId = InventoryContentPacket.SPECIAL_CREATIVE;
            inventoryContentPacket.slots = Item.getCreativeItems().toArray(new Item[0]);
            this.dataPacket(inventoryContentPacket);*/
        }

        this.resetFallDistance();

        this.inventory.sendContents(this);
        this.inventory.sendContents(this.getViewers().values());
        this.inventory.sendHeldItem(this.hasSpawned.values());
        this.offhandInventory.sendContents(this);
        this.offhandInventory.sendContents(this.getViewers().values());

        this.inventory.sendCreativeContents();
        return true;
    }

    @Deprecated
    public void sendSettings() {
        this.getAdventureSettings().update();
    }

    public boolean isSurvival() {
        return this.gamemode == SURVIVAL;
    }

    public boolean isCreative() {
        return this.gamemode == CREATIVE;
    }

    public boolean isSpectator() {
        return this.gamemode == SPECTATOR;
    }

    public boolean isAdventure() {
        return this.gamemode == ADVENTURE;
    }

    @Override
    public Item[] getDrops() {
        if (!this.isCreative() && !this.isSpectator()) {
            return super.getDrops();
        }

        return Item.EMPTY_ARRAY;
    }

    @Override
    public boolean setDataProperty(EntityData data) {
        return setDataProperty(data, true);
    }

    @Override
    public boolean setDataProperty(EntityData data, boolean send) {
        if (super.setDataProperty(data, send)) {
            if (send) this.sendData(this, new EntityMetadata().put(this.getDataProperty(data.getId())));
            return true;
        }
        return false;
    }

    @Override
    protected void checkGroundState(double movX, double movY, double movZ, double dx, double dy, double dz) {
        if (!this.onGround || movX != 0 || movY != 0 || movZ != 0) {
            boolean onGround = false;

            AxisAlignedBB bb = this.boundingBox.clone();
            bb.setMaxY(bb.getMinY() + 0.5);
            bb.setMinY(bb.getMinY() - 1);

            AxisAlignedBB realBB = this.boundingBox.clone();
            realBB.setMaxY(realBB.getMinY() + 0.1);
            realBB.setMinY(realBB.getMinY() - 0.2);

            int minX = NukkitMath.floorDouble(bb.getMinX());
            int minY = NukkitMath.floorDouble(bb.getMinY());
            int minZ = NukkitMath.floorDouble(bb.getMinZ());
            int maxX = NukkitMath.ceilDouble(bb.getMaxX());
            int maxY = NukkitMath.ceilDouble(bb.getMaxY());
            int maxZ = NukkitMath.ceilDouble(bb.getMaxZ());

            for (int z = minZ; z <= maxZ; ++z) {
                for (int x = minX; x <= maxX; ++x) {
                    for (int y = minY; y <= maxY; ++y) {
                        Block block = this.level.getBlock(this.temporalVector.setComponents(x, y, z));

                        if (!block.canPassThrough() && block.collidesWithBB(realBB)) {
                            onGround = true;
                            break;
                        }
                    }
                }
            }

            this.onGround = onGround;
        }

        this.isCollided = this.onGround;
    }

    @Override
    protected void checkBlockCollision() {
        boolean portal = false;
        boolean scaffolding = false;
        boolean endPortal = false;
        for (Block block : this.getCollisionBlocks()) {
            switch (block.getId()) {
                case BlockID.NETHER_PORTAL:
                    portal = true;
                    break;
                case BlockID.SCAFFOLDING:
                    scaffolding = true;
                    break;
                case BlockID.END_PORTAL:
                    endPortal = true;
                    break;
            }

            block.onEntityCollide(this);
            block.getLevelBlockAtLayer(1).onEntityCollide(this);
        }

        setDataFlag(DATA_FLAGS_EXTENDED, DATA_FLAG_IN_SCAFFOLDING, scaffolding);

        AxisAlignedBB scanBoundingBox = boundingBox.getOffsetBoundingBox(0, -0.125, 0);
        scanBoundingBox.setMaxY(boundingBox.getMinY());
        Block[] scaffoldingUnder = level.getCollisionBlocks(
                scanBoundingBox,
                true, true,
                b-> b.getId() == BlockID.SCAFFOLDING
        );
        setDataFlag(DATA_FLAGS_EXTENDED, DATA_FLAG_OVER_SCAFFOLDING, scaffoldingUnder.length > 0);
        
        if (endPortal) {
            if (!inEndPortal) {
                inEndPortal = true;
                EntityPortalEnterEvent ev = new EntityPortalEnterEvent(this, PortalType.END);
                getServer().getPluginManager().callEvent(ev);
            }
        } else {
            inEndPortal = false;
        }
        
        if (portal) {
            if (this.isCreative() && this.inPortalTicks < 80) {
                this.inPortalTicks = 80;
            } else {
                this.inPortalTicks++;
            }
        } else {
            this.inPortalTicks = 0;
        }
    }

    protected void checkNearEntities() {
        for (Entity entity : this.level.getNearbyEntities(this.boundingBox.grow(1, 0.5, 1), this)) {
            entity.scheduleUpdate();

            if (!entity.isAlive() || !this.isAlive()) {
                continue;
            }

            this.pickupEntity(entity, true);
        }
    }

    protected void processMovement(int tickDiff) {
        if (!this.isAlive() || !this.spawned || this.newPosition == null || this.teleportPosition != null || this.isSleeping()) {
            this.positionChanged = false;
            return;
        }
        Vector3 newPos = this.newPosition;
        double distanceSquared = newPos.distanceSquared(this);
        boolean revert = false;
        if ((distanceSquared / ((double) (tickDiff * tickDiff))) > 100 && (newPos.y - this.y) > -5) {
            revert = true;
        } else {
            if (this.chunk == null || !this.chunk.isGenerated()) {
                BaseFullChunk chunk = this.level.getChunk((int) newPos.x >> 4, (int) newPos.z >> 4, false);
                if (chunk == null || !chunk.isGenerated()) {
                    revert = true;
                    this.nextChunkOrderRun = 0;
                } else {
                    if (this.chunk != null) {
                        this.chunk.removeEntity(this);
                    }
                    this.chunk = chunk;
                }
            }
        }

        double tdx = newPos.x - this.x;
        double tdz = newPos.z - this.z;
        double distance = Math.sqrt(tdx * tdx + tdz * tdz);

        if (!revert && distanceSquared != 0) {
            double dx = newPos.x - this.x;
            double dy = newPos.y - this.y;
            double dz = newPos.z - this.z;

            this.fastMove(dx, dy, dz);
            if (this.newPosition == null) {
                return; //maybe solve that in better way
            }

            double diffX = this.x - newPos.x;
            double diffY = this.y - newPos.y;
            double diffZ = this.z - newPos.z;

            double yS = 0.5 + this.ySize;
            if (diffY >= -yS || diffY <= yS) {
                diffY = 0;
            }

            if (diffX != 0 || diffY != 0 || diffZ != 0) {
                if (this.checkMovement && !isOp() && !server.getAllowFlight() && (this.isSurvival() || this.isAdventure())) {
                    // Some say: I cant move my head when riding because the server
                    // blocked my movement
                    if (!this.isSleeping() && this.riding == null && !this.hasEffect(Effect.LEVITATION) && !this.hasEffect(Effect.SLOW_FALLING)) {
                        double diffHorizontalSqr = (diffX * diffX + diffZ * diffZ) / ((double) (tickDiff * tickDiff));
                        if (diffHorizontalSqr > 0.5) {
                            PlayerInvalidMoveEvent ev;
                            this.getServer().getPluginManager().callEvent(ev = new PlayerInvalidMoveEvent(this, true));
                            if (!ev.isCancelled()) {
                                revert = ev.isRevert();

                                if (revert) {
                                    log.warn(this.getServer().getLanguage().translateString("nukkit.player.invalidMove", this.getName()));
                                }
                            }
                        }
                    }
                }


                this.x = newPos.x;
                this.y = newPos.y;
                this.z = newPos.z;
                double radius = this.getWidth() / 2;
                this.boundingBox.setBounds(this.x - radius, this.y, this.z - radius, this.x + radius, this.y + this.getHeight(), this.z + radius);
            }
        }

        Location from = new Location(
                this.lastX,
                this.lastY,
                this.lastZ,
                this.lastYaw,
                this.lastPitch,
                this.level);
        Location to = this.getLocation();

        double delta = Math.pow(this.lastX - to.x, 2) + Math.pow(this.lastY - to.y, 2) + Math.pow(this.z - to.z, 2);
        double deltaAngle = Math.abs(this.lastYaw - to.yaw) + Math.abs(this.lastPitch - to.pitch);

        if (!revert && (delta > 0.0001d || deltaAngle > 1d)) {
            boolean isFirst = this.firstMove;

            this.firstMove = false;
            this.lastX = to.x;
            this.lastY = to.y;
            this.lastZ = to.z;

            this.lastYaw = to.yaw;
            this.lastPitch = to.pitch;

            if (!isFirst) {
                List<Block> blocksAround = new ArrayList<>(this.blocksAround);
                List<Block> collidingBlocks = new ArrayList<>(this.collisionBlocks);

                PlayerMoveEvent ev = new PlayerMoveEvent(this, from, to);

                this.blocksAround = null;
                this.collisionBlocks = null;

                this.server.getPluginManager().callEvent(ev);

                if (!(revert = ev.isCancelled())) { //Yes, this is intended
                    if (!to.equals(ev.getTo())) { //If plugins modify the destination
                        this.teleport(ev.getTo(), null);
                    } else {
                        this.addMovement(this.x, this.y, this.z, this.yaw, this.pitch, this.yaw);
                    }
                    //Biome biome = Biome.biomes[level.getBiomeId(this.getFloorX(), this.getFloorZ())];
                    //sendTip(biome.getName() + " (" + biome.doesOverhang() + " " + biome.getBaseHeight() + "-" + biome.getHeightVariation() + ")");
                } else {
                    this.blocksAround = blocksAround;
                    this.collisionBlocks = collidingBlocks;
                }
            }

            if (this.speed == null) speed = new Vector3(from.x - to.x, from.y - to.y, from.z - to.z);
            else this.speed.setComponents(from.x - to.x, from.y - to.y, from.z - to.z);
        } else {
            if (this.speed == null) speed = new Vector3(0, 0, 0);
            else this.speed.setComponents(0, 0, 0);
        }

        if (!revert && (this.isFoodEnabled() || this.getServer().getDifficulty() == 0)) {
            if ((this.isSurvival() || this.isAdventure())/* && !this.getRiddingOn() instanceof Entity*/) {

                //UpdateFoodExpLevel
                if (distance >= 0.05) {
                    double jump = 0;
                    double swimming = this.isInsideOfWater() ? 0.015 * distance : 0;
                    if (swimming != 0) distance = 0;
                    if (this.isSprinting()) {  //Running
                        if (this.inAirTicks == 3 && swimming == 0) {
                            jump = 0.7;
                        }
                        this.getFoodData().updateFoodExpLevel(0.06 * distance + jump + swimming);
                    } else {
                        if (this.inAirTicks == 3 && swimming == 0) {
                            jump = 0.2;
                        }
                        this.getFoodData().updateFoodExpLevel(0.01 * distance + jump + swimming);
                    }
                }
            }
        }

        if (!revert && delta > 0.0001d) {
            Enchantment frostWalker = inventory.getBoots().getEnchantment(Enchantment.ID_FROST_WALKER);
            if (frostWalker != null && frostWalker.getLevel() > 0 && !this.isSpectator() && this.y >= 1 && this.y <= 255) {
                int radius = 2 + frostWalker.getLevel();
                for (int coordX = this.getFloorX() - radius; coordX < this.getFloorX() + radius + 1; coordX++) {
                    for (int coordZ = this.getFloorZ() - radius; coordZ < this.getFloorZ() + radius + 1; coordZ++) {
                        Block block = level.getBlock(coordX, this.getFloorY() - 1, coordZ);
                        int layer = 0;
                        if ((block.getId() != Block.STILL_WATER && (block.getId() != Block.WATER || block.getDamage() != 0)) || block.up().getId() != Block.AIR) {
                            block = block.getLevelBlockAtLayer(1);
                            layer = 1;
                            if ((block.getId() != Block.STILL_WATER && (block.getId() != Block.WATER || block.getDamage() != 0)) || block.up().getId() != Block.AIR) {
                                continue;
                            }
                        }
                        WaterFrostEvent ev = new WaterFrostEvent(block, this);
                        server.getPluginManager().callEvent(ev);
                        if (!ev.isCancelled()) {
                            level.setBlock(block, layer, Block.get(Block.ICE_FROSTED), true, false);
                            level.scheduleUpdate(level.getBlock(block, layer), ThreadLocalRandom.current().nextInt(20, 40));
                        }
                    }
                }
            }
        }

        if (!revert) {
            int soulSpeedLevel = this.getInventory().getBoots().getEnchantmentLevel(Enchantment.ID_SOUL_SPEED);

            if (soulSpeedLevel > 0) {
                Block downBlock = this.getLevelBlock().down();

                if (this.wasInSoulSandCompatible && !downBlock.isSoulSpeedCompatible()) {
                    this.wasInSoulSandCompatible = false;

                    this.soulSpeedMultiplier = 1;

                    this.sendMovementSpeed(this.movementSpeed);
                } else if (!this.wasInSoulSandCompatible && downBlock.isSoulSpeedCompatible()) {
                    this.wasInSoulSandCompatible = true;

                    this.soulSpeedMultiplier = (soulSpeedLevel * 0.105f) + 1.3f;

                    this.sendMovementSpeed(this.movementSpeed * this.soulSpeedMultiplier);
                }

            }
        }

        if (revert) {

            this.lastX = from.x;
            this.lastY = from.y;
            this.lastZ = from.z;

            this.lastYaw = from.yaw;
            this.lastPitch = from.pitch;

            // We have to send slightly above otherwise the player will fall into the ground.
            this.sendPosition(from.add(0, 0.00001, 0), from.yaw, from.pitch, MovePlayerPacket.MODE_RESET);
            //this.sendSettings();
            this.forceMovement = new Vector3(from.x, from.y + 0.00001, from.z);
        } else {
            this.forceMovement = null;
            if (distanceSquared != 0 && this.nextChunkOrderRun > 20) {
                this.nextChunkOrderRun = 20;
            }
        }

        this.newPosition = null;
    }

    @Override
    public void addMovement(double x, double y, double z, double yaw, double pitch, double headYaw) {
        this.sendPosition(new Vector3(x, y, z), yaw, pitch, MovePlayerPacket.MODE_NORMAL, this.getViewers().values().toArray(EMPTY_ARRAY));
    }

    @Override
    public boolean setMotion(Vector3 motion) {
        if (super.setMotion(motion)) {
            if (this.chunk != null) {
                this.addMotion(this.motionX, this.motionY, this.motionZ);  //Send to others
                SetEntityMotionPacket pk = new SetEntityMotionPacket();
                pk.eid = this.id;
                pk.motionX = (float) motion.x;
                pk.motionY = (float) motion.y;
                pk.motionZ = (float) motion.z;
                this.dataPacket(pk);  //Send to self
            }

            if (this.motionY > 0) {
                //todo: check this
                this.startAirTicks = (int) ((-(Math.log(this.getGravity() / (this.getGravity() + this.getDrag() * this.motionY))) / this.getDrag()) * 2 + 5);
            }

            return true;
        }

        return false;
    }

    public void sendMovementSpeed(float movementSpeed) {
        Attribute attribute = Attribute.getAttribute(Attribute.MOVEMENT_SPEED).setValue(movementSpeed);

        this.setAttribute(attribute);
    }

    public void sendAttributes() {
        UpdateAttributesPacket pk = new UpdateAttributesPacket();
        pk.entityId = this.getId();
        pk.entries = new Attribute[]{
                Attribute.getAttribute(Attribute.MAX_HEALTH).setMaxValue(this.getMaxHealth()).setValue(health > 0 ? (health < getMaxHealth() ? health : getMaxHealth()) : 0),
                Attribute.getAttribute(Attribute.MAX_HUNGER).setValue(this.getFoodData().getLevel()),
                Attribute.getAttribute(Attribute.MOVEMENT_SPEED).setValue(this.getMovementSpeed()),
                Attribute.getAttribute(Attribute.EXPERIENCE_LEVEL).setValue(this.getExperienceLevel()),
                Attribute.getAttribute(Attribute.EXPERIENCE).setValue(((float) this.getExperience()) / calculateRequireExperience(this.getExperienceLevel()))
        };
        this.dataPacket(pk);
    }

    @Override
    public boolean onUpdate(int currentTick) {
        if (!this.loggedIn) {
            return false;
        }

        int tickDiff = currentTick - this.lastUpdate;

        if (tickDiff <= 0) {
            return true;
        }

        this.messageCounter = 2;

        this.lastUpdate = currentTick;

        if (this.fishing != null && this.server.getTick() % 20 == 0) {
            if (this.distance(fishing) > 33) {
                this.stopFishing(false);
            }
        }

        if (!this.isAlive() && this.spawned) {
            ++this.deadTicks;
            if (this.deadTicks >= 10) {
                this.despawnFromAll();
            }
            return true;
        }

        if (this.spawned) {
            this.processMovement(tickDiff);

            if (!this.isSpectator()) {
                this.checkNearEntities();
            }

            this.entityBaseTick(tickDiff);

            if (this.getServer().getDifficulty() == 0 && this.level.getGameRules().getBoolean(GameRule.NATURAL_REGENERATION)) {
                if (this.getHealth() < this.getMaxHealth() && this.ticksLived % 20 == 0) {
                    this.heal(1);
                }

                PlayerFood foodData = this.getFoodData();

                if (foodData.getLevel() < 20 && this.ticksLived % 10 == 0) {
                    foodData.addFoodLevel(1, 0);
                }
            }

            if (this.isOnFire() && this.lastUpdate % 10 == 0) {
                if (this.isCreative() && !this.isInsideOfFire()) {
                    this.extinguish();
                } else if (this.getLevel().isRaining()) {
                    if (this.getLevel().canBlockSeeSky(this)) {
                        this.extinguish();
                    }
                }
            }

            if (!this.isSpectator() && this.speed != null) {
                if (this.onGround) {
                    if (this.inAirTicks != 0) {
                        this.startAirTicks = 5;
                    }
                    this.inAirTicks = 0;
                    this.highestPosition = this.y;
                } else {
                    if (this.checkMovement && !this.isGliding() && !server.getAllowFlight() && !this.getAdventureSettings().get(Type.ALLOW_FLIGHT) && this.inAirTicks > 20 && !this.isSleeping() && !this.isImmobile() && !this.isSwimming() && this.riding == null && !this.hasEffect(Effect.LEVITATION) && !this.hasEffect(Effect.SLOW_FALLING)) {
                        double expectedVelocity = (-this.getGravity()) / ((double) this.getDrag()) - ((-this.getGravity()) / ((double) this.getDrag())) * Math.exp(-((double) this.getDrag()) * ((double) (this.inAirTicks - this.startAirTicks)));
                        double diff = (this.speed.y - expectedVelocity) * (this.speed.y - expectedVelocity);

                        Block block = level.getBlock(this);
                        int blockId = block.getId();
                        boolean ignore = blockId == Block.LADDER || blockId == Block.VINES || blockId == Block.COBWEB
                                || blockId == Block.SCAFFOLDING;// || (blockId == Block.SWEET_BERRY_BUSH && block.getDamage() > 0);

                        if (!this.hasEffect(Effect.JUMP) && diff > 0.6 && expectedVelocity < this.speed.y && !ignore) {
                            if (this.inAirTicks < 150) {
                                this.setMotion(new Vector3(0, expectedVelocity, 0));
                            } else if (this.kick(PlayerKickEvent.Reason.FLYING_DISABLED, "Flying is not enabled on this server")) {
                                return false;
                            }
                        }
                        if (ignore) {
                            this.resetFallDistance();
                        }
                    }

                    if (this.y > highestPosition) {
                        this.highestPosition = this.y;
                    }

                    if (this.isGliding()) this.resetFallDistance();

                    ++this.inAirTicks;

                }

                if (this.isSurvival() || this.isAdventure()) {
                    if (this.getFoodData() != null) this.getFoodData().update(tickDiff);
                }
            }

            if (!this.isSleeping()) {
                this.timeSinceRest++;
            }
        }

        this.checkTeleportPosition();

        if (currentTick % 10 == 0) {
            this.checkInteractNearby();
        }

        if (this.spawned && this.dummyBossBars.size() > 0 && currentTick % 100 == 0) {
            this.dummyBossBars.values().forEach(DummyBossBar::updateBossEntityPosition);
        }

        updateBlockingFlag();
        return true;
    }

    @Override
    public boolean entityBaseTick(int tickDiff) {
        boolean hasUpdated = false;
        if (isUsingItem()) {
            if (noShieldTicks < NO_SHIELD_DELAY) {
                noShieldTicks = NO_SHIELD_DELAY;
                hasUpdated = true;
            }
        } else {
            if (noShieldTicks > 0) {
                noShieldTicks -= tickDiff;
                hasUpdated = true;
            }
            if (noShieldTicks < 0) {
                noShieldTicks = 0;
                hasUpdated = true;
            }
        }
        return super.entityBaseTick(tickDiff) || hasUpdated;
    }

    public void checkInteractNearby() {
        int interactDistance = isCreative() ? 5 : 3;
        if (canInteract(this, interactDistance)) {
            if (getEntityPlayerLookingAt(interactDistance) != null) {
                EntityInteractable onInteract = getEntityPlayerLookingAt(interactDistance);
                setButtonText(onInteract.getInteractButtonText());
            } else {
                setButtonText("");
            }
        } else {
            setButtonText("");
        }
    }

    /**
     * Returns the Entity the player is looking at currently
     *
     * @param maxDistance the maximum distance to check for entities
     * @return Entity|null    either NULL if no entity is found or an instance of the entity
     */
    public EntityInteractable getEntityPlayerLookingAt(int maxDistance) {
        timing.startTiming();

        EntityInteractable entity = null;

        // just a fix because player MAY not be fully initialized
        if (temporalVector != null) {
            Entity[] nearbyEntities = level.getNearbyEntities(boundingBox.grow(maxDistance, maxDistance, maxDistance), this);

            // get all blocks in looking direction until the max interact distance is reached (it's possible that startblock isn't found!)
            try {
                BlockIterator itr = new BlockIterator(level, getPosition(), getDirectionVector(), getEyeHeight(), maxDistance);
                if (itr.hasNext()) {
                    Block block;
                    while (itr.hasNext()) {
                        block = itr.next();
                        entity = getEntityAtPosition(nearbyEntities, block.getFloorX(), block.getFloorY(), block.getFloorZ());
                        if (entity != null) {
                            break;
                        }
                    }
                }
            } catch (Exception ex) {
                // nothing to log here!
            }
        }

        timing.stopTiming();

        return entity;
    }

    private EntityInteractable getEntityAtPosition(Entity[] nearbyEntities, int x, int y, int z) {
        for (Entity nearestEntity : nearbyEntities) {
            if (nearestEntity.getFloorX() == x && nearestEntity.getFloorY() == y && nearestEntity.getFloorZ() == z
                    && nearestEntity instanceof EntityInteractable
                    && ((EntityInteractable) nearestEntity).canDoInteraction()) {
                return (EntityInteractable) nearestEntity;
            }
        }
        return null;
    }

    public void checkNetwork() {
        if (!this.isOnline()) {
            return;
        }

        if (this.nextChunkOrderRun-- <= 0 || this.chunk == null) {
            this.orderChunks();
        }

        if (!this.loadQueue.isEmpty() || !this.spawned) {
            this.sendNextChunk();
        }
    }

    public boolean canInteract(Vector3 pos, double maxDistance) {
        return this.canInteract(pos, maxDistance, 6.0);
    }

    public boolean canInteract(Vector3 pos, double maxDistance, double maxDiff) {
        if (this.distanceSquared(pos) > maxDistance * maxDistance) {
            return false;
        }

        Vector2 dV = this.getDirectionPlane();
        double dot = dV.dot(new Vector2(this.x, this.z));
        double dot1 = dV.dot(new Vector2(pos.x, pos.z));
        return (dot1 - dot) >= -maxDiff;
    }

    protected void processLogin() {
        if (!this.server.isWhitelisted((this.getName()).toLowerCase())) {
            this.kick(PlayerKickEvent.Reason.NOT_WHITELISTED, "Server is white-listed");

            return;
        } else if (this.isBanned()) {
            String reason = this.server.getNameBans().getEntires().get(this.getName().toLowerCase()).getReason();
            this.kick(PlayerKickEvent.Reason.NAME_BANNED, !reason.isEmpty() ? "You are banned. Reason: " + reason : "You are banned");
            return;
        } else if (this.server.getIPBans().isBanned(this.getAddress())) {
            String reason = this.server.getIPBans().getEntires().get(this.getAddress()).getReason();
            this.kick(PlayerKickEvent.Reason.IP_BANNED, !reason.isEmpty() ? "You are banned. Reason: " + reason : "You are banned");
            return;
        }

        if (this.hasPermission(Server.BROADCAST_CHANNEL_USERS)) {
            this.server.getPluginManager().subscribeToPermission(Server.BROADCAST_CHANNEL_USERS, this);
        }
        if (this.hasPermission(Server.BROADCAST_CHANNEL_ADMINISTRATIVE)) {
            this.server.getPluginManager().subscribeToPermission(Server.BROADCAST_CHANNEL_ADMINISTRATIVE, this);
        }

        Player oldPlayer = null;
        for (Player p : new ArrayList<>(this.server.getOnlinePlayers().values())) {
            if (p != this && p.getName() != null && p.getName().equalsIgnoreCase(this.getName()) ||
                    this.getUniqueId().equals(p.getUniqueId())) {
                oldPlayer = p;
                break;
            }
        }
        CompoundTag nbt;
        if (oldPlayer != null) {
            oldPlayer.saveNBT();
            nbt = oldPlayer.namedTag;
            oldPlayer.close("", "disconnectionScreen.loggedinOtherLocation");
        } else {
            File legacyDataFile = new File(server.getDataPath() + "players/" + this.username.toLowerCase() + ".dat");
            File dataFile = new File(server.getDataPath() + "players/" + this.uuid.toString() + ".dat");
            if (legacyDataFile.exists() && !dataFile.exists()) {
                nbt = this.server.getOfflinePlayerData(this.username, false);

                if (!legacyDataFile.delete()) {
                    log.warn("Could not delete legacy player data for {}", this.username);
                }
            } else {
                nbt = this.server.getOfflinePlayerData(this.uuid, true);
            }
        }

        if (nbt == null) {
            this.close(this.getLeaveMessage(), "Invalid data");
            return;
        }

        if (loginChainData.isXboxAuthed() && server.getPropertyBoolean("xbox-auth") || !server.getPropertyBoolean("xbox-auth")) {
            server.updateName(this.uuid, this.username);
        }

        this.playedBefore = (nbt.getLong("lastPlayed") - nbt.getLong("firstPlayed")) > 1;


        nbt.putString("NameTag", this.username);

        int exp = nbt.getInt("EXP");
        int expLevel = nbt.getInt("expLevel");
        this.setExperience(exp, expLevel);

        this.gamemode = nbt.getInt("playerGameType") & 0x03;
        if (this.server.getForceGamemode()) {
            this.gamemode = this.server.getGamemode();
            nbt.putInt("playerGameType", this.gamemode);
        }

        this.adventureSettings = new AdventureSettings(this)
                .set(Type.WORLD_IMMUTABLE, isAdventure() || isSpectator())
                .set(Type.WORLD_BUILDER, !isAdventure() && !isSpectator())
                .set(Type.AUTO_JUMP, true)
                .set(Type.ALLOW_FLIGHT, isCreative())
                .set(Type.NO_CLIP, isSpectator());

        Level level;
        if ((level = this.server.getLevelByName(nbt.getString("Level"))) == null) {
            this.setLevel(this.server.getDefaultLevel());
            nbt.putString("Level", this.level.getName());
            Position spawnLocation = this.level.getSafeSpawn();
            nbt.getList("Pos", DoubleTag.class)
                    .add(new DoubleTag("0", spawnLocation.x))
                    .add(new DoubleTag("1", spawnLocation.y))
                    .add(new DoubleTag("2", spawnLocation.z));
        } else {
            this.setLevel(level);
        }

        for (Tag achievement : nbt.getCompound("Achievements").getAllTags()) {
            if (!(achievement instanceof ByteTag)) {
                continue;
            }

            if (((ByteTag) achievement).getData() > 0) {
                this.achievements.add(achievement.getName());
            }
        }

        nbt.putLong("lastPlayed", System.currentTimeMillis() / 1000);

        UUID uuid = getUniqueId();
        nbt.putLong("UUIDLeast", uuid.getLeastSignificantBits());
        nbt.putLong("UUIDMost", uuid.getMostSignificantBits());

        if (this.server.getAutoSave()) {
            this.server.saveOfflinePlayerData(this.uuid, nbt, true);
        }

        this.sendPlayStatus(PlayStatusPacket.LOGIN_SUCCESS);
        this.server.onPlayerLogin(this);

        ListTag<DoubleTag> posList = nbt.getList("Pos", DoubleTag.class);

        super.init(this.level.getChunk((int) posList.get(0).data >> 4, (int) posList.get(2).data >> 4, true), nbt);

        if (!this.namedTag.contains("foodLevel")) {
            this.namedTag.putInt("foodLevel", 20);
        }
        int foodLevel = this.namedTag.getInt("foodLevel");
        if (!this.namedTag.contains("FoodSaturationLevel")) {
            this.namedTag.putFloat("FoodSaturationLevel", 20);
        }
        float foodSaturationLevel = this.namedTag.getFloat("foodSaturationLevel");
        this.foodData = new PlayerFood(this, foodLevel, foodSaturationLevel);

        if (this.isSpectator()) this.keepMovement = true;

        this.forceMovement = this.teleportPosition = this.getPosition();

        if (!this.namedTag.contains("TimeSinceRest")) {
            this.namedTag.putInt("TimeSinceRest", 0);
        }
        this.timeSinceRest = this.namedTag.getInt("TimeSinceRest");

        if (!this.server.isCheckMovement()) {
            this.checkMovement = false;
        }

        ResourcePacksInfoPacket infoPacket = new ResourcePacksInfoPacket();
        infoPacket.resourcePackEntries = this.server.getResourcePackManager().getResourceStack();
        infoPacket.mustAccept = this.server.getForceResources();
        this.dataPacket(infoPacket);
    }

    protected void completeLoginSequence() {
        PlayerLoginEvent ev;
        this.server.getPluginManager().callEvent(ev = new PlayerLoginEvent(this, "Plugin reason"));
        if (ev.isCancelled()) {
            this.close(this.getLeaveMessage(), ev.getKickMessage());
            return;
        }

        Level level = this.server.getLevelByName(this.namedTag.getString("SpawnLevel"));
        if(level != null){
            this.spawnPosition = new Position(this.namedTag.getInt("SpawnX"), this.namedTag.getInt("SpawnY"), this.namedTag.getInt("SpawnZ"), level);
            if (this.namedTag.containsInt("SpawnBlockPositionX") && this.namedTag.containsInt("SpawnBlockPositionY") && this.namedTag.containsInt("SpawnBlockPositionZ")) {
                this.spawnBlockPosition = new Vector3(namedTag.getInt("SpawnBlockPositionX"), namedTag.getInt("SpawnBlockPositionY"), namedTag.getInt("SpawnBlockPositionZ"));
            } else {
                this.spawnBlockPosition = null;
            }
        }else{
            this.spawnPosition = this.level.getSafeSpawn();
            this.spawnBlockPosition = null;
        }

        spawnPosition = this.getSpawn();

        StartGamePacket startGamePacket = new StartGamePacket();
        startGamePacket.entityUniqueId = this.id;
        startGamePacket.entityRuntimeId = this.id;
        startGamePacket.playerGamemode = getClientFriendlyGamemode(this.gamemode);
        startGamePacket.x = (float) this.x;
        startGamePacket.y = (float) this.y;
        startGamePacket.z = (float) this.z;
        startGamePacket.yaw = (float) this.yaw;
        startGamePacket.pitch = (float) this.pitch;
        startGamePacket.seed = -1;
        startGamePacket.dimension = /*(byte) (this.level.getDimension() & 0xff)*/0;
        startGamePacket.worldGamemode = getClientFriendlyGamemode(this.gamemode);
        startGamePacket.difficulty = this.server.getDifficulty();
        startGamePacket.spawnX = spawnPosition.getFloorX();
        startGamePacket.spawnY = spawnPosition.getFloorY();
        startGamePacket.spawnZ = spawnPosition.getFloorZ();
        startGamePacket.hasAchievementsDisabled = true;
        startGamePacket.dayCycleStopTime = -1;
        startGamePacket.rainLevel = 0;
        startGamePacket.lightningLevel = 0;
        startGamePacket.commandsEnabled = this.isEnableClientCommand();
        startGamePacket.gameRules = getLevel().getGameRules();
        startGamePacket.levelId = "";
        startGamePacket.worldName = this.getServer().getNetwork().getName();
        startGamePacket.generator = 1; //0 old, 1 infinite, 2 flat
        startGamePacket.dimension = (byte) getLevel().getDimension();
        //startGamePacket.isInventoryServerAuthoritative = true;
        this.dataPacket(startGamePacket);

        this.dataPacket(new BiomeDefinitionListPacket());
        this.dataPacket(new AvailableEntityIdentifiersPacket());
        this.inventory.sendCreativeContents();
        this.getAdventureSettings().update();

        this.sendAttributes();

        this.sendPotionEffects(this);
        this.sendData(this);

        this.loggedIn = true;

        this.level.sendTime(this);

        this.sendAttributes();
        this.setNameTagVisible(true);
        this.setNameTagAlwaysVisible(true);
        this.setCanClimb(true);

        log.info(this.getServer().getLanguage().translateString("nukkit.player.logIn",
                TextFormat.AQUA + this.username + TextFormat.WHITE,
                this.getAddress(),
                String.valueOf(this.getPort()),
                String.valueOf(this.id),
                this.level.getName(),
                String.valueOf(NukkitMath.round(this.x, 4)),
                String.valueOf(NukkitMath.round(this.y, 4)),
                String.valueOf(NukkitMath.round(this.z, 4))));

        if (this.isOp() || this.hasPermission("nukkit.textcolor")) {
            this.setRemoveFormat(false);
        }

        this.server.addOnlinePlayer(this);
        this.server.onPlayerCompleteLoginSequence(this);
    }

    public void handleDataPacket(DataPacket packet) {
        if (!connected) {
            return;
        }

        try (Timing ignored = Timings.getReceiveDataPacketTiming(packet)) {
            DataPacketReceiveEvent ev = new DataPacketReceiveEvent(this, packet);
            this.server.getPluginManager().callEvent(ev);
            if (ev.isCancelled()) {
                return;
            }

            if (packet.pid() == ProtocolInfo.BATCH_PACKET) {
                this.server.getNetwork().processBatch((BatchPacket) packet, this);
                return;
            }

            if (log.isTraceEnabled() && !server.isIgnoredPacket(packet.getClass())) {
                log.trace("Inbound {}: {}", this.getName(), packet);
            }

            packetswitch:
            switch (packet.pid()) {
                case ProtocolInfo.LOGIN_PACKET:
                    if (this.loggedIn) {
                        break;
                    }

                    LoginPacket loginPacket = (LoginPacket) packet;

                    String message;
                    if (!ProtocolInfo.SUPPORTED_PROTOCOLS.contains(loginPacket.getProtocol())) {
                        if (loginPacket.getProtocol() < ProtocolInfo.CURRENT_PROTOCOL) {
                            message = "disconnectionScreen.outdatedClient";

                            this.sendPlayStatus(PlayStatusPacket.LOGIN_FAILED_CLIENT, true);
                        } else {
                            message = "disconnectionScreen.outdatedServer";

                            this.sendPlayStatus(PlayStatusPacket.LOGIN_FAILED_SERVER, true);
                        }
                        if (((LoginPacket) packet).protocol < 137) {
                            DisconnectPacket disconnectPacket = new DisconnectPacket();
                            disconnectPacket.message = message;
                            disconnectPacket.encode();
                            BatchPacket batch = new BatchPacket();
                            batch.payload = disconnectPacket.getBuffer();
                            this.dataPacket(batch);
                            // Still want to run close() to allow the player to be removed properly
                        }
                        this.close("", message, false);
                        break;
                    }

                    this.username = TextFormat.clean(loginPacket.username);
                    this.displayName = this.username;
                    this.iusername = this.username.toLowerCase();
                    this.setDataProperty(new StringEntityData(DATA_NAMETAG, this.username), false);

                    this.loginChainData = ClientChainData.read(loginPacket);

                    if (!loginChainData.isXboxAuthed() && server.getPropertyBoolean("xbox-auth")) {
                        this.close("", "disconnectionScreen.notAuthenticated");
                        break;
                    }

                    if (this.server.getOnlinePlayers().size() >= this.server.getMaxPlayers() && this.kick(PlayerKickEvent.Reason.SERVER_FULL, "disconnectionScreen.serverFull", false)) {
                        break;
                    }

                    this.randomClientId = loginPacket.clientId;

                    this.uuid = loginPacket.clientUUID;
                    this.rawUUID = Binary.writeUUID(this.uuid);

                    boolean valid = true;
                    int len = loginPacket.username.length();
                    if (len > 16 || len < 3) {
                        valid = false;
                    }

                    for (int i = 0; i < len && valid; i++) {
                        char c = loginPacket.username.charAt(i);
                        if ((c >= 'a' && c <= 'z') ||
                                (c >= 'A' && c <= 'Z') ||
                                (c >= '0' && c <= '9') ||
                                c == '_' || c == ' '
                        ) {
                            continue;
                        }

                        valid = false;
                        break;
                    }

                    if (!valid || Objects.equals(this.iusername, "rcon") || Objects.equals(this.iusername, "console")) {
                        this.close("", "disconnectionScreen.invalidName");

                        break;
                    }

                    if (!loginPacket.skin.isValid()) {
                        this.close("", "disconnectionScreen.invalidSkin");
                        break;
                    } else {
                        Skin skin = loginPacket.skin;
                        if (this.server.isForceSkinTrusted()) {
                            skin.setTrusted(true);
                        }
                        this.setSkin(skin);
                    }

                    PlayerPreLoginEvent playerPreLoginEvent;
                    this.server.getPluginManager().callEvent(playerPreLoginEvent = new PlayerPreLoginEvent(this, "Plugin reason"));
                    if (playerPreLoginEvent.isCancelled()) {
                        this.close("", playerPreLoginEvent.getKickMessage());

                        break;
                    }

                    Player playerInstance = this;
                    this.preLoginEventTask = new AsyncTask() {
                        private PlayerAsyncPreLoginEvent event;

                        @Override
                        public void onRun() {
                            this.event = new PlayerAsyncPreLoginEvent(username, uuid, loginChainData, playerInstance.getSkin(), playerInstance.getAddress(), playerInstance.getPort());
                            server.getPluginManager().callEvent(this.event);
                        }

                        @Override
                        public void onCompletion(Server server) {
                            if (playerInstance.closed) {
                                return;
                            }

                            if (this.event.getLoginResult() == LoginResult.KICK) {
                                playerInstance.close(this.event.getKickMessage(), this.event.getKickMessage());
                            } else if (playerInstance.shouldLogin) {
                                playerInstance.setSkin(this.event.getSkin());
                                playerInstance.completeLoginSequence();
                                for (Consumer<Server> action : this.event.getScheduledActions()) {
                                    action.accept(server);
                                }
                            }
                        }
                    };

                    this.server.getScheduler().scheduleAsyncTask(this.preLoginEventTask);
                    this.processLogin();
                    break;
                case ProtocolInfo.RESOURCE_PACK_CLIENT_RESPONSE_PACKET:
                    ResourcePackClientResponsePacket responsePacket = (ResourcePackClientResponsePacket) packet;
                    switch (responsePacket.responseStatus) {
                        case ResourcePackClientResponsePacket.STATUS_REFUSED:
                            this.close("", "disconnectionScreen.noReason");
                            break;
                        case ResourcePackClientResponsePacket.STATUS_SEND_PACKS:
                            for (ResourcePackClientResponsePacket.Entry entry : responsePacket.packEntries) {
                                ResourcePack resourcePack = this.server.getResourcePackManager().getPackById(entry.uuid);
                                if (resourcePack == null) {
                                    this.close("", "disconnectionScreen.resourcePack");
                                    break;
                                }

                                ResourcePackDataInfoPacket dataInfoPacket = new ResourcePackDataInfoPacket();
                                dataInfoPacket.packId = resourcePack.getPackId();
                                dataInfoPacket.maxChunkSize = 1048576; //megabyte
                                dataInfoPacket.chunkCount = resourcePack.getPackSize() / dataInfoPacket.maxChunkSize;
                                dataInfoPacket.compressedPackSize = resourcePack.getPackSize();
                                dataInfoPacket.sha256 = resourcePack.getSha256();
                                this.dataPacket(dataInfoPacket);
                            }
                            break;
                        case ResourcePackClientResponsePacket.STATUS_HAVE_ALL_PACKS:
                            ResourcePackStackPacket stackPacket = new ResourcePackStackPacket();
                            stackPacket.mustAccept = this.server.getForceResources();
                            stackPacket.resourcePackStack = this.server.getResourcePackManager().getResourceStack();
                            this.dataPacket(stackPacket);
                            break;
                        case ResourcePackClientResponsePacket.STATUS_COMPLETED:
                            this.shouldLogin = true;

                            if (this.preLoginEventTask.isFinished()) {
                                this.preLoginEventTask.onCompletion(server);
                            }
                            break;
                    }
                    break;
                case ProtocolInfo.RESOURCE_PACK_CHUNK_REQUEST_PACKET:
                    ResourcePackChunkRequestPacket requestPacket = (ResourcePackChunkRequestPacket) packet;
                    ResourcePack resourcePack = this.server.getResourcePackManager().getPackById(requestPacket.packId);
                    if (resourcePack == null) {
                        this.close("", "disconnectionScreen.resourcePack");
                        break;
                    }

                    ResourcePackChunkDataPacket dataPacket = new ResourcePackChunkDataPacket();
                    dataPacket.packId = resourcePack.getPackId();
                    dataPacket.chunkIndex = requestPacket.chunkIndex;
                    dataPacket.data = resourcePack.getPackChunk(1048576 * requestPacket.chunkIndex, 1048576);
                    dataPacket.progress = 1048576 * requestPacket.chunkIndex;
                    this.dataPacket(dataPacket);
                    break;
                case ProtocolInfo.SET_LOCAL_PLAYER_AS_INITIALIZED_PACKET:
                    if (this.locallyInitialized) {
                        break;
                    }
                    this.locallyInitialized = true;
                    PlayerLocallyInitializedEvent locallyInitializedEvent = new PlayerLocallyInitializedEvent(this);
                    this.server.getPluginManager().callEvent(locallyInitializedEvent);
                    break;
                case ProtocolInfo.PLAYER_SKIN_PACKET:
                    PlayerSkinPacket skinPacket = (PlayerSkinPacket) packet;
                    Skin skin = skinPacket.skin;

                    if (!skin.isValid()) {
                        break;
                    }

                    if (this.server.isForceSkinTrusted()) {
                        skin.setTrusted(true);
                    }

                    PlayerChangeSkinEvent playerChangeSkinEvent = new PlayerChangeSkinEvent(this, skin);
                    playerChangeSkinEvent.setCancelled(TimeUnit.SECONDS.toMillis(this.server.getPlayerSkinChangeCooldown()) > System.currentTimeMillis() - this.lastSkinChange);
                    this.server.getPluginManager().callEvent(playerChangeSkinEvent);
                    if (!playerChangeSkinEvent.isCancelled()) {
                        this.lastSkinChange = System.currentTimeMillis();
                        this.setSkin(skin);
                    }

                    break;
                case ProtocolInfo.PACKET_VIOLATION_WARNING_PACKET:
                    Optional<String> packetName = Arrays.stream(ProtocolInfo.class.getDeclaredFields())
                            .filter(field -> field.getType() == Byte.TYPE)
                            .filter(field -> {
                                try {
                                    return field.getByte(null) == ((PacketViolationWarningPacket) packet).packetId;
                                } catch (IllegalAccessException e) {
                                    return false;
                                }
                            }).map(Field::getName).findFirst();
                    log.warn("Violation warning from {}{}", this.getName(), packetName.map(name-> " for packet "+name).orElse("")+": " + packet.toString());
                    break;
                case ProtocolInfo.EMOTE_PACKET:
                    for (Player viewer : this.getViewers().values()) {
                        viewer.dataPacket(packet);
                    }
                    return;
                case ProtocolInfo.PLAYER_INPUT_PACKET:
                    if (!this.isAlive() || !this.spawned) {
                        break;
                    }
                    PlayerInputPacket ipk = (PlayerInputPacket) packet;
                    if (riding instanceof EntityMinecartAbstract) {
                        ((EntityMinecartAbstract) riding).setCurrentSpeed(ipk.motionY);
                    }
                    break;
                case ProtocolInfo.MOVE_PLAYER_PACKET:
                    if (this.teleportPosition != null) {
                        break;
                    }

                    MovePlayerPacket movePlayerPacket = (MovePlayerPacket) packet;
                    Vector3 newPos = new Vector3(movePlayerPacket.x, movePlayerPacket.y - this.getEyeHeight(), movePlayerPacket.z);

                    if (newPos.distanceSquared(this) < 0.01 && movePlayerPacket.yaw % 360 == this.yaw && movePlayerPacket.pitch % 360 == this.pitch) {
                        break;
                    }

                    if (newPos.distanceSquared(this) > 100) {
                        this.sendPosition(this, movePlayerPacket.yaw, movePlayerPacket.pitch, MovePlayerPacket.MODE_RESET);
                        break;
                    }

                    boolean revert = false;
                    if (!this.isAlive() || !this.spawned) {
                        revert = true;
                        this.forceMovement = new Vector3(this.x, this.y, this.z);
                    }

                    if (this.forceMovement != null && (newPos.distanceSquared(this.forceMovement) > 0.1 || revert)) {
                        this.sendPosition(this.forceMovement, movePlayerPacket.yaw, movePlayerPacket.pitch, MovePlayerPacket.MODE_RESET);
                    } else {

                        movePlayerPacket.yaw %= 360;
                        movePlayerPacket.pitch %= 360;

                        if (movePlayerPacket.yaw < 0) {
                            movePlayerPacket.yaw += 360;
                        }

                        this.setRotation(movePlayerPacket.yaw, movePlayerPacket.pitch);
                        this.newPosition = newPos;
                        this.positionChanged = true;
                        this.forceMovement = null;
                    }

                    if (riding != null) {
                        if (riding instanceof EntityBoat) {
                            riding.setPositionAndRotation(this.temporalVector.setComponents(movePlayerPacket.x, movePlayerPacket.y - 1, movePlayerPacket.z), (movePlayerPacket.headYaw + 90) % 360, 0);
                        }
                    }

                    break;
                case ProtocolInfo.ADVENTURE_SETTINGS_PACKET:
                    //TODO: player abilities, check for other changes
                    AdventureSettingsPacket adventureSettingsPacket = (AdventureSettingsPacket) packet;
                    if (!server.getAllowFlight() && adventureSettingsPacket.getFlag(AdventureSettingsPacket.FLYING) && !this.getAdventureSettings().get(Type.ALLOW_FLIGHT)) {
                        this.kick(PlayerKickEvent.Reason.FLYING_DISABLED, "Flying is not enabled on this server");
                        break;
                    }
                    PlayerToggleFlightEvent playerToggleFlightEvent = new PlayerToggleFlightEvent(this, adventureSettingsPacket.getFlag(AdventureSettingsPacket.FLYING));
                    this.server.getPluginManager().callEvent(playerToggleFlightEvent);
                    if (playerToggleFlightEvent.isCancelled()) {
                        this.getAdventureSettings().update();
                    } else {
                        this.getAdventureSettings().set(Type.FLYING, playerToggleFlightEvent.isFlying());
                    }
                    break;
                case ProtocolInfo.MOB_EQUIPMENT_PACKET:
                    if (!this.spawned || !this.isAlive()) {
                        break;
                    }

                    MobEquipmentPacket mobEquipmentPacket = (MobEquipmentPacket) packet;

                    Inventory inv = this.getWindowById(mobEquipmentPacket.windowId);

                    if (inv == null) {
                        log.debug("Player {} has no open container with window ID {}", this.getName(),  mobEquipmentPacket.windowId);
                        return;
                    }

                    Item item = inv.getItem(mobEquipmentPacket.hotbarSlot);

                    if (!item.equals(mobEquipmentPacket.item)) {
                        log.debug("Tried to equip {} but have {} in target slot", mobEquipmentPacket.item, item);
                        inv.sendContents(this);
                        return;
                    }

                    if (inv instanceof PlayerInventory) {
                        ((PlayerInventory) inv).equipItem(mobEquipmentPacket.hotbarSlot);
                    }

                    this.setDataFlag(Player.DATA_FLAGS, Player.DATA_FLAG_ACTION, false);

                    break;
                case ProtocolInfo.PLAYER_ACTION_PACKET:
                    PlayerActionPacket playerActionPacket = (PlayerActionPacket) packet;
                    if (!this.spawned || (!this.isAlive() && playerActionPacket.action != PlayerActionPacket.ACTION_RESPAWN && playerActionPacket.action != PlayerActionPacket.ACTION_DIMENSION_CHANGE_REQUEST)) {
                        break;
                    }

                    playerActionPacket.entityId = this.id;
                    Vector3 pos = new Vector3(playerActionPacket.x, playerActionPacket.y, playerActionPacket.z);
                    BlockFace face = BlockFace.fromIndex(playerActionPacket.face);

                    actionswitch:
                    switch (playerActionPacket.action) {
                        case PlayerActionPacket.ACTION_START_BREAK:
                            long currentBreak = System.currentTimeMillis();
                            BlockVector3 currentBreakPosition = new BlockVector3(playerActionPacket.x, playerActionPacket.y, playerActionPacket.z);
                            // HACK: Client spams multiple left clicks so we need to skip them.
                            if ((lastBreakPosition.equals(currentBreakPosition) && (currentBreak - this.lastBreak) < 10) || pos.distanceSquared(this) > 100) {
                                break;
                            }
                            Block target = this.level.getBlock(pos);
                            PlayerInteractEvent playerInteractEvent = new PlayerInteractEvent(this, this.inventory.getItemInHand(), target, face, target.getId() == 0 ? Action.LEFT_CLICK_AIR : Action.LEFT_CLICK_BLOCK);
                            this.getServer().getPluginManager().callEvent(playerInteractEvent);
                            if (playerInteractEvent.isCancelled()) {
                                this.inventory.sendHeldItem(this);
                                break;
                            }
                            switch (target.getId()) {
                                case Block.NOTEBLOCK:
                                    ((BlockNoteblock) target).emitSound();
                                    break actionswitch;
                                case Block.DRAGON_EGG:
                                    ((BlockDragonEgg) target).teleport();
                                    break actionswitch;
                                case Block.LECTERN:
                                    ((BlockLectern) target).dropBook(this);
                                    break;
                            }
                            Block block = target.getSide(face);
                            if (block.getId() == Block.FIRE || block.getId() == BlockID.SOUL_FIRE) {
                                this.level.setBlock(block, Block.get(BlockID.AIR), true);
                                this.level.addLevelSoundEvent(block, LevelSoundEventPacket.SOUND_EXTINGUISH_FIRE);
                                break;
                            }
                            if (block.getId() == Block.SWEET_BERRY_BUSH && block.getDamage() == 0) {
                                Item oldItem = playerInteractEvent.getItem();
                                Item i = this.level.useBreakOn(block, oldItem, this, true);
                                if (this.isSurvival()) {
                                    this.getFoodData().updateFoodExpLevel(0.025);
                                    if (!i.equals(oldItem) || i.getCount() != oldItem.getCount()) {
                                        inventory.setItemInHand(i);
                                        inventory.sendHeldItem(this.getViewers().values());
                                    }
                                }
                                break;
                            }
                            
                            if (!block.isBlockChangeAllowed(this)) {
                                break;
                            }
                            
                            if (!this.isCreative()) {
                                
                                //improved this to take stuff like swimming, ladders, enchanted tools into account, fix wrong tool break time calculations for bad tools (pmmp/PocketMine-MP#211)
                                //Done by lmlstarqaq
                                double breakTime = Math.ceil(target.calculateBreakTime(this.inventory.getItemInHand(), this) * 20);
                                if (breakTime > 0) {
                                    LevelEventPacket pk = new LevelEventPacket();
                                    pk.evid = LevelEventPacket.EVENT_BLOCK_START_BREAK;
                                    pk.x = (float) pos.x;
                                    pk.y = (float) pos.y;
                                    pk.z = (float) pos.z;
                                    pk.data = (int) (65535 / breakTime);
                                    this.getLevel().addChunkPacket(pos.getFloorX() >> 4, pos.getFloorZ() >> 4, pk);
                                }
                            }

                            this.breakingBlock = target;
                            this.lastBreak = currentBreak;
                            this.lastBreakPosition = currentBreakPosition;
                            break;

                        case PlayerActionPacket.ACTION_ABORT_BREAK:
                        case PlayerActionPacket.ACTION_STOP_BREAK:
                            LevelEventPacket pk = new LevelEventPacket();
                            pk.evid = LevelEventPacket.EVENT_BLOCK_STOP_BREAK;
                            pk.x = (float) pos.x;
                            pk.y = (float) pos.y;
                            pk.z = (float) pos.z;
                            pk.data = 0;
                            this.getLevel().addChunkPacket(pos.getFloorX() >> 4, pos.getFloorZ() >> 4, pk);
                            this.breakingBlock = null;
                            break;
                        case PlayerActionPacket.ACTION_GET_UPDATED_BLOCK:
                            break; //TODO
                        case PlayerActionPacket.ACTION_DROP_ITEM:
                            break; //TODO
                        case PlayerActionPacket.ACTION_STOP_SLEEPING:
                            this.stopSleep();
                            break;
                        case PlayerActionPacket.ACTION_RESPAWN:
                            if (!this.spawned || this.isAlive() || !this.isOnline()) {
                                break;
                            }

                            this.respawn();
                            break;
                        case PlayerActionPacket.ACTION_JUMP:
                            PlayerJumpEvent playerJumpEvent = new PlayerJumpEvent(this);
                            this.server.getPluginManager().callEvent(playerJumpEvent);
                            break packetswitch;
                        case PlayerActionPacket.ACTION_START_SPRINT:
                            PlayerToggleSprintEvent playerToggleSprintEvent = new PlayerToggleSprintEvent(this, true);
                            this.server.getPluginManager().callEvent(playerToggleSprintEvent);
                            if (playerToggleSprintEvent.isCancelled()) {
                                this.sendData(this);
                            } else {
                                this.setSprinting(true);
                            }
                            break packetswitch;
                        case PlayerActionPacket.ACTION_STOP_SPRINT:
                            playerToggleSprintEvent = new PlayerToggleSprintEvent(this, false);
                            this.server.getPluginManager().callEvent(playerToggleSprintEvent);
                            if (playerToggleSprintEvent.isCancelled()) {
                                this.sendData(this);
                            } else {
                                this.setSprinting(false);
                            }
                            break packetswitch;
                        case PlayerActionPacket.ACTION_START_SNEAK:
                            PlayerToggleSneakEvent playerToggleSneakEvent = new PlayerToggleSneakEvent(this, true);
                            this.server.getPluginManager().callEvent(playerToggleSneakEvent);
                            if (playerToggleSneakEvent.isCancelled()) {
                                this.sendData(this);
                            } else {
                                this.setSneaking(true);
                            }
                            break packetswitch;
                        case PlayerActionPacket.ACTION_STOP_SNEAK:
                            playerToggleSneakEvent = new PlayerToggleSneakEvent(this, false);
                            this.server.getPluginManager().callEvent(playerToggleSneakEvent);
                            if (playerToggleSneakEvent.isCancelled()) {
                                this.sendData(this);
                            } else {
                                this.setSneaking(false);
                            }
                            break packetswitch;
                        case PlayerActionPacket.ACTION_DIMENSION_CHANGE_ACK:
                            this.sendPosition(this, this.yaw, this.pitch, MovePlayerPacket.MODE_NORMAL);
                            break; //TODO
                        case PlayerActionPacket.ACTION_START_GLIDE:
                            PlayerToggleGlideEvent playerToggleGlideEvent = new PlayerToggleGlideEvent(this, true);
                            this.server.getPluginManager().callEvent(playerToggleGlideEvent);
                            if (playerToggleGlideEvent.isCancelled()) {
                                this.sendData(this);
                            } else {
                                this.setGliding(true);
                            }
                            break packetswitch;
                        case PlayerActionPacket.ACTION_STOP_GLIDE:
                            playerToggleGlideEvent = new PlayerToggleGlideEvent(this, false);
                            this.server.getPluginManager().callEvent(playerToggleGlideEvent);
                            if (playerToggleGlideEvent.isCancelled()) {
                                this.sendData(this);
                            } else {
                                this.setGliding(false);
                            }
                            break packetswitch;
                        case PlayerActionPacket.ACTION_CONTINUE_BREAK:
                            if (this.isBreakingBlock()) {
                                block = this.level.getBlock(pos);
                                this.level.addParticle(new PunchBlockParticle(pos, block, face));
                            }
                            break;
                        case PlayerActionPacket.ACTION_START_SWIMMING:
                            PlayerToggleSwimEvent ptse = new PlayerToggleSwimEvent(this, true);
                            this.server.getPluginManager().callEvent(ptse);

                            if (ptse.isCancelled()) {
                                this.sendData(this);
                            } else {
                                this.setSwimming(true);
                            }
                            break;
                        case PlayerActionPacket.ACTION_STOP_SWIMMING:
                            ptse = new PlayerToggleSwimEvent(this, false);
                            this.server.getPluginManager().callEvent(ptse);

                            if (ptse.isCancelled()) {
                                this.sendData(this);
                            } else {
                                this.setSwimming(false);
                            }
                            break;
                        case PlayerActionPacket.ACTION_START_SPIN_ATTACK:
                            if (this.inventory.getItemInHand().getId() != ItemID.TRIDENT) {
                                this.sendPosition(this, this.yaw, this.pitch, MovePlayerPacket.MODE_RESET);
                                break;
                            }
                            
                            int riptideLevel = this.inventory.getItemInHand().getEnchantmentLevel(Enchantment.ID_TRIDENT_RIPTIDE);
                            if (riptideLevel < 1) {
                                this.sendPosition(this, this.yaw, this.pitch, MovePlayerPacket.MODE_RESET);
                                break;
                            }
                            
                            if (!(this.isTouchingWater() || (this.getLevel().isRaining() && this.getLevel().canBlockSeeSky(this)))) {
                                this.sendPosition(this, this.yaw, this.pitch, MovePlayerPacket.MODE_RESET);
                                break;
                            }
                            
                            PlayerToggleSpinAttackEvent playerToggleSpinAttackEvent = new PlayerToggleSpinAttackEvent(this, true);
                            this.server.getPluginManager().callEvent(playerToggleSpinAttackEvent);

                            if (playerToggleSpinAttackEvent.isCancelled()) {
                                this.sendPosition(this, this.yaw, this.pitch, MovePlayerPacket.MODE_RESET);
                            } else {
                                this.setSpinAttacking(true);
                                
                                Sound riptideSound;
                                if (riptideLevel >= 3) {
                                    riptideSound = Sound.ITEM_TRIDENT_RIPTIDE_3;
                                } else if (riptideLevel == 2) {
                                    riptideSound = Sound.ITEM_TRIDENT_RIPTIDE_2;
                                } else {
                                    riptideSound = Sound.ITEM_TRIDENT_RIPTIDE_1;
                                }
                                this.level.addSound(this, riptideSound);
                            }
                            break packetswitch;
                        case PlayerActionPacket.ACTION_STOP_SPIN_ATTACK:
                            playerToggleSpinAttackEvent = new PlayerToggleSpinAttackEvent(this, false);
                            this.server.getPluginManager().callEvent(playerToggleSpinAttackEvent);

                            if (playerToggleSpinAttackEvent.isCancelled()) {
                                this.sendData(this);
                            } else {
                                this.setSpinAttacking(false);
                            }
                            break;
                    }

                    this.setUsingItem(false);
                    break;
                case ProtocolInfo.MOB_ARMOR_EQUIPMENT_PACKET:
                    break;

                case ProtocolInfo.MODAL_FORM_RESPONSE_PACKET:
                    if (!this.spawned || !this.isAlive()) {
                        break;
                    }

                    ModalFormResponsePacket modalFormPacket = (ModalFormResponsePacket) packet;

                    if (formWindows.containsKey(modalFormPacket.formId)) {
                        FormWindow window = formWindows.remove(modalFormPacket.formId);
                        window.setResponse(modalFormPacket.data.trim());

                        PlayerFormRespondedEvent event = new PlayerFormRespondedEvent(this, modalFormPacket.formId, window);
                        getServer().getPluginManager().callEvent(event);
                    } else if (serverSettings.containsKey(modalFormPacket.formId)) {
                        FormWindow window = serverSettings.get(modalFormPacket.formId);
                        window.setResponse(modalFormPacket.data.trim());

                        PlayerSettingsRespondedEvent event = new PlayerSettingsRespondedEvent(this, modalFormPacket.formId, window);
                        getServer().getPluginManager().callEvent(event);

                        //Set back new settings if not been cancelled
                        if (!event.isCancelled() && window instanceof FormWindowCustom)
                            ((FormWindowCustom) window).setElementsFromResponse();
                    }

                    break;

                case ProtocolInfo.INTERACT_PACKET:
                    if (!this.spawned || !this.isAlive()) {
                        break;
                    }

                    InteractPacket interactPacket = (InteractPacket) packet;

                    if (interactPacket.action != InteractPacket.ACTION_MOUSEOVER || interactPacket.target != 0) {
                        this.craftingType = CRAFTING_SMALL;
                        //this.resetCraftingGridType();
                    }


                    Entity targetEntity = this.level.getEntity(interactPacket.target);

                    if (targetEntity == null || !this.isAlive() || !targetEntity.isAlive()) {
                        break;
                    }

                    if (targetEntity instanceof EntityItem || targetEntity instanceof EntityArrow || targetEntity instanceof EntityXPOrb) {
                        this.kick(PlayerKickEvent.Reason.INVALID_PVE, "Attempting to interact with an invalid entity");
                        log.warn(this.getServer().getLanguage().translateString("nukkit.player.invalidEntity", this.getName()));
                        break;
                    }

                    item = this.inventory.getItemInHand();

                    switch (interactPacket.action) {
                        case InteractPacket.ACTION_MOUSEOVER:
                            if (interactPacket.target == 0) {
                                break packetswitch;
                            }
                            this.getServer().getPluginManager().callEvent(new PlayerMouseOverEntityEvent(this, targetEntity));
                            break;
                        case InteractPacket.ACTION_VEHICLE_EXIT:
                            if (!(targetEntity instanceof EntityRideable) || this.riding == null) {
                                break;
                            }

                            ((EntityRideable) riding).mountEntity(this);
                            break;
                        case InteractPacket.ACTION_OPEN_INVENTORY:
                            if (targetEntity.getId() != this.getId()) break;
                            if (!this.inventoryOpen) {
                                this.inventory.open(this);
                                this.inventoryOpen = true;
                            }
                            break;
                    }
                    break;
                case ProtocolInfo.BLOCK_PICK_REQUEST_PACKET:
                    BlockPickRequestPacket pickRequestPacket = (BlockPickRequestPacket) packet;
                    Block block = this.level.getBlock(this.temporalVector.setComponents(pickRequestPacket.x, pickRequestPacket.y, pickRequestPacket.z));
                    item = block.toItem();

                    if (pickRequestPacket.addUserData) {
                        BlockEntity blockEntity = this.getLevel().getBlockEntity(new Vector3(pickRequestPacket.x, pickRequestPacket.y, pickRequestPacket.z));
                        if (blockEntity != null) {
                            CompoundTag nbt = blockEntity.getCleanedNBT();
                            if (nbt != null) {
                                item.setCustomBlockData(nbt);
                                item.setLore("+(DATA)");
                            }
                        }
                    }

                    PlayerBlockPickEvent pickEvent = new PlayerBlockPickEvent(this, block, item);
                    if (this.isSpectator()) {
                        log.debug("Got block-pick request from {} when in spectator mode", this.getName());
                        pickEvent.setCancelled();
                    }

                    this.server.getPluginManager().callEvent(pickEvent);

                    if (!pickEvent.isCancelled()) {
                        boolean itemExists = false;
                        int itemSlot = -1;
                        for (int slot = 0; slot < this.inventory.getSize(); slot++) {
                            if (this.inventory.getItem(slot).equals(pickEvent.getItem())) {
                                if (slot < this.inventory.getHotbarSize()) {
                                    this.inventory.setHeldItemSlot(slot);
                                } else {
                                    itemSlot = slot;
                                }
                                itemExists = true;
                                break;
                            }
                        }

                        for (int slot = 0; slot < this.inventory.getHotbarSize(); slot++) {
                            if (this.inventory.getItem(slot).isNull()) {
                                if (!itemExists && this.isCreative()) {
                                    this.inventory.setHeldItemSlot(slot);
                                    this.inventory.setItemInHand(pickEvent.getItem());
                                    break packetswitch;
                                } else if (itemSlot > -1) {
                                    this.inventory.setHeldItemSlot(slot);
                                    this.inventory.setItemInHand(this.inventory.getItem(itemSlot));
                                    this.inventory.clear(itemSlot, true);
                                    break packetswitch;
                                }
                            }
                        }

                        if (!itemExists && this.isCreative()) {
                            Item itemInHand = this.inventory.getItemInHand();
                            this.inventory.setItemInHand(pickEvent.getItem());
                            if (!this.inventory.isFull()) {
                                for (int slot = 0; slot < this.inventory.getSize(); slot++) {
                                    if (this.inventory.getItem(slot).isNull()) {
                                        this.inventory.setItem(slot, itemInHand);
                                        break;
                                    }
                                }
                            }
                        } else if (itemSlot > -1) {
                            Item itemInHand = this.inventory.getItemInHand();
                            this.inventory.setItemInHand(this.inventory.getItem(itemSlot));
                            this.inventory.setItem(itemSlot, itemInHand);
                        }
                    }
                    break;
                case ProtocolInfo.ANIMATE_PACKET:
                    if (!this.spawned || !this.isAlive()) {
                        break;
                    }

                    PlayerAnimationEvent animationEvent = new PlayerAnimationEvent(this, ((AnimatePacket) packet).action);
                    this.server.getPluginManager().callEvent(animationEvent);
                    if (animationEvent.isCancelled()) {
                        break;
                    }

                    AnimatePacket.Action animation = animationEvent.getAnimationType();

                    switch (animation) {
                        case ROW_RIGHT:
                        case ROW_LEFT:
                            if (this.riding instanceof EntityBoat) {
                                ((EntityBoat) this.riding).onPaddle(animation, ((AnimatePacket) packet).rowingTime);
                            }
                            break;
                    }
                    
                    if (animationEvent.getAnimationType() == AnimatePacket.Action.SWING_ARM) {
                        setNoShieldTicks(NO_SHIELD_DELAY);
                    }

                    AnimatePacket animatePacket = new AnimatePacket();
                    animatePacket.eid = this.getId();
                    animatePacket.action = animationEvent.getAnimationType();
                    Server.broadcastPacket(this.getViewers().values(), animatePacket);
                    break;
                case ProtocolInfo.SET_HEALTH_PACKET:
                    //use UpdateAttributePacket instead
                    break;

                case ProtocolInfo.ENTITY_EVENT_PACKET:
                    if (!this.spawned || !this.isAlive()) {
                        break;
                    }
                    EntityEventPacket entityEventPacket = (EntityEventPacket) packet;
                    if (craftingType != CRAFTING_ANVIL && entityEventPacket.event != EntityEventPacket.ENCHANT) {
                        this.craftingType = CRAFTING_SMALL;
                        //this.resetCraftingGridType();
                    }


                    if (entityEventPacket.event == EntityEventPacket.EATING_ITEM) {
                        if (entityEventPacket.data == 0 || entityEventPacket.eid != this.id) {
                            break;
                        }

                        entityEventPacket.eid = this.id;
                        entityEventPacket.isEncoded = false;

                        this.dataPacket(entityEventPacket);
                        Server.broadcastPacket(this.getViewers().values(), entityEventPacket);
                    } else if (entityEventPacket.event == EntityEventPacket.ENCHANT) {
                        if (entityEventPacket.eid != this.id) {
                            break;
                        }

                        Inventory inventory = this.getWindowById(ANVIL_WINDOW_ID);
                        if (inventory instanceof AnvilInventory) {
                            ((AnvilInventory) inventory).setCost(-entityEventPacket.data);
                        }
                    }
                    break;
                case ProtocolInfo.COMMAND_REQUEST_PACKET:
                    if (!this.spawned || !this.isAlive()) {
                        break;
                    }
                    this.craftingType = CRAFTING_SMALL;
                    CommandRequestPacket commandRequestPacket = (CommandRequestPacket) packet;
                    PlayerCommandPreprocessEvent playerCommandPreprocessEvent = new PlayerCommandPreprocessEvent(this, commandRequestPacket.command);
                    this.server.getPluginManager().callEvent(playerCommandPreprocessEvent);
                    if (playerCommandPreprocessEvent.isCancelled()) {
                        break;
                    }

                    Timings.playerCommandTimer.startTiming();
                    this.server.dispatchCommand(playerCommandPreprocessEvent.getPlayer(), playerCommandPreprocessEvent.getMessage().substring(1));
                    Timings.playerCommandTimer.stopTiming();
                    break;
                case ProtocolInfo.TEXT_PACKET:
                    if (!this.spawned || !this.isAlive()) {
                        break;
                    }

                    TextPacket textPacket = (TextPacket) packet;

                    if (textPacket.type == TextPacket.TYPE_CHAT) {
                        String chatMessage = textPacket.message;
                        int breakLine = chatMessage.indexOf('\n');
                        // Chat messages shouldn't contain break lines so ignore text afterwards
                        if (breakLine != -1) {
                            chatMessage = chatMessage.substring(0, breakLine);
                        }
                        this.chat(chatMessage);
                    }
                    break;
                case ProtocolInfo.CONTAINER_CLOSE_PACKET:
                    ContainerClosePacket containerClosePacket = (ContainerClosePacket) packet;
                    if (!this.spawned || containerClosePacket.windowId == ContainerIds.INVENTORY && !inventoryOpen) {
                        break;
                    }

                    if (this.windowIndex.containsKey(containerClosePacket.windowId)) {
                        this.server.getPluginManager().callEvent(new InventoryCloseEvent(this.windowIndex.get(containerClosePacket.windowId), this));
                        if (containerClosePacket.windowId == ContainerIds.INVENTORY) this.inventoryOpen = false;
                        this.closingWindowId = containerClosePacket.windowId;
                        this.removeWindow(this.windowIndex.get(containerClosePacket.windowId), true);
                        this.closingWindowId = Integer.MIN_VALUE;
                    }
                    if (containerClosePacket.windowId == -1) {
                        this.craftingType = CRAFTING_SMALL;
                        this.resetCraftingGridType();
                        this.addWindow(this.craftingGrid, ContainerIds.NONE);
                        ContainerClosePacket pk = new ContainerClosePacket();
                        pk.wasServerInitiated = false;
                        pk.windowId = -1;
                        this.dataPacket(pk);
                    }
                    break;
                case ProtocolInfo.CRAFTING_EVENT_PACKET:
                    CraftingEventPacket craftingEventPacket = (CraftingEventPacket) packet;
                    if (craftingType == CRAFTING_BIG && craftingEventPacket.type == CraftingEventPacket.TYPE_WORKBENCH 
                            || craftingType == CRAFTING_SMALL && craftingEventPacket.type == CraftingEventPacket.TYPE_INVENTORY) {
                        if (craftingTransaction != null) {
                            craftingTransaction.setReadyToExecute(true);
                            if (craftingTransaction.getPrimaryOutput() == null) {
                                craftingTransaction.setPrimaryOutput(craftingEventPacket.output[0]);
                            }
                        }
                    }
                    break;
                case ProtocolInfo.BLOCK_ENTITY_DATA_PACKET:
                    if (!this.spawned || !this.isAlive()) {
                        break;
                    }

                    BlockEntityDataPacket blockEntityDataPacket = (BlockEntityDataPacket) packet;
                    this.craftingType = CRAFTING_SMALL;
                    this.resetCraftingGridType();

                    pos = new Vector3(blockEntityDataPacket.x, blockEntityDataPacket.y, blockEntityDataPacket.z);
                    if (pos.distanceSquared(this) > 10000) {
                        break;
                    }

                    BlockEntity t = this.level.getBlockEntity(pos);
                    if (t instanceof BlockEntitySpawnable) {
                        CompoundTag nbt;
                        try {
                            nbt = NBTIO.read(blockEntityDataPacket.namedTag, ByteOrder.LITTLE_ENDIAN, true);
                        } catch (IOException e) {
                            throw new RuntimeException(e);
                        }

                        if (!((BlockEntitySpawnable) t).updateCompoundTag(nbt, this)) {
                            ((BlockEntitySpawnable) t).spawnTo(this);
                        }
                    }
                    break;
                case ProtocolInfo.REQUEST_CHUNK_RADIUS_PACKET:
                    RequestChunkRadiusPacket requestChunkRadiusPacket = (RequestChunkRadiusPacket) packet;
                    ChunkRadiusUpdatedPacket chunkRadiusUpdatePacket = new ChunkRadiusUpdatedPacket();
                    this.chunkRadius = Math.max(3, Math.min(requestChunkRadiusPacket.radius, this.viewDistance));
                    chunkRadiusUpdatePacket.radius = this.chunkRadius;
                    this.dataPacket(chunkRadiusUpdatePacket);
                    break;
                case ProtocolInfo.SET_PLAYER_GAME_TYPE_PACKET:
                    SetPlayerGameTypePacket setPlayerGameTypePacket = (SetPlayerGameTypePacket) packet;
                    if (setPlayerGameTypePacket.gamemode != this.gamemode) {
                        if (!this.hasPermission("nukkit.command.gamemode")) {
                            SetPlayerGameTypePacket setPlayerGameTypePacket1 = new SetPlayerGameTypePacket();
                            setPlayerGameTypePacket1.gamemode = this.gamemode & 0x01;
                            this.dataPacket(setPlayerGameTypePacket1);
                            this.getAdventureSettings().update();
                            break;
                        }
                        this.setGamemode(setPlayerGameTypePacket.gamemode, true);
                        Command.broadcastCommandMessage(this, new TranslationContainer("commands.gamemode.success.self", Server.getGamemodeString(this.gamemode)));
                    }
                    break;
                case ProtocolInfo.ITEM_FRAME_DROP_ITEM_PACKET:
                    ItemFrameDropItemPacket itemFrameDropItemPacket = (ItemFrameDropItemPacket) packet;
                    Vector3 vector3 = this.temporalVector.setComponents(itemFrameDropItemPacket.x, itemFrameDropItemPacket.y, itemFrameDropItemPacket.z);
                    BlockEntity blockEntityItemFrame = this.level.getBlockEntity(vector3);
                    BlockEntityItemFrame itemFrame = (BlockEntityItemFrame) blockEntityItemFrame;
                    if (itemFrame != null) {
                        block = itemFrame.getBlock();
                        Item itemDrop = itemFrame.getItem();
                        ItemFrameDropItemEvent itemFrameDropItemEvent = new ItemFrameDropItemEvent(this, block, itemFrame, itemDrop);
                        this.server.getPluginManager().callEvent(itemFrameDropItemEvent);
                        if (!itemFrameDropItemEvent.isCancelled()) {
                            if (itemDrop.getId() != Item.AIR) {
                                vector3 = this.temporalVector.setComponents(itemFrame.x + 0.5, itemFrame.y, itemFrame.z + 0.5);
                                this.level.dropItem(vector3, itemDrop);
                                itemFrame.setItem(new ItemBlock(Block.get(BlockID.AIR)));
                                itemFrame.setItemRotation(0);
                                this.getLevel().addLevelEvent(this, LevelEventPacket.EVENT_SOUND_ITEM_FRAME_ITEM_REMOVED);
                            }
                        } else {
                            itemFrame.spawnTo(this);
                        }
                    }
                    break;
                case ProtocolInfo.LECTERN_UPDATE_PACKET:
                    LecternUpdatePacket lecternUpdatePacket = (LecternUpdatePacket) packet;
                    BlockVector3 blockPosition = lecternUpdatePacket.blockPosition;
                    this.temporalVector.setComponents(blockPosition.x, blockPosition.y, blockPosition.z);
                    if (lecternUpdatePacket.dropBook) {
                        Block blockLectern = this.getLevel().getBlock(temporalVector);
                        if (blockLectern instanceof BlockLectern) {
                            ((BlockLectern) blockLectern).dropBook(this);
                        }
                    } else {
                        BlockEntity blockEntityLectern = this.level.getBlockEntity(this.temporalVector);
                        if (blockEntityLectern instanceof BlockEntityLectern) {
                            BlockEntityLectern lectern = (BlockEntityLectern) blockEntityLectern;
                            LecternPageChangeEvent lecternPageChangeEvent = new LecternPageChangeEvent(this, lectern, lecternUpdatePacket.page);
                            this.server.getPluginManager().callEvent(lecternPageChangeEvent);
                            if (!lecternPageChangeEvent.isCancelled()) {
                                lectern.setRawPage(lecternPageChangeEvent.getNewRawPage());
                                lectern.spawnToAll();
                                Block blockLectern = lectern.getBlock();
                                if (blockLectern instanceof BlockLectern) {
                                    ((BlockLectern) blockLectern).executeRedstonePulse();
                                }
                            }
                        }
                    }
                    break;
                case ProtocolInfo.MAP_INFO_REQUEST_PACKET:
                    MapInfoRequestPacket pk = (MapInfoRequestPacket) packet;
                    Item mapItem = null;

                    for (Item item1 : this.inventory.getContents().values()) {
                        if (item1 instanceof ItemMap && ((ItemMap) item1).getMapId() == pk.mapId) {
                            mapItem = item1;
                        }
                    }

                    if (mapItem == null) {
                        for (BlockEntity be : this.level.getBlockEntities().values()) {
                            if (be instanceof BlockEntityItemFrame) {
                                BlockEntityItemFrame itemFrame1 = (BlockEntityItemFrame) be;

                                if (itemFrame1.getItem() instanceof ItemMap && ((ItemMap) itemFrame1.getItem()).getMapId() == pk.mapId) {
                                    ((ItemMap) itemFrame1.getItem()).sendImage(this);
                                    break;
                                }
                            }
                        }
                    }

                    if (mapItem != null) {
                        PlayerMapInfoRequestEvent event;
                        getServer().getPluginManager().callEvent(event = new PlayerMapInfoRequestEvent(this, mapItem));

                        if (!event.isCancelled()) {
                            ((ItemMap) mapItem).sendImage(this);
                        }
                    }

                    break;
                case ProtocolInfo.LEVEL_SOUND_EVENT_PACKET_V1:
                case ProtocolInfo.LEVEL_SOUND_EVENT_PACKET_V2:
                case ProtocolInfo.LEVEL_SOUND_EVENT_PACKET:
                    if (!this.isSpectator() || (((LevelSoundEventPacket) packet).sound != LevelSoundEventPacket.SOUND_HIT && ((LevelSoundEventPacket) packet).sound != LevelSoundEventPacket.SOUND_ATTACK_NODAMAGE)) {
                        this.level.addChunkPacket(this.getChunkX(), this.getChunkZ(), packet);
                    }
                    break;
                case ProtocolInfo.INVENTORY_TRANSACTION_PACKET:
                    if (this.isSpectator()) {
                        this.sendAllInventories();
                        break;
                    }

                    InventoryTransactionPacket transactionPacket = (InventoryTransactionPacket) packet;

                    List<InventoryAction> actions = new ArrayList<>();
                    for (NetworkInventoryAction networkInventoryAction : transactionPacket.actions) {
                        if (craftingType == CRAFTING_STONECUTTER && craftingTransaction != null
                                && networkInventoryAction.sourceType == NetworkInventoryAction.SOURCE_TODO) {
                            networkInventoryAction.windowId = NetworkInventoryAction.SOURCE_TYPE_CRAFTING_RESULT;
                        } else if (craftingType == CRAFTING_CARTOGRAPHY && craftingTransaction != null
                                && transactionPacket.actions.length == 2 && transactionPacket.actions[1].windowId == ContainerIds.UI
                                && networkInventoryAction.inventorySlot == 0) {
                            int slot = transactionPacket.actions[1].inventorySlot;
                            if (slot == 50) {
                                networkInventoryAction.windowId = NetworkInventoryAction.SOURCE_TYPE_CRAFTING_RESULT;
                            } else {
                                networkInventoryAction.inventorySlot = slot - 12;
                            }
                        }
                        InventoryAction a = networkInventoryAction.createInventoryAction(this);

                        if (a == null) {
                            log.debug("Unmatched inventory action from {}: {}", this.getName(), networkInventoryAction);
                            this.sendAllInventories();
                            break packetswitch;
                        }

                        actions.add(a);
                    }

                    if (transactionPacket.isCraftingPart) {
                        if (this.craftingTransaction == null) {
                            this.craftingTransaction = new CraftingTransaction(this, actions);
                        } else {
                            for (InventoryAction action : actions) {
                                this.craftingTransaction.addAction(action);
                            }
                        }

                        if (this.craftingTransaction.getPrimaryOutput() != null && (this.craftingTransaction.isReadyToExecute() || this.craftingTransaction.canExecute())) {
                            //we get the actions for this in several packets, so we can't execute it until we get the result

                            if (this.craftingTransaction.execute()) {
                                Sound sound = null;
                                switch (craftingType) {
                                    case CRAFTING_STONECUTTER:
                                        sound = Sound.BLOCK_STONECUTTER_USE;
                                        break;
                                    case CRAFTING_GRINDSTONE:
                                        sound = Sound.BLOCK_GRINDSTONE_USE;
                                        break;
                                    case CRAFTING_CARTOGRAPHY:
                                        sound = Sound.BLOCK_CARTOGRAPHY_TABLE_USE;
                                        break;
                                }

                                if (sound != null) {
                                    Collection<Player> players = level.getChunkPlayers(getChunkX(), getChunkZ()).values();
                                    players.remove(this);
                                    if (!players.isEmpty()) {
                                        level.addSound(this, sound, 1f, 1f, players);
                                    }
                                }
                            }
                            this.craftingTransaction = null;
                        }

                        return;
                    } else if (transactionPacket.isEnchantingPart) {
                        if (this.enchantTransaction == null) {
                            this.enchantTransaction = new EnchantTransaction(this, actions);
                        } else {
                            for (InventoryAction action : actions) {
                                this.enchantTransaction.addAction(action);
                            }
                        }
                        if (this.enchantTransaction.canExecute()) {
                            this.enchantTransaction.execute();
                            this.enchantTransaction = null;
                        }
                        return;
                    } else if (transactionPacket.isRepairItemPart) {
                        if (this.repairItemTransaction == null) {
                            this.repairItemTransaction = new RepairItemTransaction(this, actions);
                        } else {
                            for (InventoryAction action : actions) {
                                this.repairItemTransaction.addAction(action);
                            }
                        }
                        if (this.repairItemTransaction.canExecute()) {
                            this.repairItemTransaction.execute();
                            this.repairItemTransaction = null;
                        }
                        return;
                    } else if (this.craftingTransaction != null) {
                        if (craftingTransaction.checkForCraftingPart(actions)) {
                            for (InventoryAction action : actions) {
                                craftingTransaction.addAction(action);
                            }
                            return;
                        } else {
                            log.debug("Got unexpected normal inventory action with incomplete crafting transaction from {}, refusing to execute crafting", this.getName());
                            this.removeAllWindows(false);
                            this.sendAllInventories();
                            this.craftingTransaction = null;
                        }
                    } else if (this.enchantTransaction != null) {
                        if (enchantTransaction.checkForEnchantPart(actions)) {
                            for (InventoryAction action : actions) {
                                enchantTransaction.addAction(action);
                            }
                            return;
                        } else {
                            log.debug("Got unexpected normal inventory action with incomplete enchanting transaction from {}, refusing to execute enchant {}", this.getName(), transactionPacket.toString());
                            this.removeAllWindows(false);
                            this.sendAllInventories();
                            this.enchantTransaction = null;
                        }
                    } else if (this.repairItemTransaction != null) {
                        if (RepairItemTransaction.checkForRepairItemPart(actions)) {
                            for (InventoryAction action : actions) {
                                this.repairItemTransaction.addAction(action);
                            }
                            return;
                        } else {
                            this.server.getLogger().debug("Got unexpected normal inventory action with incomplete repair item transaction from " + this.getName() + ", refusing to execute repair item " + transactionPacket.toString());
                            this.removeAllWindows(false);
                            this.sendAllInventories();
                            this.repairItemTransaction = null;
                        }
                    }

                    switch (transactionPacket.transactionType) {
                        case InventoryTransactionPacket.TYPE_NORMAL:
                            InventoryTransaction transaction = new InventoryTransaction(this, actions);

                            if (!transaction.execute()) {
                                log.debug("Failed to execute inventory transaction from {} with actions: {}", this.getName(), Arrays.toString(transactionPacket.actions));
                                break packetswitch; //oops!
                            }

                            //TODO: fix achievement for getting iron from furnace

                            break packetswitch;
                        case InventoryTransactionPacket.TYPE_MISMATCH:
                            if (transactionPacket.actions.length > 0) {
                                log.debug("Expected 0 actions for mismatch, got {}, {}", transactionPacket.actions.length, Arrays.toString(transactionPacket.actions));
                            }
                            this.sendAllInventories();

                            break packetswitch;
                        case InventoryTransactionPacket.TYPE_USE_ITEM:
                            UseItemData useItemData = (UseItemData) transactionPacket.transactionData;

                            BlockVector3 blockVector = useItemData.blockPos;
                            face = useItemData.face;

                            int type = useItemData.actionType;
                            switch (type) {
                                case InventoryTransactionPacket.USE_ITEM_ACTION_CLICK_BLOCK:
                                    // Remove if client bug is ever fixed
                                    boolean spamBug = (lastRightClickPos != null && System.currentTimeMillis() - lastRightClickTime < 100.0 && blockVector.distanceSquared(lastRightClickPos) < 0.00001);
                                    lastRightClickPos = blockVector.asVector3();
                                    lastRightClickTime = System.currentTimeMillis();
                                    if (spamBug && this.getInventory().getItemInHand().getBlockId() == BlockID.AIR) {
                                        return;
                                    }

                                    this.setDataFlag(DATA_FLAGS, DATA_FLAG_ACTION, false);

                                    if (this.canInteract(blockVector.add(0.5, 0.5, 0.5), this.isCreative() ? 13 : 7)) {
                                        if (this.isCreative()) {
                                            Item i = inventory.getItemInHand();
                                            if (this.level.useItemOn(blockVector.asVector3(), i, face, useItemData.clickPos.x, useItemData.clickPos.y, useItemData.clickPos.z, this) != null) {
                                                break packetswitch;
                                            }
                                        } else if (inventory.getItemInHand().equals(useItemData.itemInHand)) {
                                            Item i = inventory.getItemInHand();
                                            Item oldItem = i.clone();
                                            //TODO: Implement adventure mode checks
                                            if ((i = this.level.useItemOn(blockVector.asVector3(), i, face, useItemData.clickPos.x, useItemData.clickPos.y, useItemData.clickPos.z, this)) != null) {
                                                if (!i.equals(oldItem) || i.getCount() != oldItem.getCount()) {
                                                    inventory.setItemInHand(i);
                                                    inventory.sendHeldItem(this.getViewers().values());
                                                }
                                                break packetswitch;
                                            }
                                        }
                                    }

                                    inventory.sendHeldItem(this);

                                    if (blockVector.distanceSquared(this) > 10000) {
                                        break packetswitch;
                                    }

                                    Block target = this.level.getBlock(blockVector.asVector3());
                                    block = target.getSide(face);

                                    this.level.sendBlocks(new Player[]{this}, new Block[]{target, block}, UpdateBlockPacket.FLAG_NOGRAPHIC);
                                    this.level.sendBlocks(new Player[]{this}, new Block[]{target.getLevelBlockAtLayer(1), block.getLevelBlockAtLayer(1)}, UpdateBlockPacket.FLAG_NOGRAPHIC, 1);
                                    break packetswitch;
                                case InventoryTransactionPacket.USE_ITEM_ACTION_BREAK_BLOCK:
                                    if (!this.spawned || !this.isAlive()) {
                                        break packetswitch;
                                    }

                                    this.resetCraftingGridType();

                                    Item i = this.getInventory().getItemInHand();

                                    Item oldItem = i.clone();

                                    if (this.canInteract(blockVector.add(0.5, 0.5, 0.5), this.isCreative() ? 13 : 7) && (i = this.level.useBreakOn(blockVector.asVector3(), face, i, this, true)) != null) {
                                        if (this.isSurvival()) {
                                            this.getFoodData().updateFoodExpLevel(0.025);
                                            if (!i.equals(oldItem) || i.getCount() != oldItem.getCount()) {
                                                inventory.setItemInHand(i);
                                                inventory.sendHeldItem(this.getViewers().values());
                                            }
                                        }
                                        break packetswitch;
                                    }

                                    inventory.sendContents(this);
                                    target = this.level.getBlock(blockVector.asVector3());
                                    BlockEntity blockEntity = this.level.getBlockEntity(blockVector.asVector3());

                                    this.level.sendBlocks(new Player[]{this}, new Block[]{target}, UpdateBlockPacket.FLAG_ALL_PRIORITY);

                                    inventory.sendHeldItem(this);

                                    if (blockEntity instanceof BlockEntitySpawnable) {
                                        ((BlockEntitySpawnable) blockEntity).spawnTo(this);
                                    }

                                    break packetswitch;
                                case InventoryTransactionPacket.USE_ITEM_ACTION_CLICK_AIR:
                                    Vector3 directionVector = this.getDirectionVector();

                                    if (this.isCreative()) {
                                        item = this.inventory.getItemInHand();
                                    } else if (!this.inventory.getItemInHand().equals(useItemData.itemInHand)) {
                                        this.inventory.sendHeldItem(this);
                                        break packetswitch;
                                    } else {
                                        item = this.inventory.getItemInHand();
                                    }

                                    PlayerInteractEvent interactEvent = new PlayerInteractEvent(this, item, directionVector, face, Action.RIGHT_CLICK_AIR);

                                    this.server.getPluginManager().callEvent(interactEvent);

                                    if (interactEvent.isCancelled()) {
                                        this.inventory.sendHeldItem(this);
                                        break packetswitch;
                                    }

                                    if (item.onClickAir(this, directionVector)) {
                                        if (!this.isCreative()) {
                                            this.inventory.setItemInHand(item);
                                        }

                                        if (!this.isUsingItem()) {
                                            this.setUsingItem(true);
                                            break packetswitch;
                                        }

                                        // Used item
                                        int ticksUsed = this.server.getTick() - this.startAction;
                                        this.setUsingItem(false);

                                        if (!item.onUse(this, ticksUsed)) {
                                            this.inventory.sendContents(this);
                                        }
                                    }

                                    break packetswitch;
                                default:
                                    //unknown
                                    break;
                            }
                            break;
                        case InventoryTransactionPacket.TYPE_USE_ITEM_ON_ENTITY:
                            UseItemOnEntityData useItemOnEntityData = (UseItemOnEntityData) transactionPacket.transactionData;

                            Entity target = this.level.getEntity(useItemOnEntityData.entityRuntimeId);
                            if (target == null) {
                                return;
                            }

                            type = useItemOnEntityData.actionType;

                            if (!useItemOnEntityData.itemInHand.equalsExact(this.inventory.getItemInHand())) {
                                this.inventory.sendHeldItem(this);
                            }

                            item = this.inventory.getItemInHand();

                            switch (type) {
                                case InventoryTransactionPacket.USE_ITEM_ON_ENTITY_ACTION_INTERACT:
                                    PlayerInteractEntityEvent playerInteractEntityEvent = new PlayerInteractEntityEvent(this, target, item, useItemOnEntityData.clickPos);
                                    if (this.isSpectator()) playerInteractEntityEvent.setCancelled();
                                    getServer().getPluginManager().callEvent(playerInteractEntityEvent);

                                    if (playerInteractEntityEvent.isCancelled()) {
                                        break;
                                    }
                                    if (target.onInteract(this, item, useItemOnEntityData.clickPos) && (this.isSurvival() || this.isAdventure())) {
                                        if (item.isTool()) {
                                            if (item.useOn(target) && item.getDamage() >= item.getMaxDurability()) {
                                                level.addSound(this, Sound.RANDOM_BREAK);
                                                item = new ItemBlock(Block.get(BlockID.AIR));
                                            }
                                        } else {
                                            if (item.count > 1) {
                                                item.count--;
                                            } else {
                                                item = new ItemBlock(Block.get(BlockID.AIR));
                                            }
                                        }

                                        this.inventory.setItemInHand(item);
                                    }
                                    break;
                                case InventoryTransactionPacket.USE_ITEM_ON_ENTITY_ACTION_ATTACK:
                                    if (target.getId() == this.getId()) {
                                        this.kick(PlayerKickEvent.Reason.INVALID_PVP, "Attempting to attack yourself");
                                        log.warn(this.getName() + " tried to attack oneself");
                                        break;
                                    }
                                    
                                    float itemDamage = item.getAttackDamage();

                                    for (Enchantment enchantment : item.getEnchantments()) {
                                        itemDamage += enchantment.getDamageBonus(target);
                                    }

                                    Map<DamageModifier, Float> damage = new EnumMap<>(DamageModifier.class);
                                    damage.put(DamageModifier.BASE, itemDamage);

                                    if (!this.canInteract(target, isCreative() ? 8 : 5)) {
                                        break;
                                    } else if (target instanceof Player) {
                                        if ((((Player) target).getGamemode() & 0x01) > 0) {
                                            break;
                                        } else if (!this.server.getPropertyBoolean("pvp") || this.server.getDifficulty() == 0) {
                                            break;
                                        }
                                    }

                                    EntityDamageByEntityEvent entityDamageByEntityEvent = new EntityDamageByEntityEvent(this, target, DamageCause.ENTITY_ATTACK, damage);
                                    if (this.isSpectator()) entityDamageByEntityEvent.setCancelled();
                                    if ((target instanceof Player) && !this.level.getGameRules().getBoolean(GameRule.PVP)) {
                                        entityDamageByEntityEvent.setCancelled();
                                    }
                                    
                                    
                                    if (target instanceof EntityLiving) {
                                        ((EntityLiving) target).preAttack(this);
                                    }
                                    
                                    try {
                                        if (!target.attack(entityDamageByEntityEvent)) {
                                            if (item.isTool() && this.isSurvival()) {
                                                this.inventory.sendContents(this);
                                            }
                                            break;
                                        }
                                    } finally {
                                        if (target instanceof EntityLiving) {
                                            ((EntityLiving) target).postAttack(this);
                                        }
                                    }

                                    for (Enchantment enchantment : item.getEnchantments()) {
                                        enchantment.doPostAttack(this, target);
                                    }

                                    if (item.isTool() && this.isSurvival()) {
                                        if (item.useOn(target) && item.getDamage() >= item.getMaxDurability()) {
                                            level.addSound(this, Sound.RANDOM_BREAK);
                                            this.inventory.setItemInHand(new ItemBlock(Block.get(BlockID.AIR)));
                                        } else {
                                            this.inventory.setItemInHand(item);
                                        }
                                    }
                                    return;
                                default:
                                    break; //unknown
                            }

                            break;
                        case InventoryTransactionPacket.TYPE_RELEASE_ITEM:
                            if (this.isSpectator()) {
                                this.sendAllInventories();
                                break packetswitch;
                            }
                            ReleaseItemData releaseItemData = (ReleaseItemData) transactionPacket.transactionData;

                            try {
                                type = releaseItemData.actionType;
                                switch (type) {
                                    case InventoryTransactionPacket.RELEASE_ITEM_ACTION_RELEASE:
                                        if (this.isUsingItem()) {
                                            item = this.inventory.getItemInHand();

                                            int ticksUsed = this.server.getTick() - this.startAction;
                                            if (!item.onRelease(this, ticksUsed)) {
                                                this.inventory.sendContents(this);
                                            }

                                            this.setUsingItem(false);
                                        } else {
                                            this.inventory.sendContents(this);
                                        }
                                        return;
                                    case InventoryTransactionPacket.RELEASE_ITEM_ACTION_CONSUME:
                                        log.debug("Unexpected release item action consume from {}", this::getName);
                                        return;
                                    default:
                                        break;
                                }
                            } finally {
                                this.setUsingItem(false);
                            }
                            break;
                        default:
                            this.inventory.sendContents(this);
                            break;
                    }
                    break;
                case ProtocolInfo.PLAYER_HOTBAR_PACKET:
                    PlayerHotbarPacket hotbarPacket = (PlayerHotbarPacket) packet;

                    if (hotbarPacket.windowId != ContainerIds.INVENTORY) {
                        return; //In PE this should never happen
                    }

                    this.inventory.equipItem(hotbarPacket.selectedHotbarSlot);
                    break;
                case ProtocolInfo.SERVER_SETTINGS_REQUEST_PACKET:
                    PlayerServerSettingsRequestEvent settingsRequestEvent = new PlayerServerSettingsRequestEvent(this, new HashMap<>(this.serverSettings));
                    this.getServer().getPluginManager().callEvent(settingsRequestEvent);

                    if (!settingsRequestEvent.isCancelled()) {
                        settingsRequestEvent.getSettings().forEach((id, window) -> {
                            ServerSettingsResponsePacket re = new ServerSettingsResponsePacket();
                            re.formId = id;
                            re.data = window.getJSONData();
                            this.dataPacket(re);
                        });
                    }
                    break;
                case ProtocolInfo.RESPAWN_PACKET:
                    if (this.isAlive()) {
                        break;
                    }
                    RespawnPacket respawnPacket = (RespawnPacket) packet;
                    if (respawnPacket.respawnState == RespawnPacket.STATE_CLIENT_READY_TO_SPAWN) {
                        RespawnPacket respawn1 = new RespawnPacket();
                        respawn1.x = (float) this.getX();
                        respawn1.y = (float) this.getY();
                        respawn1.z = (float) this.getZ();
                        respawn1.respawnState = RespawnPacket.STATE_READY_TO_SPAWN;
                        this.dataPacket(respawn1);
                    }
                    break;
                case ProtocolInfo.BOOK_EDIT_PACKET:
                    BookEditPacket bookEditPacket = (BookEditPacket) packet;
                    Item oldBook = this.inventory.getItem(bookEditPacket.inventorySlot);
                    if (oldBook.getId() != Item.BOOK_AND_QUILL) {
                        return;
                    }

                    if (bookEditPacket.text == null || bookEditPacket.text.length() > 256) {
                        return;
                    }

                    Item newBook = oldBook.clone();
                    boolean success;
                    switch (bookEditPacket.action) {
                        case REPLACE_PAGE:
                            success = ((ItemBookAndQuill) newBook).setPageText(bookEditPacket.pageNumber, bookEditPacket.text);
                            break;
                        case ADD_PAGE:
                            success = ((ItemBookAndQuill) newBook).insertPage(bookEditPacket.pageNumber, bookEditPacket.text);
                            break;
                        case DELETE_PAGE:
                            success = ((ItemBookAndQuill) newBook).deletePage(bookEditPacket.pageNumber);
                            break;
                        case SWAP_PAGES:
                            success = ((ItemBookAndQuill) newBook).swapPages(bookEditPacket.pageNumber, bookEditPacket.secondaryPageNumber);
                            break;
                        case SIGN_BOOK:
                            newBook = Item.get(Item.WRITTEN_BOOK, 0, 1, oldBook.getCompoundTag());
                            success = ((ItemBookWritten) newBook).signBook(bookEditPacket.title, bookEditPacket.author, bookEditPacket.xuid, ItemBookWritten.GENERATION_ORIGINAL);
                            break;
                        default:
                            return;
                    }

                    if (success) {
                        PlayerEditBookEvent editBookEvent = new PlayerEditBookEvent(this, oldBook, newBook, bookEditPacket.action);
                        this.server.getPluginManager().callEvent(editBookEvent);
                        if (!editBookEvent.isCancelled()) {
                            this.inventory.setItem(bookEditPacket.inventorySlot, editBookEvent.getNewBook());
                        }
                    }
                    break;
<<<<<<< HEAD
                    case ProtocolInfo.FILTER_TEXT_PACKET: {
                        FilterTextPacket filterTextPacket = (FilterTextPacket) packet;
                        if (craftingType == CRAFTING_ANVIL) {
                            AnvilInventory anvilInventory = (AnvilInventory) getWindowById(ANVIL_WINDOW_ID);
                            if (anvilInventory != null) {
                                PlayerTypingAnvilInventoryEvent playerTypingAnvilInventoryEvent = new PlayerTypingAnvilInventoryEvent(
                                        this, anvilInventory, anvilInventory.getNewItemName(), filterTextPacket.getText()
                                );
                                getServer().getPluginManager().callEvent(playerTypingAnvilInventoryEvent);
                                anvilInventory.setNewItemName(playerTypingAnvilInventoryEvent.getTypedName());
                            }
                        }
                        break;
                    }
=======
                case ProtocolInfo.POS_TRACKING_CLIENT_REQUEST_PACKET:
                    PositionTrackingDBClientRequestPacket posTrackReq = (PositionTrackingDBClientRequestPacket) packet;
                    try {
                        PositionTracking positionTracking = this.server.getPositionTrackingService().startTracking(this, posTrackReq.getTrackingId(), true);
                        if (positionTracking != null) {
                            break;
                        }
                    } catch (IOException e) {
                        log.warn("Failed to track the trackingHandler {}", posTrackReq.getTrackingId(), e);
                    }
                    PositionTrackingDBServerBroadcastPacket notFound = new PositionTrackingDBServerBroadcastPacket();
                    notFound.setAction(PositionTrackingDBServerBroadcastPacket.Action.NOT_FOUND);
                    notFound.setTrackingId(posTrackReq.getTrackingId());
                    dataPacket(notFound);
                    break;
>>>>>>> 54cbf48d
                default:
                    break;
            }
        }
    }

    /**
     * Sends a chat message as this player. If the message begins with a / (forward-slash) it will be treated
     * as a command.
     * @param message message to send
     * @return successful
     */
    public boolean chat(String message) {
        if (!this.spawned || !this.isAlive()) {
            return false;
        }

        this.resetCraftingGridType();
        this.craftingType = CRAFTING_SMALL;

        if (this.removeFormat) {
            message = TextFormat.clean(message, true);
        }

        for (String msg : message.split("\n")) {
            if (!msg.trim().isEmpty() && msg.length() <= 255 && this.messageCounter-- > 0) {
                PlayerChatEvent chatEvent = new PlayerChatEvent(this, msg);
                this.server.getPluginManager().callEvent(chatEvent);
                if (!chatEvent.isCancelled()) {
                    this.server.broadcastMessage(this.getServer().getLanguage().translateString(chatEvent.getFormat(), new String[]{chatEvent.getPlayer().getDisplayName(), chatEvent.getMessage()}), chatEvent.getRecipients());
                }
            }
        }

        return true;
    }

    public boolean kick() {
        return this.kick("");
    }

    public boolean kick(String reason, boolean isAdmin) {
        return this.kick(PlayerKickEvent.Reason.UNKNOWN, reason, isAdmin);
    }

    public boolean kick(String reason) {
        return kick(PlayerKickEvent.Reason.UNKNOWN, reason);
    }

    public boolean kick(PlayerKickEvent.Reason reason) {
        return this.kick(reason, true);
    }

    public boolean kick(PlayerKickEvent.Reason reason, String reasonString) {
        return this.kick(reason, reasonString, true);
    }

    public boolean kick(PlayerKickEvent.Reason reason, boolean isAdmin) {
        return this.kick(reason, reason.toString(), isAdmin);
    }

    public boolean kick(PlayerKickEvent.Reason reason, String reasonString, boolean isAdmin) {
        PlayerKickEvent ev;
        this.server.getPluginManager().callEvent(ev = new PlayerKickEvent(this, reason, this.getLeaveMessage()));
        if (!ev.isCancelled()) {
            String message;
            if (isAdmin) {
                if (!this.isBanned()) {
                    message = "Kicked by admin." + (!reasonString.isEmpty() ? " Reason: " + reasonString : "");
                } else {
                    message = reasonString;
                }
            } else {
                if (reasonString.isEmpty()) {
                    message = "disconnectionScreen.noReason";
                } else {
                    message = reasonString;
                }
            }

            this.close(ev.getQuitMessage(), message);

            return true;
        }

        return false;
    }

    public void setViewDistance(int distance) {
        this.chunkRadius = distance;

        ChunkRadiusUpdatedPacket pk = new ChunkRadiusUpdatedPacket();
        pk.radius = distance;

        this.dataPacket(pk);
    }

    public int getViewDistance() {
        return this.chunkRadius;
    }

    @Override
    public void sendMessage(String message) {
        TextPacket pk = new TextPacket();
        pk.type = TextPacket.TYPE_RAW;
        pk.message = this.server.getLanguage().translateString(message);
        this.dataPacket(pk);
    }

    @Override
    public void sendMessage(TextContainer message) {
        if (message instanceof TranslationContainer) {
            this.sendTranslation(message.getText(), ((TranslationContainer) message).getParameters());
            return;
        }
        this.sendMessage(message.getText());
    }

    public void sendTranslation(String message) {
        this.sendTranslation(message, EmptyArrays.EMPTY_STRINGS);
    }

    public void sendTranslation(String message, String[] parameters) {
        TextPacket pk = new TextPacket();
        if (!this.server.isLanguageForced()) {
            pk.type = TextPacket.TYPE_TRANSLATION;
            pk.message = this.server.getLanguage().translateString(message, parameters, "nukkit.");
            for (int i = 0; i < parameters.length; i++) {
                parameters[i] = this.server.getLanguage().translateString(parameters[i], parameters, "nukkit.");

            }
            pk.parameters = parameters;
        } else {
            pk.type = TextPacket.TYPE_RAW;
            pk.message = this.server.getLanguage().translateString(message, parameters);
        }
        this.dataPacket(pk);
    }

    public void sendChat(String message) {
        this.sendChat("", message);
    }

    public void sendChat(String source, String message) {
        TextPacket pk = new TextPacket();
        pk.type = TextPacket.TYPE_CHAT;
        pk.source = source;
        pk.message = this.server.getLanguage().translateString(message);
        this.dataPacket(pk);
    }

    public void sendPopup(String message) {
        this.sendPopup(message, "");
    }

    // TODO: Support Translation Parameters
    public void sendPopup(String message, String subtitle) {
        TextPacket pk = new TextPacket();
        pk.type = TextPacket.TYPE_POPUP;
        pk.message = message;
        this.dataPacket(pk);
    }

    public void sendTip(String message) {
        TextPacket pk = new TextPacket();
        pk.type = TextPacket.TYPE_TIP;
        pk.message = message;
        this.dataPacket(pk);
    }

    public void clearTitle() {
        SetTitlePacket pk = new SetTitlePacket();
        pk.type = SetTitlePacket.TYPE_CLEAR;
        this.dataPacket(pk);
    }

    /**
     * Resets both title animation times and subtitle for the next shown title
     */
    public void resetTitleSettings() {
        SetTitlePacket pk = new SetTitlePacket();
        pk.type = SetTitlePacket.TYPE_RESET;
        this.dataPacket(pk);
    }

    public void setSubtitle(String subtitle) {
        SetTitlePacket pk = new SetTitlePacket();
        pk.type = SetTitlePacket.TYPE_SUBTITLE;
        pk.text = subtitle;
        this.dataPacket(pk);
    }

    public void setTitleAnimationTimes(int fadein, int duration, int fadeout) {
        SetTitlePacket pk = new SetTitlePacket();
        pk.type = SetTitlePacket.TYPE_ANIMATION_TIMES;
        pk.fadeInTime = fadein;
        pk.stayTime = duration;
        pk.fadeOutTime = fadeout;
        this.dataPacket(pk);
    }


    private void setTitle(String text) {
        SetTitlePacket packet = new SetTitlePacket();
        packet.text = text;
        packet.type = SetTitlePacket.TYPE_TITLE;
        this.dataPacket(packet);
    }

    public void sendTitle(String title) {
        this.sendTitle(title, null, 20, 20, 5);
    }

    public void sendTitle(String title, String subtitle) {
        this.sendTitle(title, subtitle, 20, 20, 5);
    }

    public void sendTitle(String title, String subtitle, int fadeIn, int stay, int fadeOut) {
        this.setTitleAnimationTimes(fadeIn, stay, fadeOut);
        if (!Strings.isNullOrEmpty(subtitle)) {
            this.setSubtitle(subtitle);
        }
        // title won't send if an empty string is used.
        this.setTitle(Strings.isNullOrEmpty(title) ? " " : title);
    }

    public void sendActionBar(String title) {
        this.sendActionBar(title, 1, 0, 1);
    }

    public void sendActionBar(String title, int fadein, int duration, int fadeout) {
        SetTitlePacket pk = new SetTitlePacket();
        pk.type = SetTitlePacket.TYPE_ACTION_BAR;
        pk.text = title;
        pk.fadeInTime = fadein;
        pk.stayTime = duration;
        pk.fadeOutTime = fadeout;
        this.dataPacket(pk);
    }

    @Override
    public void close() {
        this.close("");
    }

    public void close(String message) {
        this.close(message, "generic");
    }

    public void close(String message, String reason) {
        this.close(message, reason, true);
    }

    public void close(String message, String reason, boolean notify) {
        this.close(new TextContainer(message), reason, notify);
    }

    public void close(TextContainer message) {
        this.close(message, "generic");
    }

    public void close(TextContainer message, String reason) {
        this.close(message, reason, true);
    }

    public void close(TextContainer message, String reason, boolean notify) {
        if (this.connected && !this.closed) {
            if (notify && reason.length() > 0) {
                DisconnectPacket pk = new DisconnectPacket();
                pk.message = reason;
                this.dataPacket(pk);
            }

            this.connected = false;
            PlayerQuitEvent ev = null;
            if (this.getName() != null && this.getName().length() > 0) {
                this.server.getPluginManager().callEvent(ev = new PlayerQuitEvent(this, message, true, reason));
                if (this.fishing != null) {
                    this.stopFishing(false);
                }
            }
            
            // Close the temporary windows first, so they have chance to change all inventories before being disposed 
            this.removeAllWindows(false);
            resetCraftingGridType();

            if (ev != null && this.loggedIn && ev.getAutoSave()) {
                this.save();
            }

            for (Player player : new ArrayList<>(this.server.getOnlinePlayers().values())) {
                if (!player.canSee(this)) {
                    player.showPlayer(this);
                }
            }

            this.hiddenPlayers.clear();

            this.removeAllWindows(true);

            for (long index : new ArrayList<>(this.usedChunks.keySet())) {
                int chunkX = Level.getHashX(index);
                int chunkZ = Level.getHashZ(index);
                this.level.unregisterChunkLoader(this, chunkX, chunkZ);
                this.usedChunks.remove(index);

                for (Entity entity : level.getChunkEntities(chunkX, chunkZ).values()) {
                    if (entity != this) {
                        entity.getViewers().remove(getLoaderId());
                    }
                }
            }

            super.close();

            this.interfaz.close(this, notify ? reason : "");

            if (this.loggedIn) {
                this.server.removeOnlinePlayer(this);
            }

            this.loggedIn = false;

            if (ev != null && !Objects.equals(this.username, "") && this.spawned && !Objects.equals(ev.getQuitMessage().toString(), "")) {
                this.server.broadcastMessage(ev.getQuitMessage());
            }

            this.server.getPluginManager().unsubscribeFromPermission(Server.BROADCAST_CHANNEL_USERS, this);
            this.spawned = false;
            log.info(this.getServer().getLanguage().translateString("nukkit.player.logOut",
                    TextFormat.AQUA + (this.getName() == null ? "" : this.getName()) + TextFormat.WHITE,
                    this.getAddress(),
                    String.valueOf(this.getPort()),
                    this.getServer().getLanguage().translateString(reason)));
            this.windows.clear();
            this.usedChunks.clear();
            this.loadQueue.clear();
            this.hasSpawned.clear();
            this.spawnPosition = null;

            if (this.riding instanceof EntityRideable) {
                this.riding.passengers.remove(this);
            }

            this.riding = null;
        }

        if (this.perm != null) {
            this.perm.clearPermissions();
            this.perm = null;
        }

        if (this.inventory != null) {
            this.inventory = null;
        }

        this.chunk = null;

        this.server.removePlayer(this);
    }

    public void save() {
        this.save(false);
    }

    @Override
    public void saveNBT() {
        super.saveNBT();
        
        if (spawnBlockPosition == null) {
            namedTag.remove("SpawnBlockPositionX").remove("SpawnBlockPositionY").remove("SpawnBlockPositionZ");
        } else {
            namedTag.putInt("SpawnBlockPositionX", spawnBlockPosition.getFloorX())
                    .putInt("SpawnBlockPositionY", spawnBlockPosition.getFloorY())
                    .putInt("SpawnBlockPositionZ", spawnBlockPosition.getFloorZ());
        }
    }

    public void save(boolean async) {
        if (this.closed) {
            throw new IllegalStateException("Tried to save closed player");
        }

        saveNBT();

        if (this.level != null) {
            this.namedTag.putString("Level", this.level.getFolderName());
            if (this.spawnPosition != null && this.spawnPosition.getLevel() != null) {
                this.namedTag.putString("SpawnLevel", this.spawnPosition.getLevel().getFolderName());
                this.namedTag.putInt("SpawnX", this.spawnPosition.getFloorX());
                this.namedTag.putInt("SpawnY", this.spawnPosition.getFloorY());
                this.namedTag.putInt("SpawnZ", this.spawnPosition.getFloorZ());
                this.namedTag.putInt("SpawnDimension", this.spawnPosition.getLevel().getDimension());
            }

            CompoundTag achievements = new CompoundTag();
            for (String achievement : this.achievements) {
                achievements.putByte(achievement, 1);
            }

            this.namedTag.putCompound("Achievements", achievements);

            this.namedTag.putInt("playerGameType", this.gamemode);
            this.namedTag.putLong("lastPlayed", System.currentTimeMillis() / 1000);

            this.namedTag.putString("lastIP", this.getAddress());

            this.namedTag.putInt("EXP", this.getExperience());
            this.namedTag.putInt("expLevel", this.getExperienceLevel());

            this.namedTag.putInt("foodLevel", this.getFoodData().getLevel());
            this.namedTag.putFloat("foodSaturationLevel", this.getFoodData().getFoodSaturationLevel());

            this.namedTag.putInt("TimeSinceRest", this.timeSinceRest);

            if (!this.username.isEmpty() && this.namedTag != null) {
                this.server.saveOfflinePlayerData(this.uuid, this.namedTag, async);
            }
        }
    }

    public String getName() {
        return this.username;
    }

    @Override
    public void kill() {
        if (!this.spawned) {
            return;
        }

        boolean showMessages = this.level.getGameRules().getBoolean(GameRule.SHOW_DEATH_MESSAGE);
        String message = "";
        List<String> params = new ArrayList<>();
        EntityDamageEvent cause = this.getLastDamageCause();

        if (showMessages) {
            params.add(this.getDisplayName());

            switch (cause == null ? DamageCause.CUSTOM : cause.getCause()) {
                case ENTITY_ATTACK:
                    if (cause instanceof EntityDamageByEntityEvent) {
                        Entity e = ((EntityDamageByEntityEvent) cause).getDamager();
                        killer = e;
                        if (e instanceof Player) {
                            message = "death.attack.player";
                            params.add(((Player) e).getDisplayName());
                            break;
                        } else if (e instanceof EntityLiving) {
                            message = "death.attack.mob";
                            params.add(!Objects.equals(e.getNameTag(), "") ? e.getNameTag() : e.getName());
                            break;
                        } else {
                            params.add("Unknown");
                        }
                    }
                    break;
                case PROJECTILE:
                    if (cause instanceof EntityDamageByEntityEvent) {
                        Entity e = ((EntityDamageByEntityEvent) cause).getDamager();
                        killer = e;
                        if (e instanceof Player) {
                            message = "death.attack.arrow";
                            params.add(((Player) e).getDisplayName());
                        } else if (e instanceof EntityLiving) {
                            message = "death.attack.arrow";
                            params.add(!Objects.equals(e.getNameTag(), "") ? e.getNameTag() : e.getName());
                            break;
                        } else {
                            params.add("Unknown");
                        }
                    }
                    break;
                case VOID:
                    message = "death.attack.outOfWorld";
                    break;
                case FALL:
                    if (cause.getFinalDamage() > 2) {
                        message = "death.fell.accident.generic";
                        break;
                    }
                    message = "death.attack.fall";
                    break;

                case SUFFOCATION:
                    message = "death.attack.inWall";
                    break;

                case LAVA:
                    Block block = this.level.getBlock(new Vector3(this.x, this.y - 1, this.z));
                    if (block.getId() == Block.MAGMA) {
                        message = "death.attack.lava.magma";
                        break;
                    }
                    message = "death.attack.lava";
                    break;

                case FIRE:
                    message = "death.attack.onFire";
                    break;

                case FIRE_TICK:
                    message = "death.attack.inFire";
                    break;

                case DROWNING:
                    message = "death.attack.drown";
                    break;

                case CONTACT:
                    if (cause instanceof EntityDamageByBlockEvent) {
                        if (((EntityDamageByBlockEvent) cause).getDamager().getId() == Block.CACTUS) {
                            message = "death.attack.cactus";
                        }
                    }
                    break;

                case BLOCK_EXPLOSION:
                case ENTITY_EXPLOSION:
                    if (cause instanceof EntityDamageByEntityEvent) {
                        Entity e = ((EntityDamageByEntityEvent) cause).getDamager();
                        killer = e;
                        if (e instanceof Player) {
                            message = "death.attack.explosion.player";
                            params.add(((Player) e).getDisplayName());
                        } else if (e instanceof EntityLiving) {
                            message = "death.attack.explosion.player";
                            params.add(!Objects.equals(e.getNameTag(), "") ? e.getNameTag() : e.getName());
                            break;
                        } else {
                            message = "death.attack.explosion";
                        }
                    } else {
                        message = "death.attack.explosion";
                    }
                    break;
                case MAGIC:
                    message = "death.attack.magic";
                    break;
                case LIGHTNING:
                    message = "death.attack.lightningBolt";
                    break;
                case HUNGER:
                    message = "death.attack.starve";
                    break;
                default:
                    message = "death.attack.generic";
                    break;
            }
        }

        PlayerDeathEvent ev = new PlayerDeathEvent(this, this.getDrops(), new TranslationContainer(message, params.toArray(EmptyArrays.EMPTY_STRINGS)), this.expLevel);
        ev.setKeepExperience(this.level.gameRules.getBoolean(GameRule.KEEP_INVENTORY));
        ev.setKeepInventory(ev.getKeepExperience());

        // Note for diff comparison: Totem code was moved to Entity 
        this.server.getPluginManager().callEvent(ev);

        if (!ev.isCancelled()) {
            if (this.fishing != null) {
                this.stopFishing(false);
            }

            this.health = 0;
            this.extinguish();
            this.scheduleUpdate();

            if (!ev.getKeepInventory() && this.level.getGameRules().getBoolean(GameRule.DO_ENTITY_DROPS)) {
                for (Item item : ev.getDrops()) {
                    if (!item.hasEnchantment(Enchantment.ID_VANISHING_CURSE)) {
                        this.level.dropItem(this, item, null, true, 40);
                    }
                }

                if (this.inventory != null) {
                    this.inventory.clearAll();
                }
                if (this.offhandInventory != null) {
                    this.offhandInventory.clearAll();
                }
            }

            if (!ev.getKeepExperience() && this.level.getGameRules().getBoolean(GameRule.DO_ENTITY_DROPS)) {
                if (this.isSurvival() || this.isAdventure()) {
                    int exp = ev.getExperience() * 7;
                    if (exp > 100) exp = 100;
                    this.getLevel().dropExpOrb(this, exp);
                }
                this.setExperience(0, 0);
            }

            this.timeSinceRest = 0;

            if (showMessages && !ev.getDeathMessage().toString().isEmpty()) {
                this.server.broadcast(ev.getDeathMessage(), Server.BROADCAST_CHANNEL_USERS);
            }

            RespawnPacket pk = new RespawnPacket();
            Position pos = this.getSpawn();
            pk.x = (float) pos.x;
            pk.y = (float) pos.y;
            pk.z = (float) pos.z;
            pk.respawnState = RespawnPacket.STATE_SEARCHING_FOR_SPAWN;

            this.dataPacket(pk);
        }
    }
    
    @PowerNukkitOnly
    @Since("1.4.0.0-PN")
    protected boolean isValidRespawnBlock(Block block) {
        if (block.getId() == BlockID.RESPAWN_ANCHOR && block.getLevel().getDimension() == Level.DIMENSION_NETHER) {
            BlockRespawnAnchor anchor = (BlockRespawnAnchor) block;
            return anchor.getCharge() > 0;
        }
        if (block.getId() == BlockID.BED_BLOCK && block.getLevel().getDimension() == Level.DIMENSION_OVERWORLD) {
            BlockBed bed = (BlockBed) block;
            return bed.isBedValid();
        }
        
        return false;
    }

    protected void respawn() {
        if (this.server.isHardcore()) {
            this.setBanned(true);
            return;
        }

        this.craftingType = CRAFTING_SMALL;
        this.resetCraftingGridType();

        Vector3 spawnBlock = getSpawnBlock();
        if (spawnBlock == null) {
            spawnBlock = spawnPosition;
        }
        
        PlayerRespawnEvent playerRespawnEvent = new PlayerRespawnEvent(this, this.getSpawn());
        Block respawnBlock;
        int respawnBlockDim = Level.DIMENSION_OVERWORLD;
        if (spawnBlock != null) {
            Position spawnBlockPos = new Position(spawnBlock.x, spawnBlock.y, spawnBlock.z, playerRespawnEvent.getRespawnPosition().getLevel());
            respawnBlockDim = spawnBlockPos.level.getDimension();
            playerRespawnEvent.setRespawnBlockPosition(spawnBlockPos);
            respawnBlock = spawnBlockPos.getLevelBlock();
            if (isValidRespawnBlock(respawnBlock)) {
                playerRespawnEvent.setRespawnBlockAvailable(true);
                playerRespawnEvent.setConsumeCharge(respawnBlock.getId() == BlockID.RESPAWN_ANCHOR);
            } else {
                playerRespawnEvent.setRespawnBlockAvailable(false);
                playerRespawnEvent.setConsumeCharge(false);
                playerRespawnEvent.setOriginalRespawnPosition(playerRespawnEvent.getRespawnPosition());
                playerRespawnEvent.setRespawnPosition(this.server.getDefaultLevel().getSafeSpawn());
            }
        }
        
        this.server.getPluginManager().callEvent(playerRespawnEvent);
        
        if (!playerRespawnEvent.isRespawnBlockAvailable()) {
            if (!playerRespawnEvent.isKeepRespawnBlockPosition()) {
                this.spawnBlockPosition = null;
            }
            if (!playerRespawnEvent.isKeepRespawnPosition()) {
                this.spawnPosition = null;
                if (playerRespawnEvent.isSendInvalidRespawnBlockMessage()) {
                    sendMessage(new TranslationContainer(TextFormat.GRAY + 
                            "%tile."+(respawnBlockDim==Level.DIMENSION_OVERWORLD?"bed":"respawn_anchor")+".notValid"));
                }
            }
        }

        if (playerRespawnEvent.isConsumeCharge()) {
            Position pos = playerRespawnEvent.getRespawnBlockPosition();
            if (pos != null && pos.isValid()) {
                respawnBlock = pos.getLevelBlock();
                if (respawnBlock.getId() == BlockID.RESPAWN_ANCHOR) {
                    BlockRespawnAnchor respawnAnchor = (BlockRespawnAnchor) respawnBlock;
                    int charge = respawnAnchor.getCharge();
                    if (charge > 0) {
                        respawnAnchor.setCharge(charge-1);
                        respawnAnchor.getLevel().setBlock(respawnAnchor, respawnBlock);
                        respawnAnchor.getLevel().scheduleUpdate(respawnAnchor, 10);
                    }
                }
            }
        }

        Position respawnPos = playerRespawnEvent.getRespawnPosition();

        this.sendExperience();
        this.sendExperienceLevel();

        this.setSprinting(false);
        this.setSneaking(false);

        this.setDataProperty(new ShortEntityData(Player.DATA_AIR, 400), false);
        this.deadTicks = 0;
        this.noDamageTicks = 60;

        this.removeAllEffects();
        this.setHealth(this.getMaxHealth());
        this.getFoodData().setLevel(20, 20);

        this.sendData(this);

        this.setMovementSpeed(DEFAULT_SPEED);

        this.getAdventureSettings().update();
        this.inventory.sendContents(this);
        this.inventory.sendArmorContents(this);
        this.offhandInventory.sendContents(this);

        this.teleport(respawnPos, null);
        this.spawnToAll();
        this.scheduleUpdate();

        if (playerRespawnEvent.isConsumeCharge()) {
            getLevel().addSound(this, Sound.RESPAWN_ANCHOR_DEPLETE, 1, 1, this);
        }
    }

    @Override
    public void setHealth(float health) {
        if (health < 1) {
            health = 0;
        }

        super.setHealth(health);
        //TODO: Remove it in future! This a hack to solve the client-side absorption bug! WFT Mojang (Half a yellow heart cannot be shown, we can test it in local gaming)
        Attribute attr = Attribute.getAttribute(Attribute.MAX_HEALTH).setMaxValue(this.getAbsorption() % 2 != 0 ? this.getMaxHealth() + 1 : this.getMaxHealth()).setValue(health > 0 ? (health < getMaxHealth() ? health : getMaxHealth()) : 0);
        if (this.spawned) {
            UpdateAttributesPacket pk = new UpdateAttributesPacket();
            pk.entries = new Attribute[]{attr};
            pk.entityId = this.id;
            this.dataPacket(pk);
        }
    }

    @Override
    public void setMaxHealth(int maxHealth) {
        super.setMaxHealth(maxHealth);

        Attribute attr = Attribute.getAttribute(Attribute.MAX_HEALTH).setMaxValue(this.getAbsorption() % 2 != 0 ? this.getMaxHealth() + 1 : this.getMaxHealth()).setValue(health > 0 ? (health < getMaxHealth() ? health : getMaxHealth()) : 0);
        if (this.spawned) {
            UpdateAttributesPacket pk = new UpdateAttributesPacket();
            pk.entries = new Attribute[]{attr};
            pk.entityId = this.id;
            this.dataPacket(pk);
        }
    }

    public int getExperience() {
        return this.exp;
    }

    public int getExperienceLevel() {
        return this.expLevel;
    }

    public void addExperience(int add) {
        addExperience(add, false);
    }

    public void addExperience(int add, boolean playLevelUpSound) {
        if (add == 0) return;
        int now = this.getExperience();
        int added = now + add;
        int level = this.getExperienceLevel();
        int most = calculateRequireExperience(level);
        while (added >= most) {  //Level Up!
            added = added - most;
            level++;
            most = calculateRequireExperience(level);
        }
        this.setExperience(added, level, playLevelUpSound);
    }

    public static int calculateRequireExperience(int level) {
        if (level >= 30) {
            return 112 + (level - 30) * 9;
        } else if (level >= 15) {
            return 37 + (level - 15) * 5;
        } else {
            return 7 + level * 2;
        }
    }

    public void setExperience(int exp) {
        setExperience(exp, this.getExperienceLevel());
    }

    public void setExperience(int exp, int level) {
        setExperience(exp, level, false);
    }

    //todo something on performance, lots of exp orbs then lots of packets, could crash client

    public void setExperience(int exp, int level, boolean playLevelUpSound) {
        int levelBefore = this.expLevel;
        this.exp = exp;
        this.expLevel = level;

        this.sendExperienceLevel(level);
        this.sendExperience(exp);
        if (playLevelUpSound && levelBefore < level && levelBefore / 5 != level / 5 && this.lastPlayerdLevelUpSoundTime < this.age - 100) {
            this.lastPlayerdLevelUpSoundTime = this.age;
            this.level.addLevelSoundEvent(
                    this, 
                    LevelSoundEventPacketV2.SOUND_LEVELUP,
                    Math.min(7, level / 5) << 28,
                    "",
                    false, false
            );
        }
    }

    public void sendExperience() {
        sendExperience(this.getExperience());
    }

    public void sendExperience(int exp) {
        if (this.spawned) {
            float percent = ((float) exp) / calculateRequireExperience(this.getExperienceLevel());
            percent = Math.max(0f, Math.min(1f, percent));
            this.setAttribute(Attribute.getAttribute(Attribute.EXPERIENCE).setValue(percent));
        }
    }

    public void sendExperienceLevel() {
        sendExperienceLevel(this.getExperienceLevel());
    }

    public void sendExperienceLevel(int level) {
        if (this.spawned) {
            this.setAttribute(Attribute.getAttribute(Attribute.EXPERIENCE_LEVEL).setValue(level));
        }
    }

    public void setAttribute(Attribute attribute) {
        UpdateAttributesPacket pk = new UpdateAttributesPacket();
        pk.entries = new Attribute[]{attribute};
        pk.entityId = this.id;
        this.dataPacket(pk);
    }

    @Override
    public void setMovementSpeed(float speed) {
        setMovementSpeed(speed, true);
    }

    public void setMovementSpeed(float speed, boolean send) {
        super.setMovementSpeed(speed);
        if (this.spawned && send) {
            Attribute attribute = Attribute.getAttribute(Attribute.MOVEMENT_SPEED).setValue(speed);
            this.setAttribute(attribute);
        }
    }

    public Entity getKiller() {
        return killer;
    }

    @Override
    public boolean attack(EntityDamageEvent source) {
        if (!this.isAlive()) {
            return false;
        }

        if (this.isSpectator() || (this.isCreative() && source.getCause() != DamageCause.SUICIDE)) {
            //source.setCancelled();
            return false;
        } else if (this.getAdventureSettings().get(Type.ALLOW_FLIGHT) && source.getCause() == DamageCause.FALL) {
            //source.setCancelled();
            return false;
        } else if (source.getCause() == DamageCause.FALL) {
            if (this.getLevel().getBlock(this.getPosition().floor().add(0.5, -1, 0.5)).getId() == Block.SLIME_BLOCK) {
                if (!this.isSneaking()) {
                    //source.setCancelled();
                    this.resetFallDistance();
                    return false;
                }
            }
        }

        if (super.attack(source)) { //!source.isCancelled()
            if (this.getLastDamageCause() == source && this.spawned) {
                if (source instanceof EntityDamageByEntityEvent) {
                    Entity damager = ((EntityDamageByEntityEvent) source).getDamager();
                    if (damager instanceof Player) {
                        ((Player) damager).getFoodData().updateFoodExpLevel(0.3);
                    }
                }
                EntityEventPacket pk = new EntityEventPacket();
                pk.eid = this.id;
                pk.event = EntityEventPacket.HURT_ANIMATION;
                this.dataPacket(pk);
            }
            return true;
        } else {
            return false;
        }
    }

    /**
     * Drops an item on the ground in front of the player. Returns if the item drop was successful.
     *
     * @param item to drop
     * @return bool if the item was dropped or if the item was null
     */
    public boolean dropItem(Item item) {
        if (!this.spawned || !this.isAlive()) {
            return false;
        }

        if (item.isNull()) {
            log.debug("{} attempted to drop a null item ({})", this.getName(), item);
            return true;
        }

        Vector3 motion = this.getDirectionVector().multiply(0.4);

        this.level.dropItem(this.add(0, 1.3, 0), item, motion, 40);

        this.setDataFlag(DATA_FLAGS, DATA_FLAG_ACTION, false);
        return true;
    }

    /**
     * Drops an item on the ground in front of the player. Returns the dropped item.
     *
     * @param item to drop
     * @return EntityItem if the item was dropped or null if the item was null
     */
    @Since("1.3.2.0-PN")
    @Nullable
    public EntityItem dropAndGetItem(@Nonnull Item item) {
        if (!this.spawned || !this.isAlive()) {
            return null;
        }

        if (item.isNull()) {
            log.debug("{} attempted to drop a null item ({})", this.getName(), item);
            return null;
        }

        Vector3 motion = this.getDirectionVector().multiply(0.4);

        this.setDataFlag(DATA_FLAGS, DATA_FLAG_ACTION, false);

        return this.level.dropAndGetItem(this.add(0, 1.3, 0), item, motion, 40);
    }

    public void sendPosition(Vector3 pos) {
        this.sendPosition(pos, this.yaw);
    }

    public void sendPosition(Vector3 pos, double yaw) {
        this.sendPosition(pos, yaw, this.pitch);
    }

    public void sendPosition(Vector3 pos, double yaw, double pitch) {
        this.sendPosition(pos, yaw, pitch, MovePlayerPacket.MODE_NORMAL);
    }

    public void sendPosition(Vector3 pos, double yaw, double pitch, int mode) {
        this.sendPosition(pos, yaw, pitch, mode, null);
    }

    public void sendPosition(Vector3 pos, double yaw, double pitch, int mode, Player[] targets) {
        MovePlayerPacket pk = new MovePlayerPacket();
        pk.eid = this.getId();
        pk.x = (float) pos.x;
        pk.y = (float) (pos.y + this.getEyeHeight());
        pk.z = (float) pos.z;
        pk.headYaw = (float) yaw;
        pk.pitch = (float) pitch;
        pk.yaw = (float) yaw;
        pk.mode = mode;

        if (targets != null) {
            Server.broadcastPacket(targets, pk);
        } else {
            pk.eid = this.id;
            this.dataPacket(pk);
        }
    }

    @Override
    protected void checkChunks() {
        if (this.chunk == null || (this.chunk.getX() != ((int) this.x >> 4) || this.chunk.getZ() != ((int) this.z >> 4))) {
            if (this.chunk != null) {
                this.chunk.removeEntity(this);
            }
            this.chunk = this.level.getChunk((int) this.x >> 4, (int) this.z >> 4, true);

            if (!this.justCreated) {
                Map<Integer, Player> newChunk = this.level.getChunkPlayers((int) this.x >> 4, (int) this.z >> 4);
                newChunk.remove(this.getLoaderId());

                //List<Player> reload = new ArrayList<>();
                for (Player player : new ArrayList<>(this.hasSpawned.values())) {
                    if (!newChunk.containsKey(player.getLoaderId())) {
                        this.despawnFrom(player);
                    } else {
                        newChunk.remove(player.getLoaderId());
                        //reload.add(player);
                    }
                }

                for (Player player : newChunk.values()) {
                    this.spawnTo(player);
                }
            }

            if (this.chunk == null) {
                return;
            }

            this.chunk.addEntity(this);
        }
    }

    protected boolean checkTeleportPosition() {
        if (this.teleportPosition != null) {
            int chunkX = (int) this.teleportPosition.x >> 4;
            int chunkZ = (int) this.teleportPosition.z >> 4;

            for (int X = -1; X <= 1; ++X) {
                for (int Z = -1; Z <= 1; ++Z) {
                    long index = Level.chunkHash(chunkX + X, chunkZ + Z);
                    if (!this.usedChunks.containsKey(index) || !this.usedChunks.get(index)) {
                        return false;
                    }
                }
            }

            this.spawnToAll();
            this.forceMovement = this.teleportPosition;
            this.teleportPosition = null;
            return true;
        }

        return false;
    }

    protected void sendPlayStatus(int status) {
        sendPlayStatus(status, false);
    }

    protected void sendPlayStatus(int status, boolean immediate) {
        PlayStatusPacket pk = new PlayStatusPacket();
        pk.status = status;

        this.dataPacket(pk);
    }

    @Override
    public boolean teleport(Location location, TeleportCause cause) {
        if (!this.isOnline()) {
            return false;
        }

        Location from = this.getLocation();
        Location to = location;

        if (cause != null) {
            PlayerTeleportEvent event = new PlayerTeleportEvent(this, from, to, cause);
            this.server.getPluginManager().callEvent(event);
            if (event.isCancelled()) return false;
            to = event.getTo();
        }

        //TODO Remove it! A hack to solve the client-side teleporting bug! (inside into the block)
        if (super.teleport(to.getY() == to.getFloorY() ? to.add(0, 0.00001, 0) : to, null)) { // null to prevent fire of duplicate EntityTeleportEvent
            this.removeAllWindows();

            this.teleportPosition = new Vector3(this.x, this.y, this.z);
            this.forceMovement = this.teleportPosition;
            this.yaw = to.yaw;
            this.pitch = to.pitch;
            this.sendPosition(this, to.yaw, to.pitch, MovePlayerPacket.MODE_TELEPORT);

            this.checkTeleportPosition();

            this.resetFallDistance();
            this.nextChunkOrderRun = 0;
            this.newPosition = null;

            //DummyBossBar
            this.getDummyBossBars().values().forEach(DummyBossBar::reshow);
            //Weather
            this.getLevel().sendWeather(this);
            //Update time
            this.getLevel().sendTime(this);
            updateTrackingPositions(true);
            return true;
        }

        return false;
    }

    protected void forceSendEmptyChunks() {
        int chunkPositionX = this.getFloorX() >> 4;
        int chunkPositionZ = this.getFloorZ() >> 4;
        for (int x = -chunkRadius; x < chunkRadius; x++) {
            for (int z = -chunkRadius; z < chunkRadius; z++) {
                LevelChunkPacket chunk = new LevelChunkPacket();
                chunk.chunkX = chunkPositionX + x;
                chunk.chunkZ = chunkPositionZ + z;
                chunk.data = EmptyArrays.EMPTY_BYTES;
                this.dataPacket(chunk);
            }
        }
    }

    public void teleportImmediate(Location location) {
        this.teleportImmediate(location, TeleportCause.PLUGIN);
    }

    public void teleportImmediate(Location location, TeleportCause cause) {
        Location from = this.getLocation();
        if (super.teleport(location, cause)) {

            for (Inventory window : new ArrayList<>(this.windows.keySet())) {
                if (window == this.inventory) {
                    continue;
                }
                this.removeWindow(window);
            }

            if (from.getLevel().getId() != location.getLevel().getId()) { //Different level, update compass position
                SetSpawnPositionPacket pk = new SetSpawnPositionPacket();
                pk.spawnType = SetSpawnPositionPacket.TYPE_WORLD_SPAWN;
                Position spawn = location.getLevel().getSpawnLocation();
                pk.x = spawn.getFloorX();
                pk.y = spawn.getFloorY();
                pk.z = spawn.getFloorZ();
                pk.dimension = spawn.getLevel().getDimension();
                dataPacket(pk);
            }

            this.forceMovement = new Vector3(this.x, this.y, this.z);
            this.sendPosition(this, this.yaw, this.pitch, MovePlayerPacket.MODE_RESET);

            this.resetFallDistance();
            this.orderChunks();
            this.nextChunkOrderRun = 0;
            this.newPosition = null;

            //Weather
            this.getLevel().sendWeather(this);
            //Update time
            this.getLevel().sendTime(this);
            updateTrackingPositions(true);
        }
    }

    /**
     * Shows a new FormWindow to the player
     * You can find out FormWindow result by listening to PlayerFormRespondedEvent
     *
     * @param window to show
     * @return form id to use in {@link PlayerFormRespondedEvent}
     */
    public int showFormWindow(FormWindow window) {
        return showFormWindow(window, this.formWindowCount++);
    }

    /**
     * Shows a new FormWindow to the player
     * You can find out FormWindow result by listening to PlayerFormRespondedEvent
     *
     * @param window to show
     * @param id form id
     * @return form id to use in {@link PlayerFormRespondedEvent}
     */
    public int showFormWindow(FormWindow window, int id) {
        ModalFormRequestPacket packet = new ModalFormRequestPacket();
        packet.formId = id;
        packet.data = window.getJSONData();
        this.formWindows.put(packet.formId, window);

        this.dataPacket(packet);
        return id;
    }

    /**
     * Shows a new setting page in game settings
     * You can find out settings result by listening to PlayerFormRespondedEvent
     *
     * @param window to show on settings page
     * @return form id to use in {@link PlayerFormRespondedEvent}
     */
    public int addServerSettings(FormWindow window) {
        int id = this.formWindowCount++;

        this.serverSettings.put(id, window);
        return id;
    }

    /**
     * Creates and sends a BossBar to the player
     *
     * @param text   The BossBar message
     * @param length The BossBar percentage
     * @return bossBarId  The BossBar ID, you should store it if you want to remove or update the BossBar later
     */
    @Deprecated
    public long createBossBar(String text, int length) {
        DummyBossBar bossBar = new DummyBossBar.Builder(this).text(text).length(length).build();
        return this.createBossBar(bossBar);
    }

    /**
     * Creates and sends a BossBar to the player
     *
     * @param dummyBossBar DummyBossBar Object (Instantiate it by the Class Builder)
     * @return bossBarId  The BossBar ID, you should store it if you want to remove or update the BossBar later
     * @see DummyBossBar.Builder
     */
    public long createBossBar(DummyBossBar dummyBossBar) {
        this.dummyBossBars.put(dummyBossBar.getBossBarId(), dummyBossBar);
        dummyBossBar.create();
        return dummyBossBar.getBossBarId();
    }

    /**
     * Get a DummyBossBar object
     *
     * @param bossBarId The BossBar ID
     * @return DummyBossBar object
     * @see DummyBossBar#setText(String) Set BossBar text
     * @see DummyBossBar#setLength(float) Set BossBar length
     * @see DummyBossBar#setColor(BlockColor) Set BossBar color
     */
    public DummyBossBar getDummyBossBar(long bossBarId) {
        return this.dummyBossBars.getOrDefault(bossBarId, null);
    }

    /**
     * Get all DummyBossBar objects
     *
     * @return DummyBossBars Map
     */
    public Map<Long, DummyBossBar> getDummyBossBars() {
        return dummyBossBars;
    }

    /**
     * Updates a BossBar
     *
     * @param text      The new BossBar message
     * @param length    The new BossBar length
     * @param bossBarId The BossBar ID
     */
    @Deprecated
    public void updateBossBar(String text, int length, long bossBarId) {
        if (this.dummyBossBars.containsKey(bossBarId)) {
            DummyBossBar bossBar = this.dummyBossBars.get(bossBarId);
            bossBar.setText(text);
            bossBar.setLength(length);
        }
    }

    /**
     * Removes a BossBar
     *
     * @param bossBarId The BossBar ID
     */
    public void removeBossBar(long bossBarId) {
        if (this.dummyBossBars.containsKey(bossBarId)) {
            this.dummyBossBars.get(bossBarId).destroy();
            this.dummyBossBars.remove(bossBarId);
        }
    }

    public int getWindowId(Inventory inventory) {
        if (this.windows.containsKey(inventory)) {
            return this.windows.get(inventory);
        }

        return -1;
    }

    public Inventory getWindowById(int id) {
        return this.windowIndex.get(id);
    }

    public int addWindow(Inventory inventory) {
        return this.addWindow(inventory, null);
    }

    public int addWindow(Inventory inventory, Integer forceId) {
        return addWindow(inventory, forceId, false);
    }

    public int addWindow(Inventory inventory, Integer forceId, boolean isPermanent) {
        return addWindow(inventory, forceId, isPermanent, false);
    }

    public int addWindow(Inventory inventory, Integer forceId, boolean isPermanent, boolean alwaysOpen) {
        if (this.windows.containsKey(inventory)) {
            return this.windows.get(inventory);
        }
        int cnt;
        if (forceId == null) {
            this.windowCnt = cnt = Math.max(4, ++this.windowCnt % 99);
        } else {
            cnt = forceId;
        }
        this.windows.forcePut(inventory, cnt);

        if (isPermanent) {
            this.permanentWindows.add(cnt);
        }

        if (this.spawned && inventory.open(this)) {
            if (!isPermanent) {
                updateTrackingPositions(true);
            }
            return cnt;
        } else if (!alwaysOpen) {
            this.removeWindow(inventory);

            return -1;
        } else {
            inventory.getViewers().add(this);
        }
        
        if (!isPermanent) {
            updateTrackingPositions(true);
        }

        return cnt;
    }

    public Optional<Inventory> getTopWindow() {
        for (Entry<Inventory, Integer> entry : this.windows.entrySet()) {
            if (!this.permanentWindows.contains(entry.getValue())) {
                return Optional.of(entry.getKey());
            }
        }
        return Optional.empty();
    }

    public void removeWindow(Inventory inventory) {
        this.removeWindow(inventory, false);
    }

    @Since("1.3.2.0-PN")
    protected void removeWindow(Inventory inventory, boolean isResponse) {
        inventory.close(this);
        if (isResponse && !this.permanentWindows.contains(this.getWindowId(inventory))) {
            this.windows.remove(inventory);
            updateTrackingPositions(true);
        }
    }

    public void sendAllInventories() {
        for (Inventory inv : this.windows.keySet()) {
            inv.sendContents(this);

            if (inv instanceof PlayerInventory) {
                ((PlayerInventory) inv).sendArmorContents(this);
            }
        }
    }

    protected void addDefaultWindows() {
        this.addWindow(this.getInventory(), ContainerIds.INVENTORY, true, true);

        this.playerUIInventory = new PlayerUIInventory(this);
        this.addWindow(this.playerUIInventory, ContainerIds.UI, true);
        this.addWindow(this.offhandInventory, ContainerIds.OFFHAND, true, true);

        this.craftingGrid = this.playerUIInventory.getCraftingGrid();
        this.addWindow(this.craftingGrid, ContainerIds.NONE);

        //TODO: more windows
    }

    public PlayerUIInventory getUIInventory() {
        return playerUIInventory;
    }

    public PlayerCursorInventory getCursorInventory() {
        return this.playerUIInventory.getCursorInventory();
    }

    public CraftingGrid getCraftingGrid() {
        return this.craftingGrid;
    }

    public void setCraftingGrid(CraftingGrid grid) {
        this.craftingGrid = grid;
        this.addWindow(grid, ContainerIds.NONE);
    }

    public void resetCraftingGridType() {
        if (this.craftingGrid != null) {
            Item[] drops = this.inventory.addItem(this.craftingGrid.getContents().values().toArray(Item.EMPTY_ARRAY));

            if (drops.length > 0) {
                for (Item drop : drops) {
                    this.dropItem(drop);
                }
            }

            drops = this.inventory.addItem(this.getCursorInventory().getItem(0));
            if (drops.length > 0) {
                for (Item drop : drops) {
                    this.dropItem(drop);
                }
            }

            this.playerUIInventory.clearAll();

            if (this.craftingGrid instanceof BigCraftingGrid) {
                this.craftingGrid = this.playerUIInventory.getCraftingGrid();
                this.addWindow(this.craftingGrid, ContainerIds.NONE);
//
//                ContainerClosePacket pk = new ContainerClosePacket(); //be sure, big crafting is really closed
//                pk.windowId = ContainerIds.NONE;
//                this.dataPacket(pk);
            }

            this.craftingType = CRAFTING_SMALL;
        }
    }

    public void removeAllWindows() {
        removeAllWindows(false);
    }

    public void removeAllWindows(boolean permanent) {
        for (Entry<Integer, Inventory> entry : new ArrayList<>(this.windowIndex.entrySet())) {
            if (!permanent && this.permanentWindows.contains(entry.getKey())) {
                continue;
            }
            this.removeWindow(entry.getValue());
        }
    }

    @Since("1.3.2.0-PN")
    public int getClosingWindowId() {
        return this.closingWindowId;
    }

    @Override
    public void setMetadata(String metadataKey, MetadataValue newMetadataValue) {
        this.server.getPlayerMetadata().setMetadata(this, metadataKey, newMetadataValue);
    }

    @Override
    public List<MetadataValue> getMetadata(String metadataKey) {
        return this.server.getPlayerMetadata().getMetadata(this, metadataKey);
    }

    @Override
    public boolean hasMetadata(String metadataKey) {
        return this.server.getPlayerMetadata().hasMetadata(this, metadataKey);
    }

    @Override
    public void removeMetadata(String metadataKey, Plugin owningPlugin) {
        this.server.getPlayerMetadata().removeMetadata(this, metadataKey, owningPlugin);
    }

    @Override
    public void onChunkChanged(FullChunk chunk) {
        this.usedChunks.remove(Level.chunkHash(chunk.getX(), chunk.getZ()));
    }

    @Override
    public void onChunkLoaded(FullChunk chunk) {

    }

    @Override
    public void onChunkPopulated(FullChunk chunk) {

    }

    @Override
    public void onChunkUnloaded(FullChunk chunk) {

    }

    @Override
    public void onBlockChanged(Vector3 block) {

    }

    @Override
    public int getLoaderId() {
        return this.loaderId;
    }

    @Override
    public boolean isLoaderActive() {
        return this.isConnected();
    }


    public static BatchPacket getChunkCacheFromData(int chunkX, int chunkZ, int subChunkCount, byte[] payload) {
        LevelChunkPacket pk = new LevelChunkPacket();
        pk.chunkX = chunkX;
        pk.chunkZ = chunkZ;
        pk.subChunkCount = subChunkCount;
        pk.data = payload;
        pk.encode();

        BatchPacket batch = new BatchPacket();
        byte[][] batchPayload = new byte[2][];
        byte[] buf = pk.getBuffer();
        batchPayload[0] = Binary.writeUnsignedVarInt(buf.length);
        batchPayload[1] = buf;
        byte[] data = Binary.appendBytes(batchPayload);
        try {
            batch.payload = Network.deflateRaw(data, Server.getInstance().networkCompressionLevel);
        } catch (Exception e) {
            throw new RuntimeException(e);
        }
        return batch;
    }

    private boolean foodEnabled = true;

    public boolean isFoodEnabled() {
        return !(this.isCreative() || this.isSpectator()) && this.foodEnabled;
    }

    public void setFoodEnabled(boolean foodEnabled) {
        this.foodEnabled = foodEnabled;
    }

    public PlayerFood getFoodData() {
        return this.foodData;
    }

    //todo a lot on dimension

    private void setDimension(int dimension) {
        ChangeDimensionPacket pk = new ChangeDimensionPacket();
        pk.dimension = dimension;
        pk.x = (float) this.x;
        pk.y = (float) this.y;
        pk.z = (float) this.z;
        this.dataPacket(pk);
    }

    @Override
    public boolean switchLevel(Level level) {
        Level oldLevel = this.level;
        if (super.switchLevel(level)) {
            SetSpawnPositionPacket spawnPosition = new SetSpawnPositionPacket();
            spawnPosition.spawnType = SetSpawnPositionPacket.TYPE_WORLD_SPAWN;
            Position spawn = level.getSpawnLocation();
            spawnPosition.x = spawn.getFloorX();
            spawnPosition.y = spawn.getFloorY();
            spawnPosition.z = spawn.getFloorZ();
            spawnPosition.dimension = spawn.getLevel().getDimension();
            this.dataPacket(spawnPosition);

            // Remove old chunks
            for (long index : new ArrayList<>(this.usedChunks.keySet())) {
                int chunkX = Level.getHashX(index);
                int chunkZ = Level.getHashZ(index);
                this.unloadChunk(chunkX, chunkZ, oldLevel);
            }
            this.usedChunks.clear();

            SetTimePacket setTime = new SetTimePacket();
            setTime.time = level.getTime();
            this.dataPacket(setTime);

            GameRulesChangedPacket gameRulesChanged = new GameRulesChangedPacket();
            gameRulesChanged.gameRules = level.getGameRules();
            this.dataPacket(gameRulesChanged);

            if (oldLevel.getDimension() != level.getDimension()) {
                this.setDimension(level.getDimension());
            }
            updateTrackingPositions(true);
            return true;
        }

        return false;
    }

    public void setCheckMovement(boolean checkMovement) {
        this.checkMovement = checkMovement;
    }

    /**
     * @since 1.2.1.0-PN
     */
    public boolean isCheckingMovement() {
        return this.checkMovement;
    }

    public synchronized void setLocale(Locale locale) {
        this.locale.set(locale);
    }

    public synchronized Locale getLocale() {
        return this.locale.get();
    }

    @Override
    public void setSprinting(boolean value) {
        if (isSprinting() != value) {
            super.setSprinting(value);
            this.setMovementSpeed(value ? getMovementSpeed() * 1.3f : getMovementSpeed() / 1.3f);
        }
    }

    public void transfer(InetSocketAddress address) {
        String hostName = address.getAddress().getHostAddress();
        int port = address.getPort();
        TransferPacket pk = new TransferPacket();
        pk.address = hostName;
        pk.port = port;
        this.dataPacket(pk);
    }

    public LoginChainData getLoginChainData() {
        return this.loginChainData;
    }

    public boolean pickupEntity(Entity entity, boolean near) {
        if (!this.spawned || !this.isAlive() || !this.isOnline() || this.isSpectator() || entity.isClosed()) {
            return false;
        }

        if (near) {
            Inventory inventory = this.inventory;
            if (entity instanceof EntityArrow && ((EntityArrow) entity).hadCollision) {
                ItemArrow item = new ItemArrow();
                if (this.isSurvival()) {
                    // Should only collect to the offhand slot if the item matches what is already there
                    if (this.offhandInventory.getItem(0).getId() == item.getId() && this.offhandInventory.canAddItem(item)) {
                        inventory = this.offhandInventory;
                    } else if (!inventory.canAddItem(item)) {
                        return false;
                    }
                }

                InventoryPickupArrowEvent ev = new InventoryPickupArrowEvent(inventory, (EntityArrow) entity);

                int pickupMode = ((EntityArrow) entity).getPickupMode();
                if (pickupMode == EntityArrow.PICKUP_NONE || pickupMode == EntityArrow.PICKUP_CREATIVE && !this.isCreative()) {
                    ev.setCancelled();
                }

                this.server.getPluginManager().callEvent(ev);
                if (ev.isCancelled()) {
                    return false;
                }

                TakeItemEntityPacket pk = new TakeItemEntityPacket();
                pk.entityId = this.getId();
                pk.target = entity.getId();
                Server.broadcastPacket(entity.getViewers().values(), pk);
                this.dataPacket(pk);

                if (!this.isCreative()) {
                    inventory.addItem(item.clone());
                }
                entity.close();
                return true;
            } else if (entity instanceof EntityThrownTrident) {
                // Check Trident is returning to shooter
                if (!((EntityThrownTrident) entity).hadCollision) {
                    if (entity.isNoClip()) {
                        if (!((EntityProjectile) entity).shootingEntity.equals(this)) {
                            return false;
                        }
                    } else {
                        return false;
                    }
                }
                
                if (!((EntityThrownTrident) entity).isPlayer()) {
                    return false;
                }
                
                Item item = ((EntityThrownTrident) entity).getItem();
                if (this.isSurvival() && !inventory.canAddItem(item)) {
                    return false;
                }

                InventoryPickupTridentEvent ev = new InventoryPickupTridentEvent(this.inventory, (EntityThrownTrident) entity);
                this.server.getPluginManager().callEvent(ev);
                if (ev.isCancelled()) {
                    return false;
                }

                TakeItemEntityPacket pk = new TakeItemEntityPacket();
                pk.entityId = this.getId();
                pk.target = entity.getId();
                Server.broadcastPacket(entity.getViewers().values(), pk);
                this.dataPacket(pk);

                if (!((EntityThrownTrident) entity).isCreative()) {
                    if (inventory.getItem(((EntityThrownTrident) entity).getFavoredSlot()).getId() == Item.AIR) {
                        inventory.setItem(((EntityThrownTrident) entity).getFavoredSlot(), item.clone());
                    } else {
                        inventory.addItem(item.clone());
                    }
                }
                entity.close();
                return true;
            } else if (entity instanceof EntityItem) {
                if (((EntityItem) entity).getPickupDelay() <= 0) {
                    Item item = ((EntityItem) entity).getItem();

                    if (item != null) {
                        if (this.isSurvival() && !inventory.canAddItem(item)) {
                            return false;
                        }

                        InventoryPickupItemEvent ev;
                        this.server.getPluginManager().callEvent(ev = new InventoryPickupItemEvent(inventory, (EntityItem) entity));
                        if (ev.isCancelled()) {
                            return false;
                        }

                        switch (item.getId()) {
                            case Item.WOOD:
                            case Item.WOOD2:
                                this.awardAchievement("mineWood");
                                break;
                            case Item.DIAMOND:
                                this.awardAchievement("diamond");
                                break;
                        }

                        TakeItemEntityPacket pk = new TakeItemEntityPacket();
                        pk.entityId = this.getId();
                        pk.target = entity.getId();
                        Server.broadcastPacket(entity.getViewers().values(), pk);
                        this.dataPacket(pk);

                        entity.close();
                        inventory.addItem(item.clone());
                        return true;
                    }
                }
            }
        }

        int tick = this.getServer().getTick();
        if (pickedXPOrb < tick && entity instanceof EntityXPOrb && this.boundingBox.isVectorInside(entity)) {
            EntityXPOrb xpOrb = (EntityXPOrb) entity;
            if (xpOrb.getPickupDelay() <= 0) {
                int exp = xpOrb.getExp();
                entity.kill();
                this.getLevel().addLevelEvent(LevelEventPacket.EVENT_SOUND_EXPERIENCE_ORB, 0, this);
                pickedXPOrb = tick;

                //Mending
                ArrayList<Integer> itemsWithMending = new ArrayList<>();
                for (int i = 0; i < 4; i++) {
                    if (inventory.getArmorItem(i).getEnchantment((short)Enchantment.ID_MENDING) != null) {
                        itemsWithMending.add(inventory.getSize() + i);
                    }
                }
                if (inventory.getItemInHand().getEnchantment((short)Enchantment.ID_MENDING) != null) {
                    itemsWithMending.add(inventory.getHeldItemIndex());
                }
                if (itemsWithMending.size() > 0) {
                    Random rand = new Random();
                    Integer itemToRepair = itemsWithMending.get(rand.nextInt(itemsWithMending.size()));
                    Item toRepair = inventory.getItem(itemToRepair);
                    if (toRepair instanceof ItemTool || toRepair instanceof ItemArmor) {
                        if (toRepair.getDamage() > 0) {
                            int dmg = toRepair.getDamage() - 2;
                            if (dmg < 0)
                                dmg = 0;
                            toRepair.setDamage(dmg);
                            inventory.setItem(itemToRepair, toRepair);
                            return true;
                        }
                    }
                }

                this.addExperience(exp, true);
                return true;
            }
        }

        return false;
    }

    @Override
    public int hashCode() {
        if ((this.hash == 0) || (this.hash == 485)) {
            this.hash = (485 + (getUniqueId() != null ? getUniqueId().hashCode() : 0));
        }

        return this.hash;
    }

    @Override
    public boolean equals(Object obj) {
        if (!(obj instanceof Player)) {
            return false;
        }
        Player other = (Player) obj;
        return Objects.equals(this.getUniqueId(), other.getUniqueId()) && this.getId() == other.getId();
    }

    public boolean isBreakingBlock() {
        return this.breakingBlock != null;
    }

    /**
     * Show a window of a XBOX account's profile
     * @param xuid XUID
     */
    public void showXboxProfile(String xuid) {
        ShowProfilePacket pk = new ShowProfilePacket();
        pk.xuid = xuid;
        this.dataPacket(pk);
    }

    public void startFishing(Item fishingRod) {
        CompoundTag nbt = new CompoundTag()
                .putList(new ListTag<DoubleTag>("Pos")
                        .add(new DoubleTag("", x))
                        .add(new DoubleTag("", y + this.getEyeHeight()))
                        .add(new DoubleTag("", z)))
                .putList(new ListTag<DoubleTag>("Motion")
                        .add(new DoubleTag("", -Math.sin(yaw / 180 + Math.PI) * Math.cos(pitch / 180 * Math.PI)))
                        .add(new DoubleTag("", -Math.sin(pitch / 180 * Math.PI)))
                        .add(new DoubleTag("", Math.cos(yaw / 180 * Math.PI) * Math.cos(pitch / 180 * Math.PI))))
                .putList(new ListTag<FloatTag>("Rotation")
                        .add(new FloatTag("", (float) yaw))
                        .add(new FloatTag("", (float) pitch)));
        double f = 1;
        EntityFishingHook fishingHook = new EntityFishingHook(chunk, nbt, this);
        fishingHook.setMotion(new Vector3(-Math.sin(Math.toRadians(yaw)) * Math.cos(Math.toRadians(pitch)) * f * f, -Math.sin(Math.toRadians(pitch)) * f * f,
                Math.cos(Math.toRadians(yaw)) * Math.cos(Math.toRadians(pitch)) * f * f));
        ProjectileLaunchEvent ev = new ProjectileLaunchEvent(fishingHook);
        this.getServer().getPluginManager().callEvent(ev);
        if (ev.isCancelled()) {
            fishingHook.kill();
        } else {
            fishingHook.spawnToAll();
            this.fishing = fishingHook;
            fishingHook.rod = fishingRod;
        }
    }

    public void stopFishing(boolean click) {
        if (click) {
            fishing.reelLine();
        } else if (this.fishing != null) {
            this.fishing.kill();
            this.fishing.close();
        }

        this.fishing = null;
    }

    @Override
    public boolean doesTriggerPressurePlate() {
        return this.gamemode != SPECTATOR;
    }

    private void updateBlockingFlag() {
        boolean shouldBlock = getNoShieldTicks() == 0
                && (this.isSneaking() || getRiding() != null)
                && (this.getInventory().getItemInHand().getId() == ItemID.SHIELD || this.getOffhandInventory().getItem(0).getId() == ItemID.SHIELD);
        
        if (isBlocking() != shouldBlock) {
            this.setBlocking(shouldBlock);
        }
    }

    @Override
    protected void onBlock(Entity entity, boolean animate) {
        super.onBlock(entity, animate);
        if (animate) {
            this.setDataFlag(DATA_FLAGS, DATA_FLAG_BLOCKED_USING_DAMAGED_SHIELD, true);
            this.getServer().getScheduler().scheduleTask(null, ()-> {
                if (this.isOnline()) {
                    this.setDataFlag(DATA_FLAGS, DATA_FLAG_BLOCKED_USING_DAMAGED_SHIELD, false);
                }
            });
        }
    }

    @PowerNukkitOnly
    @Since("1.4.0.0-PN")
    public int getNoShieldTicks() {
        return noShieldTicks;
    }

    @PowerNukkitOnly
    @Since("1.4.0.0-PN")
    public void setNoShieldTicks(int noShieldTicks) {
        this.noShieldTicks = noShieldTicks;
    }

    @Override
    public String toString() {
        return "Player(name='" + getName() +
                "', location=" + super.toString() +
                ')';
    }

    /**
     * Adds the items to the main player inventory and drops on the floor any excess. 
     * @param items The items to give to the player.
     */
    @PowerNukkitOnly
    @Since("1.4.0.0-PN")
    public void giveItem(Item... items) {
        for(Item failed: getInventory().addItem(items)) {
            getLevel().dropItem(this, failed);
        }
    }

    @Since("1.3.2.0-PN")
    public int getTimeSinceRest() {
        return timeSinceRest;
    }

    @Since("1.3.2.0-PN")
    public void setTimeSinceRest(int timeSinceRest) {
        this.timeSinceRest = timeSinceRest;
    }

    // TODO: Support Translation Parameters
    @PowerNukkitOnly
    @Since("1.4.0.0-PN")
    public void sendPopupJukebox(String message) {
        TextPacket pk = new TextPacket();
        pk.type = TextPacket.TYPE_JUKEBOX_POPUP;
        pk.message = message;
        this.dataPacket(pk);
    }

    @PowerNukkitOnly
    @Since("1.4.0.0-PN")
    public void sendSystem(String message) {
        TextPacket pk = new TextPacket();
        pk.type = TextPacket.TYPE_SYSTEM;
        pk.message = message;
        this.dataPacket(pk);
    }

    @PowerNukkitOnly
    @Since("1.4.0.0-PN")
    public void sendWhisper(String message) {
        this.sendWhisper("", message);
    }

    @PowerNukkitOnly
    @Since("1.4.0.0-PN")
    public void sendWhisper(String source, String message) {
        TextPacket pk = new TextPacket();
        pk.type = TextPacket.TYPE_WHISPER;
        pk.source = source;
        pk.message = message;
        this.dataPacket(pk);
    }

    @PowerNukkitOnly
    @Since("1.4.0.0-PN")
    public void sendAnnouncement(String message) {
        this.sendAnnouncement("", message);
    }

    @PowerNukkitOnly
    @Since("1.4.0.0-PN")
    public void sendAnnouncement(String source, String message) {
        TextPacket pk = new TextPacket();
        pk.type = TextPacket.TYPE_ANNOUNCEMENT;
        pk.source = source;
        pk.message = message;
        this.dataPacket(pk);
    }
}<|MERGE_RESOLUTION|>--- conflicted
+++ resolved
@@ -3827,7 +3827,21 @@
                         }
                     }
                     break;
-<<<<<<< HEAD
+                case ProtocolInfo.POS_TRACKING_CLIENT_REQUEST_PACKET:
+                    PositionTrackingDBClientRequestPacket posTrackReq = (PositionTrackingDBClientRequestPacket) packet;
+                    try {
+                        PositionTracking positionTracking = this.server.getPositionTrackingService().startTracking(this, posTrackReq.getTrackingId(), true);
+                        if (positionTracking != null) {
+                            break;
+                        }
+                    } catch (IOException e) {
+                        log.warn("Failed to track the trackingHandler {}", posTrackReq.getTrackingId(), e);
+                    }
+                    PositionTrackingDBServerBroadcastPacket notFound = new PositionTrackingDBServerBroadcastPacket();
+                    notFound.setAction(PositionTrackingDBServerBroadcastPacket.Action.NOT_FOUND);
+                    notFound.setTrackingId(posTrackReq.getTrackingId());
+                    dataPacket(notFound);
+                    break;
                     case ProtocolInfo.FILTER_TEXT_PACKET: {
                         FilterTextPacket filterTextPacket = (FilterTextPacket) packet;
                         if (craftingType == CRAFTING_ANVIL) {
@@ -3842,23 +3856,6 @@
                         }
                         break;
                     }
-=======
-                case ProtocolInfo.POS_TRACKING_CLIENT_REQUEST_PACKET:
-                    PositionTrackingDBClientRequestPacket posTrackReq = (PositionTrackingDBClientRequestPacket) packet;
-                    try {
-                        PositionTracking positionTracking = this.server.getPositionTrackingService().startTracking(this, posTrackReq.getTrackingId(), true);
-                        if (positionTracking != null) {
-                            break;
-                        }
-                    } catch (IOException e) {
-                        log.warn("Failed to track the trackingHandler {}", posTrackReq.getTrackingId(), e);
-                    }
-                    PositionTrackingDBServerBroadcastPacket notFound = new PositionTrackingDBServerBroadcastPacket();
-                    notFound.setAction(PositionTrackingDBServerBroadcastPacket.Action.NOT_FOUND);
-                    notFound.setTrackingId(posTrackReq.getTrackingId());
-                    dataPacket(notFound);
-                    break;
->>>>>>> 54cbf48d
                 default:
                     break;
             }
