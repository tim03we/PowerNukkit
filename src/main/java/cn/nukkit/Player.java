package cn.nukkit;

import cn.nukkit.block.Block;
import cn.nukkit.command.CommandSender;
import cn.nukkit.entity.*;
import cn.nukkit.event.TextContainer;
import cn.nukkit.event.TranslationContainer;
import cn.nukkit.event.entity.EntitySpawnEvent;
import cn.nukkit.event.inventory.InventoryPickupArrowEvent;
import cn.nukkit.event.inventory.InventoryPickupItemEvent;
import cn.nukkit.event.player.*;
import cn.nukkit.event.server.DataPacketReceiveEvent;
import cn.nukkit.event.server.DataPacketSendEvent;
import cn.nukkit.inventory.Inventory;
import cn.nukkit.inventory.InventoryHolder;
import cn.nukkit.inventory.SimpleTransactionGroup;
import cn.nukkit.item.Item;
import cn.nukkit.level.ChunkLoader;
import cn.nukkit.level.Level;
import cn.nukkit.level.Location;
import cn.nukkit.level.Position;
import cn.nukkit.level.format.Chunk;
import cn.nukkit.level.format.FullChunk;
import cn.nukkit.math.AxisAlignedBB;
import cn.nukkit.math.NukkitMath;
import cn.nukkit.math.Vector2;
import cn.nukkit.math.Vector3;
import cn.nukkit.metadata.MetadataValue;
import cn.nukkit.nbt.tag.CompoundTag;
import cn.nukkit.nbt.tag.DoubleTag;
import cn.nukkit.nbt.tag.FloatTag;
import cn.nukkit.nbt.tag.ListTag;
import cn.nukkit.network.SourceInterface;
import cn.nukkit.network.protocol.*;
import cn.nukkit.permission.PermissibleBase;
import cn.nukkit.permission.Permission;
import cn.nukkit.permission.PermissionAttachment;
import cn.nukkit.permission.PermissionAttachmentInfo;
import cn.nukkit.plugin.Plugin;
import cn.nukkit.utils.TextFormat;
import cn.nukkit.utils.Zlib;

import java.util.*;

//import cn.nukkit.entity.Item;


/**
 * author: MagicDroidX & Box
 * Nukkit Project
 */
public class Player extends Human implements CommandSender, InventoryHolder, ChunkLoader, IPlayer {

    public static final int SURVIVAL = 0;
    public static final int CREATIVE = 1;
    public static final int ADVENTURE = 2;
    public static final int SPECTATOR = 3;
    public static final int VIEW = SPECTATOR;

    public static final int SURVIVAL_SLOTS = 36;
    public static final int CREATIVE_SLOTS = 112;

    protected SourceInterface interfaz;

    public boolean spawned = false;
    public boolean loggedIn = false;
    public int gamemode;
    public long lastBreak;

    protected int windowCnt = 2;

    protected Map<Inventory, Integer> windows;

    protected Map<Integer, Inventory> windowIndex = new HashMap<>();

    protected int messageCounter = 2;

    protected int sendIndex = 0;

    private String clientSecret;

    public Vector3 speed = null;

    public boolean blocked = false;

    //todo: achievements

    protected SimpleTransactionGroup currentTransaction = null;

    public int craftingType = 0; //0 = 2x2 crafting, 1 = 3x3 crafting, 2 = stonecutter

    protected boolean isCrafting = false;

    public long creationTime = 0;

    protected long randomClientId;

    protected double lastMovement = 0;

    protected Vector3 forceMovement = null;

    protected Vector3 teleportPosition = null;

    protected boolean connected = true;
    protected String ip;
    protected boolean removeFormat = true;

    protected int port;
    protected String username;
    protected String iusername;
    protected String displayName;

    protected int startAction = -1;

    protected Vector3 sleeping = null;
    protected Long clientID = null;

    private Integer loaderId = null;

    protected float stepHeight = 0.6f;

    public Map<String, Boolean> usedChunks = new HashMap<>();

    protected int chunkLoadCount = 0;
    protected Map<String, Integer> loadQueue = new HashMap<>();
    protected int nextChunkOrderRun = 5;

    protected Map<UUID, Player> hiddenPlayers = new HashMap<>();

    protected Vector3 newPosition;

    protected int viewDistance;
    protected int chunksPerTick;
    protected int spawnThreshold;

    private Position spawnPosition = null;

    protected int inAirTicks = 0;
    protected int startAirTicks = 5;

    protected boolean autoJump = true;

    protected boolean allowFlight = false;

    private Map<Integer, Boolean> needACK = new HashMap<>();

    private Map<Integer, List<DataPacket>> batchedPackets = new HashMap<>();

    private PermissibleBase perm = null;

    public TranslationContainer getLeaveMessage() {
        return new TranslationContainer(TextFormat.YELLOW + "%multiplayer.player.left", this.getDisplayName());
    }

    public String getClientSecret() {
        return clientSecret;
    }

    @Override
    public boolean isBanned() {
        return this.server.getNameBans().isBanned(this.getName().toLowerCase());
    }

    @Override
    public void setBanned(boolean value) {
        if (value) {
            this.server.getNameBans().addBan(this.getName(), null, null, null);
            this.kick("You have been banned");
        } else {
            this.server.getNameBans().remove(this.getName());
        }
    }

    @Override
    public boolean isWhitelisted() {
        return this.server.isWhitelisted(this.getName().toLowerCase());
    }

    @Override
    public void setWhitelisted(boolean value) {
        if (value) {
            this.server.addWhitelist(this.getName().toLowerCase());
        } else {
            this.server.removeWhitelist(this.getName().toLowerCase());
        }
    }

    @Override
    public Player getPlayer() {
        return this;
    }

    @Override
    public Long getFirstPlayed() {
        return this.namedTag != null ? this.namedTag.getLong("firstPlayed") : null;
    }

    @Override
    public Long getLastPlayed() {
        return this.namedTag != null ? this.namedTag.getLong("lastPlayed") : null;
    }

    @Override
    public Object hasPlayedBefore() {
        return this.namedTag != null;
    }

    public void setAllowFlight(boolean value) {
        this.allowFlight = value;
        this.sendSettings();
    }

    public boolean getAllowFlight() {
        return allowFlight;
    }

    public void setAutoJump(boolean value) {
        this.autoJump = value;
        this.sendSettings();
    }

    public boolean hasAutoJump() {
        return autoJump;
    }

    @Override
    public void spawnTo(Player player) {
        if (this.spawned && player.spawned && this.isAlive() && player.isAlive() && player.getLevel().equals(this.level) && player.canSee(this) && !this.isSpectator()) {
            super.spawnTo(player);
        }
    }

    @Override
    public Server getServer() {
        return null;
    }

    public boolean getRemoveFormat() {
        return removeFormat;
    }

    public void setRemoveFormat() {
        this.setRemoveFormat(true);
    }

    public void setRemoveFormat(boolean remove) {
        this.removeFormat = remove;
    }

    public boolean canSee(Player player) {
        return !this.hiddenPlayers.containsKey(player.getRawUniqueId());
    }

    public void hidePlayer(Player player) {
        if (this.equals(player)) {
            return;
        }
        this.hiddenPlayers.put(player.getRawUniqueId(), player);
        player.despawnFrom(this);
    }

    public void showPlayer(Player player) {
        if (this.equals(player)) {
            return;
        }
        this.hiddenPlayers.remove(player.getRawUniqueId());
        if (player.isOnline()) {
            player.spawnTo(this);
        }
    }

    @Override
    public boolean canCollideWith(Entity entity) {
        return false;
    }

    @Override
    public void resetFallDistance() {
        super.resetFallDistance();
        if (this.inAirTicks != 0) {
            this.startAirTicks = 5;
        }
        this.inAirTicks = 0;
    }

    @Override
    public boolean isOnline() {
        return this.connected && this.loggedIn;
    }

    @Override
    public boolean isOp() {
        return this.server.isOp(this.getName());
    }

    @Override
    public void setOp(boolean value) {
        if (value == this.isOp()) {
            return;
        }

        if (value) {
            this.server.addOp(this.getName());
        } else {
            this.server.removeOp(this.getName());
        }

        this.recalculatePermissions();
    }

    @Override
    public boolean isPermissionSet(String name) {
        return this.perm.isPermissionSet(name);
    }

    @Override
    public boolean isPermissionSet(Permission permission) {
        return this.perm.isPermissionSet(permission);
    }

    @Override
    public boolean hasPermission(String name) {
        return this.perm.hasPermission(name);
    }

    @Override
    public boolean hasPermission(Permission permission) {
        return this.perm.hasPermission(permission);
    }

    @Override
    public PermissionAttachment addAttachment(Plugin plugin) {
        return this.addAttachment(plugin, null);
    }

    @Override
    public PermissionAttachment addAttachment(Plugin plugin, String name) {
        return this.addAttachment(plugin, name, null);
    }

    @Override
    public PermissionAttachment addAttachment(Plugin plugin, String name, Boolean value) {
        return this.perm.addAttachment(plugin, name, value);
    }

    @Override
    public void removeAttachment(PermissionAttachment attachment) {
        this.perm.removeAttachment(attachment);
    }

    @Override
    public void recalculatePermissions() {
        this.server.getPluginManager().unsubscribeFromPermission(Server.BROADCAST_CHANNEL_USERS, this);
        this.server.getPluginManager().unsubscribeFromPermission(Server.BROADCAST_CHANNEL_ADMINISTRATIVE, this);

        if (this.perm == null) {
            return;
        }

        this.perm.recalculatePermissions();

        if (this.hasPermission(Server.BROADCAST_CHANNEL_USERS)) {
            this.server.getPluginManager().subscribeToPermission(Server.BROADCAST_CHANNEL_USERS, this);
        }

        if (this.hasPermission(Server.BROADCAST_CHANNEL_ADMINISTRATIVE)) {
            this.server.getPluginManager().subscribeToPermission(Server.BROADCAST_CHANNEL_ADMINISTRATIVE, this);
        }
    }

    @Override
    public Map<String, PermissionAttachmentInfo> getEffectivePermissions() {
        return this.perm.getEffectivePermissions();
    }

    public Player(SourceInterface interfaz, Long clientID, String ip, int port) {
        super(null, new CompoundTag());
        this.interfaz = interfaz;
        this.windows = new HashMap<>();
        this.perm = new PermissibleBase(this);
        this.server = Server.getInstance();
        this.lastBreak = Long.MAX_VALUE;
        this.ip = ip;
        this.port = port;
        this.clientID = clientID;
        this.loaderId = Level.generateChunkLoaderId(this);
        this.chunksPerTick = (int) this.server.getConfig("chunk-sending.per-tick", 4);
        this.spawnThreshold = (int) this.server.getConfig("chunk-sending.spawn-threshold", 56);
        this.spawnPosition = null;
        this.gamemode = this.server.getGamemode();
        this.setLevel(this.server.getDefaultLevel());
        this.viewDistance = this.server.getViewDistance();
        this.newPosition = new Vector3(0, 0, 0);
        this.boundingBox = new AxisAlignedBB(0, 0, 0, 0, 0, 0);

        this.uuid = null;
        this.rawUUID = null;

        this.creationTime = System.currentTimeMillis();
    }

    public boolean isConnected() {
        return connected;
    }

    public String getDisplayName() {
        return this.displayName;
    }

    public void setDisplayName(String displayName) {
        this.displayName = displayName;
        if (this.spawned) {
            this.server.updatePlayerListData(this.getUniqueId(), this.getId(), this.getDisplayName(), this.isSkinSlim(), this.getSkinData());
        }
    }

    @Override
    public void setSkin(byte[] skinData) {
        this.setSkin(skinData, false);
    }

    @Override
    public void setSkin(byte[] skinData, boolean isSlim) {
        super.setSkin(skinData, isSlim);
        if (this.spawned) {
            this.server.updatePlayerListData(this.getUniqueId(), this.getId(), this.getDisplayName(), isSlim, skinData);
        }
    }

    public String getAddress() {
        return this.ip;
    }

    public int getPort() {
        return port;
    }

    public Position getNextPosition() {
        return this.newPosition != null ? new Position(this.newPosition.x, this.newPosition.y, this.newPosition.z, this.level) : this.getPosition();
    }

    public boolean isSleeping() {
        return this.sleeping != null;
    }

    @Override
    protected boolean switchLevel(Level targetLevel) {
        Level oldLevel = this.level;
        if (super.switchLevel(targetLevel)) {
            for (String index : this.usedChunks.keySet()) {
                Chunk.Entry chunkEntry = Level.getChunkXZ(index);
                int chunkX = chunkEntry.chunkX;
                int chunkZ = chunkEntry.chunkZ;
                this.unloadChunk(chunkX, chunkZ, oldLevel);
            }

            this.usedChunks = new HashMap<>();
            SetTimePacket pk = new SetTimePacket();
            pk.time = this.level.getTime();
            pk.started = !this.level.stopTime;
            this.dataPacket(pk);
            return true;
        }
        return false;
    }

    public void unloadChunk(int x, int z) {
        this.unloadChunk(x, z, null);
    }

    public void unloadChunk(int x, int z, Level level) {
        level = level == null ? this.level : level;
        String index = Level.chunkHash(x, z);
        if (this.usedChunks.containsKey(index)) {
            for (Entity entity : level.getChunkEntities(x, z).values()) {
                if (!entity.equals(this)) {
                    entity.despawnFrom(this);
                }
            }

            this.usedChunks.remove(index);
        }
        level.unregisterChunkLoader(this, x, z);
        this.loadQueue.remove(index);
    }

    public Position getSpawn() {
        if (this.spawnPosition != null && this.spawnPosition.getLevel() != null) {
            return this.spawnPosition;
        } else {
            return this.server.getDefaultLevel().getSafeSpawn();
        }
    }

    public void sendChunk(int x, int z, DataPacket packet) {
        if (!this.connected) {
            return;
        }

        this.usedChunks.put(Level.chunkHash(x, z), true);
        this.chunkLoadCount++;

        this.dataPacket(packet);

        if (this.spawned) {
            for (Entity entity : this.level.getChunkEntities(x, z).values()) {
                if (!this.equals(entity) && !entity.closed && entity.isAlive()) {
                    entity.spawnTo(this);
                }
            }
        }
    }

    public void sendChunk(int x, int z, byte[] payload) {
        this.sendChunk(x, z, payload, FullChunkDataPacket.ORDER_COLUMNS);
    }

    public void sendChunk(int x, int z, byte[] payload, byte ordering) {
        if (!this.connected) {
            return;
        }

        this.usedChunks.put(Level.chunkHash(x, z), true);
        this.chunkLoadCount++;

        FullChunkDataPacket pk = new FullChunkDataPacket();
        pk.chunkX = x;
        pk.chunkZ = z;
        pk.order = ordering;
        pk.data = payload;
        this.batchDataPacket(pk);

        if (this.spawned) {
            for (Entity entity : this.level.getChunkEntities(x, z).values()) {
                if (!this.equals(entity) && !entity.closed && entity.isAlive()) {
                    entity.spawnTo(this);
                }
            }
        }
    }

    protected void sendNextChunk() {
        if (!this.connected) {
            return;
        }

        int count = 0;

        for (String index : this.loadQueue.keySet()) {
            if (count >= this.chunksPerTick) {
                break;
            }

            Chunk.Entry chunkEntry = Level.getChunkXZ(index);
            int chunkX = chunkEntry.chunkX;
            int chunkZ = chunkEntry.chunkZ;

            ++count;

            this.usedChunks.put(index, false);

            this.level.registerChunkLoader(this, chunkX, chunkZ, false);

            if (!this.level.populateChunk(chunkX, chunkZ)) {
                if (this.spawned && this.teleportPosition == null) {
                    continue;
                } else {
                    break;
                }
            }

            this.loadQueue.remove(index);
            this.level.requestChunk(chunkX, chunkZ, this);
        }

        if (this.chunkLoadCount >= this.spawnThreshold && !this.spawned && this.teleportPosition == null) {
            this.doFirstSpawn();
        }
    }

    protected void doFirstSpawn() {
        this.spawned = true;

        this.sendSettings();
        this.sendPotionEffects(this);
        this.sendData(this);
        this.inventory.sendContents(this);
        this.inventory.sendArmorContents(this);

        SetTimePacket setTimePacket = new SetTimePacket();
        setTimePacket.time = this.level.getTime();
        setTimePacket.started = !this.level.stopTime;
        this.dataPacket(setTimePacket);

        Position pos = this.level.getSafeSpawn(this);

        PlayerRespawnEvent respawnEvent = new PlayerRespawnEvent(this, pos);

        this.server.getPluginManager().callEvent(respawnEvent);

        pos = respawnEvent.getRespawnPosition();

        RespawnPacket respawnPacket = new RespawnPacket();
        respawnPacket.x = (float) pos.x;
        respawnPacket.y = (float) pos.y;
        respawnPacket.z = (float) pos.z;
        this.dataPacket(respawnPacket);

        PlayStatusPacket playStatusPacket = new PlayStatusPacket();
        playStatusPacket.status = PlayStatusPacket.PLAYER_SPAWN;
        this.dataPacket(playStatusPacket);

        PlayerJoinEvent playerJoinEvent = new PlayerJoinEvent(this,
                new TranslationContainer(TextFormat.YELLOW + "%multiplayer.player.joined", new String[]{
                        this.getDisplayName()
                })
        );

        this.server.getPluginManager().callEvent(playerJoinEvent);

        if (playerJoinEvent.getJoinMessage().toString().trim().length() > 0) {
            this.server.broadcastMessage(playerJoinEvent.getJoinMessage());
        }

        this.noDamageTicks = 60;

        for (String index : this.usedChunks.keySet()) {
            Chunk.Entry chunkEntry = Level.getChunkXZ(index);
            int chunkX = chunkEntry.chunkX;
            int chunkZ = chunkEntry.chunkZ;
            for (Entity entity : this.level.getChunkEntities(chunkX, chunkZ).values()) {
                if (!this.equals(entity) && !entity.closed && entity.isAlive()) {
                    entity.spawnTo(this);
                }
            }
        }

        this.teleport(pos);

        this.spawnToAll();

        /*if (this.server.getUpdater().hasUpdate() and this.hasPermission(Server::BROADCAST_CHANNEL_ADMINISTRATIVE)){
            this.server.getUpdater().showPlayerUpdate(this);
        }*/
        //todo Updater

        if (this.getHealth() <= 0) {
            RespawnPacket respawnPacket1 = new RespawnPacket();
            pos = this.getSpawn();
            respawnPacket1.x = (float) pos.x;
            respawnPacket1.y = (float) pos.y;
            respawnPacket1.z = (float) pos.z;
            this.dataPacket(respawnPacket1);
        }
    }

    protected boolean orderChunks() {
        if (!this.connected) {
            return false;
        }

        this.nextChunkOrderRun = 200;

        //todo: low memory triggle?
        //viewDistance = this.server.getMemoryManager().getViewDistance(this.viewDistance);

        Map<String, Integer> newOrder = new HashMap<>();
        Map<String, Boolean> lastChunk = this.usedChunks;

        int centerX = (int) this.x >> 4;
        int centerZ = (int) this.z >> 4;

        int layer = 1;
        int leg = 0;
        int x = 0;
        int z = 0;

        for (int i = 0; i < viewDistance; ++i) {

            int chunkX = x + centerX;
            int chunkZ = z + centerZ;

            String index;
            if (!(this.usedChunks.containsKey(index = Level.chunkHash(chunkX, chunkZ))) || !this.usedChunks.get(index)) {
                newOrder.put(index, Math.abs(((int) this.x >> 4) - chunkX) + Math.abs(((int) this.z >> 4) - chunkZ));
            }
            lastChunk.remove(index);

            switch (leg) {
                case 0:
                    ++x;
                    if (x == layer) {
                        ++leg;
                    }
                    break;
                case 1:
                    ++z;
                    if (z == layer) {
                        ++leg;
                    }
                    break;
                case 2:
                    --x;
                    if (-x == layer) {
                        ++leg;
                    }
                    break;
                case 3:
                    --z;
                    if (-z == layer) {
                        leg = 0;
                        ++layer;
                    }
                    break;
            }
        }

        for (String index : lastChunk.keySet()) {
            Chunk.Entry entry = Level.getChunkXZ(index);
            this.unloadChunk(entry.chunkX, entry.chunkZ);
        }

        this.loadQueue = newOrder;

        return true;
    }

    public boolean batchDataPacket(DataPacket packet) {
        if (!this.connected) {
            return false;
        }

        DataPacketSendEvent event = new DataPacketSendEvent(this, packet);
        this.server.getPluginManager().callEvent(event);
        if (event.isCancelled()) {
            return false;
        }

        if (!this.batchedPackets.containsKey(packet.getChannel())) {
            this.batchedPackets.put(packet.getChannel(), new ArrayList<>());
        }

        this.batchedPackets.get(packet.getChannel()).add(packet.clone());

        return true;
    }

    /**
     * 0 is true
     * -1 is false
     * other is identifer
     */
    public boolean dataPacket(DataPacket packet) {
        return this.dataPacket(packet, false) != -1;
    }

    public int dataPacket(DataPacket packet, boolean needACK) {
        if (!this.connected) {
            return -1;
        }

        DataPacketSendEvent ev = new DataPacketSendEvent(this, packet);
        this.server.getPluginManager().callEvent(ev);
        if (ev.isCancelled()) {
            return -1;
        }

        Integer identifier = this.interfaz.putPacket(this, packet, needACK, false);

        if (needACK && identifier != null) {
            this.needACK.put(identifier, false);
            return identifier;
        }

        return 0;
    }

    /**
     * 0 is true
     * -1 is false
     * other is identifer
     */
    public boolean directDataPacket(DataPacket packet) {
        return this.directDataPacket(packet, false) != -1;
    }

    public int directDataPacket(DataPacket packet, boolean needACK) {
        if (!this.connected) {
            return -1;
        }

        DataPacketSendEvent ev = new DataPacketSendEvent(this, packet);
        this.server.getPluginManager().callEvent(ev);
        if (ev.isCancelled()) {
            return -1;
        }

        Integer identifier = this.interfaz.putPacket(this, packet, needACK, true);

        if (needACK && identifier != null) {
            this.needACK.put(identifier, false);
            return identifier;
        }

        return 0;
    }

    public boolean sleepOn(Vector3 pos) {
        if (!this.isOnline()) {
            return false;
        }

        for (Entity p : this.level.getNearbyEntities(this.boundingBox.grow(2, 1, 2), this)) {
            if (p instanceof Player) {
                if (((Player) p).sleeping != null && pos.distance(((Player) p).sleeping) <= 0.1) {
                    return false;
                }
            }
        }

        PlayerBedEnterEvent ev;
        this.server.getPluginManager().callEvent(ev = new PlayerBedEnterEvent(this, this.level.getBlock(pos)));
        if (ev.isCancelled()) {
            return false;
        }

        this.sleeping = pos.clone();
        this.teleport(new Position(pos.x + 0.5, pos.y - 0.5, pos.z + 0.5, this.level));

        this.setDataProperty(DATA_PLAYER_BED_POSITION, DATA_TYPE_POS, new Object[]{pos.x, pos.y, pos.z});
        this.setDataFlag(DATA_PLAYER_FLAGS, DATA_PLAYER_FLAG_SLEEP, true);

        this.setSpawn(pos);

        this.level.sleepTicks = 60;

        return true;
    }

    public void setSpawn(Vector3 pos) {
        Level level;
        if (!(pos instanceof Position)) {
            level = this.level;
        } else {
            level = ((Position) pos).getLevel();
        }
        this.spawnPosition = new Position(pos.x, pos.y, pos.z, level);
        SetSpawnPositionPacket pk = new SetSpawnPositionPacket();
        pk.x = (int) this.spawnPosition.x;
        pk.y = (int) this.spawnPosition.y;
        pk.z = (int) this.spawnPosition.z;
        this.dataPacket(pk);
    }

    public void stopSleep() {
        if (this.sleeping != null) {
            PlayerBedLeaveEvent ev;
            this.server.getPluginManager().callEvent(ev = new PlayerBedLeaveEvent(this, this.level.getBlock(this.sleeping)));

            this.sleeping = null;
            this.setDataProperty(DATA_PLAYER_BED_POSITION, DATA_TYPE_POS, new Object[]{0, 0, 0});
            this.setDataFlag(DATA_PLAYER_FLAGS, DATA_PLAYER_FLAG_SLEEP, false);


            this.level.sleepTicks = 0;

            AnimatePacket pk = new AnimatePacket();
            pk.eid = 0;
            pk.action = 3; //Wake up
            this.dataPacket(pk);
        }
    }

    public byte getGamemode() {
        return gamemode;
    }

    public boolean setGamemode(byte gamemode) {
        if (gamemode < 0 || gamemode > 3 || this.gamemode == gamemode) {
            return false;
        }

        PlayerGameModeChangeEvent ev;
        this.server.getPluginManager().callEvent(ev = new PlayerGameModeChangeEvent(this, gamemode));

        if (ev.isCancelled()) {
            return false;
        }

        this.gamemode = gamemode;

        this.allowFlight = this.isCreative();

        if (this.isSpectator()) {
            this.despawnFromAll();
        } else {
            this.spawnToAll();
        }

        this.namedTag.putInt("playerGameType", this.gamemode);

        Position spawnPosition = this.getSpawn();

        StartGamePacket pk = new StartGamePacket();
        pk.seed = -1;
        pk.x = (float) this.x;
        pk.y = (float) this.y;
        pk.z = (float) this.z;
        pk.spawnX = (int) spawnPosition.x;
        pk.spawnY = (int) spawnPosition.y;
        pk.spawnZ = (int) spawnPosition.z;
        pk.generator = 1; //0 old, 1 infinite, 2 flat
        pk.gamemode = this.gamemode & 0x01;
        pk.eid = 0;
        this.dataPacket(pk);
        this.sendSettings();

        if (this.gamemode == Player.SPECTATOR) {
<<<<<<< HEAD
            ContainerSetContentPacket containerSetContentPacket = new ContainerSetContentPacket();
            containerSetContentPacket.windowid = ContainerSetContentPacket.SPECIAL_CREATIVE;
            this.dataPacket(containerSetContentPacket);
        } else {
            ContainerSetContentPacket containerSetContentPacket = new ContainerSetContentPacket();
            containerSetContentPacket.windowid = ContainerSetContentPacket.SPECIAL_CREATIVE;
=======
            ContainerSetContentPacket pk1 = new ContainerSetContentPacket();
            pk1.windowid = ContainerSetContentPacket.SPECIAL_CREATIVE;
            this.dataPacket(pk1);
        } else {
            ContainerSetContentPacket pk1 = new ContainerSetContentPacket();
            pk1.windowid = ContainerSetContentPacket.SPECIAL_CREATIVE;
>>>>>>> 3b01d7d0
            List<Item> slots = new ArrayList<>();
            for (Item item : Item.getCreativeItems()) {
                slots.add(item.clone());
            }
<<<<<<< HEAD
            containerSetContentPacket.slots = slots.stream().toArray(Item[]::new);
            this.dataPacket(containerSetContentPacket);
=======
            pk1.slots = slots.stream().toArray(Item[]::new);
            this.dataPacket(pk1);
>>>>>>> 3b01d7d0
        }

        this.inventory.sendContents(this);
        this.inventory.sendContents(this.getViewers().values());
        this.inventory.sendHeldItem(this.hasSpawned.values());

        return true;
    }

    public void sendSettings() {
        /*
         bit mask | flag name
		0x00000001 world_inmutable
		0x00000002 no_pvp
		0x00000004 no_pvm
		0x00000008 no_mvp
		0x00000010 static_time
		0x00000020 nametags_visible
		0x00000040 auto_jump
		0x00000080 allow_fly
		0x00000100 noclip
		0x00000200 ?
		0x00000400 ?
		0x00000800 ?
		0x00001000 ?
		0x00002000 ?
		0x00004000 ?
		0x00008000 ?
		0x00010000 ?
		0x00020000 ?
		0x00040000 ?
		0x00080000 ?
		0x00100000 ?
		0x00200000 ?
		0x00400000 ?
		0x00800000 ?
		0x01000000 ?
		0x02000000 ?
		0x04000000 ?
		0x08000000 ?
		0x10000000 ?
		0x20000000 ?
		0x40000000 ?
		0x80000000 ?
		*/
        int flags = 0;
        if (this.isAdventure()) {
            flags |= 0x01; //Do not allow placing/breaking blocks, adventure mode
        }

		/*if(nametags !== false){
            flags |= 0x20; //Show Nametags
		}*/

        if (this.autoJump) {
            flags |= 0x40;
        }

        if (this.allowFlight) {
            flags |= 0x80;
        }

        if (this.isSpectator()) {
            flags |= 0x100;
        }

        AdventureSettingsPacket pk = new AdventureSettingsPacket();
        pk.flags = flags;
        this.dataPacket(pk);
    }

    public boolean isSurvival() {
        return (this.gamemode & 0x01) == 0;
    }

    public boolean isCreative() {
        return (this.gamemode & 0x01) > 0;
    }

    public boolean isSpectator() {
        return this.gamemode == 3;
    }

    public boolean isAdventure() {
        return (this.gamemode & 0x02) > 0;
    }

    @Override
    public Item[] getDrops() {
        if (!this.isCreative()) {
            return super.getDrops();
        }

        return new Item[0];
    }

    @Override
    public boolean setDataProperty(int id, int type, Object value) {
        if (super.setDataProperty(id, type, value)) {
            this.sendData(this, new HashMap<Integer, Object[]>() {
                {
                    put(id, dataProperties.get(id));
                }
            });
            return true;
        }

        return false;
    }

    @Override
    protected void checkGroundState(double movX, double movY, double movZ, double dx, double dy, double dz) {
        if (!this.onGround || movY != 0) {
            AxisAlignedBB bb = this.boundingBox.clone();
            bb.maxY = bb.minY + 0.5;
            bb.minY -= 1;

            if (this.level.getCollisionBlocks(bb, true).length > 0) {
                this.onGround = true;
            } else {
                this.onGround = false;
            }
        }
        this.isCollided = this.onGround;
    }

    @Override
    protected void checkBlockCollision() {
        for (Block block : this.getBlocksAround()) {
            block.onEntityCollide(this);
        }
    }

    protected void checkNearEntities() {
        for (Entity entity : this.level.getNearbyEntities(this.boundingBox.grow(1, 0.5, 1), this)) {
            entity.scheduleUpdate();

            if (!entity.isAlive()) {
                continue;
            }

            if (entity instanceof Arrow && ((Arrow) entity).hadCollision) {
                Item item = Item.get(Item.ARROW, 0, 1);
                if (this.isSurvival() && !this.inventory.canAddItem(item)) {
                    continue;
                }

                InventoryPickupArrowEvent ev;
                this.server.getPluginManager().callEvent(ev = new InventoryPickupArrowEvent(this.inventory, (Arrow) entity));
                if (ev.isCancelled()) {
                    continue;
                }

                TakeItemEntityPacket pk = new TakeItemEntityPacket();
                pk.entityId = this.getId();
                pk.target = entity.getId();
                Server.broadcastPacket(entity.getViewers().values(), pk);

                pk = new TakeItemEntityPacket();
                pk.entityId = 0;
                pk.target = entity.getId();
                this.dataPacket(pk);

                this.inventory.addItem(item.clone());
                entity.kill();
            } else if (entity instanceof cn.nukkit.entity.Item) {
                if (((cn.nukkit.entity.Item) entity).getPickupDelay() <= 0) {
                    Item item = ((cn.nukkit.entity.Item) entity).getItem();

                    if (item != null) {
                        if (this.isSurvival() && !this.inventory.canAddItem(item)) {
                            continue;
                        }

                        InventoryPickupItemEvent ev;
                        this.server.getPluginManager().callEvent(ev = new InventoryPickupItemEvent(this.inventory, (cn.nukkit.entity.Item) entity));
                        if (ev.isCancelled()) {
                            continue;
                        }

                        //todo: achievement
                        /*switch (item.getId()) {
                            case Item.WOOD:
                                this.awardAchievement("mineWood");
                                break;
                            case Item.DIAMOND:
                                this.awardAchievement("diamond");
                                break;
                        }*/

                        /*TakeItemEntityPacket pk = new TakeItemEntityPacket();
                        pk.entityId = this.getId();
                        pk.target = entity.getId();
                        Server.broadcastPacket(entity.getViewers().values(), pk);

                        pk = new TakeItemEntityPacket();
                        pk.entityId = 0;
                        pk.target = entity.getId();
                        this.dataPacket(pk);*/
                        //todo: check if this cause client crash

                        this.inventory.addItem(item.clone());
                        entity.kill();
                    }
                }
            }
        }
    }

    protected void processMovement(int tickDiff) {
        if (!this.isAlive() || !this.spawned || this.newPosition == null || this.teleportPosition != null) {
            return;
        }

        Vector3 newPos = this.newPosition;
        double distanceSquared = newPos.distanceSquared(this);

        boolean revert = false;

        if ((distanceSquared / (tickDiff * tickDiff)) > 100) {
            revert = true;
        } else {
            if (this.chunk == null || !this.chunk.isGenerated()) {
                FullChunk chunk = this.level.getChunk((int) newPos.x >> 4, (int) newPos.z >> 4, false);
                if (chunk == null || !chunk.isGenerated()) {
                    revert = true;
                    this.nextChunkOrderRun = 0;
                } else {
                    if (this.chunk != null) {
                        this.chunk.removeEntity(this);
                    }
                    this.chunk = chunk;
                }
            }
        }

        if (!revert && distanceSquared != 0) {
            double dx = newPos.x - this.x;
            double dy = newPos.y - this.y;
            double dz = newPos.z - this.z;

            this.move(dx, dy, dz);

            double diffX = this.x - newPos.x;
            double diffY = this.y - newPos.y;
            double diffZ = this.z - newPos.z;

            double yS = 0.5 + this.ySize;
            if (diffY >= -yS || diffY <= yS) {
                diffY = 0;
            }

            double diff = (diffX * diffX + diffY * diffY + diffZ * diffZ) / (tickDiff * tickDiff);

            if (this.isSurvival()) {
                if (!this.isSleeping()) {
                    if (diff > 0.0625) {
                        revert = true;
                        this.server.getLogger().warning(this.getServer().getLanguage().translateString("pocketmine.player.invalidMove", this.getName()));
                    }
                }
            }

            if (diff > 0) {
                this.x = newPos.x;
                this.y = newPos.y;
                this.z = newPos.z;
                double radius = this.width / 2;
                this.boundingBox.setBounds(this.x - radius, this.y, this.z - radius, this.x + radius, this.y + this.height, this.z + radius);
            }
        }

        Location from = new Location(this.lastX, this.lastY, this.lastZ, this.lastYaw, this.lastPitch, this.level);
        Location to = this.getLocation();

        double delta = Math.pow(this.lastX - to.x, 2) + Math.pow(this.lastY - to.y, 2) + Math.pow(this.lastZ - to.z, 2);
        double deltaAngle = Math.abs(this.lastYaw - to.yaw) + Math.abs(this.lastPitch - to.pitch);

        if (!revert && (delta > (1 / 16) || deltaAngle > 10)) {

            boolean isFirst = (this.lastX == null || this.lastY == null || this.lastZ == null);

            this.lastX = to.x;
            this.lastY = to.y;
            this.lastZ = to.z;

            this.lastYaw = to.yaw;
            this.lastPitch = to.pitch;

            if (!isFirst) {
                PlayerMoveEvent ev = new PlayerMoveEvent(this, from, to);

                this.server.getPluginManager().callEvent(ev);

                if (!(revert = ev.isCancelled())) { //Yes, this is intended
                    if (to.distanceSquared(ev.getTo()) > 0.01) { //If plugins modify the destination
                        this.teleport(ev.getTo());
                    } else {
                        this.level.addEntityMovement((int) this.x >> 4, (int) this.z >> 4, this.getId(), this.x, this.y + this.getEyeHeight(), this.z, this.yaw, this.pitch, this.yaw);
                    }
                }
            }

            if (!this.isSpectator()) {
                this.checkNearEntities();
            }

            this.speed = from.subtract(to);
        } else if (distanceSquared == 0) {
            this.speed = new Vector3(0, 0, 0);
        }

        if (revert) {

            this.lastX = from.x;
            this.lastY = from.y;
            this.lastZ = from.z;

            this.lastYaw = from.yaw;
            this.lastPitch = from.pitch;

            this.sendPosition(from, from.yaw, from.pitch, 1);
            this.forceMovement = new Vector3(from.x, from.y, from.z);
        } else {
            this.forceMovement = null;
            if (distanceSquared != 0 && this.nextChunkOrderRun > 20) {
                this.nextChunkOrderRun = 20;
            }
        }

        this.newPosition = null;
    }

    @Override
    public boolean setMotion(Vector3 motion) {
        if (super.setMotion(motion)) {
            if (this.chunk != null) {
                this.level.addEntityMotion(this.chunk.getX(), this.chunk.getZ(), this.getId(), this.motionX, this.motionY, this.motionZ);
                SetEntityMotionPacket pk = new SetEntityMotionPacket();
                pk.entities = new SetEntityMotionPacket.Entry[]{new SetEntityMotionPacket.Entry(0, (float) motion.x, (float) motion.y, (float) motion.z)};
                this.dataPacket(pk);
            }

            if (this.motionY > 0) {
                //todo: check this
                this.startAirTicks = (int) ((-(Math.log(this.gravity / (this.gravity + this.drag * this.motionY))) / this.drag) * 2 + 5);
            }

            return true;
        }

        return false;
    }

    @Override
    protected void updateMovement() {

    }

    @Override
    public boolean onUpdate(int currentTick) {
        if (!this.loggedIn) {
            return false;
        }

        int tickDiff = currentTick - this.lastUpdate;

        if (tickDiff <= 0) {
            return true;
        }

        this.messageCounter = 2;

        this.lastUpdate = currentTick;

        if (!this.isAlive() && this.spawned) {
            ++this.deadTicks;
            if (this.deadTicks >= 10) {
                this.despawnFromAll();
            }
            return true;
        }

        if (this.spawned) {
            this.processMovement(tickDiff);

            this.entityBaseTick(tickDiff);

            if (!this.isSpectator() && this.speed != null) {
                if (this.onGround) {
                    if (this.inAirTicks != 0) {
                        this.startAirTicks = 5;
                    }
                    this.inAirTicks = 0;
                } else {
                    if (!this.allowFlight && this.inAirTicks > 10 && !this.isSleeping() && (byte) this.getDataProperty(DATA_NO_AI) != 1) {
                        double expectedVelocity = (-this.gravity) / this.drag - ((-this.gravity) / this.drag) * Math.exp(-this.drag * (this.inAirTicks - this.startAirTicks));
                        double diff = (this.speed.y - expectedVelocity) * (this.speed.y - expectedVelocity);

                        if (!this.hasEffect(Effect.JUMP) && diff > 0.6 && expectedVelocity < this.speed.y && !this.server.getAllowFlight()) {
                            if (this.inAirTicks < 100) {
                                this.setMotion(new Vector3(0, expectedVelocity, 0));
                            } else if (this.kick("Flying is not enabled on this server")) {
                                return false;
                            }
                        }
                    }

                    ++this.inAirTicks;
                }
            }
        }

        this.checkTeleportPosition();

        return true;
    }

    public void checkNetwork() {
        if (!this.isOnline()) {
            return;
        }

        if (this.nextChunkOrderRun-- <= 0 || this.chunk == null) {
            this.orderChunks();
        }

        if (!this.loadQueue.isEmpty() || !this.spawned) {
            this.sendNextChunk();
        }

        if (!this.batchedPackets.isEmpty()) {
            for (int channel : this.batchedPackets.keySet()) {
                this.server.batchPackets(new Player[]{this}, batchedPackets.get(channel).stream().toArray(DataPacket[]::new), false);
            }
            this.batchedPackets = new HashMap<>();
        }

    }

    public boolean canInteract(Vector3 pos, double maxDistance) {
        return this.canInteract(pos, maxDistance, 0.5);
    }

    public boolean canInteract(Vector3 pos, double maxDistance, double maxDiff) {
        if (this.distanceSquared(pos) > maxDistance * maxDistance) {
            return false;
        }

        Vector2 dV = this.getDirectionPlane();
        double dot = dV.dot(new Vector2(this.x, this.z));
        double dot1 = dV.dot(new Vector2(pos.x, pos.z));
        return (dot1 - dot) >= -maxDiff;
    }

    public void onPlayerPreLogin() {
        //TODO: AUTHENTICATE
        this.tryAuthenticate();
    }

    public void tryAuthenticate() {
        this.authenticateCallback(true);
    }

    public void authenticateCallback(boolean valid) {
        //TODO add more stuff after authentication is available

        if (!valid) {
            this.close("", "disconnectionScreen.invalidSession");
            return;
        }

        this.processLogin();
    }

    protected void processLogin() {
        if (!this.server.isWhitelisted((this.getName()).toLowerCase())) {
            this.close(this.getLeaveMessage(), "Server is white-listed");

            return;
        } else if (this.server.getNameBans().isBanned((this.getName()).toLowerCase()) || this.server.getIPBans().isBanned(this.getAddress())) {
            this.close(this.getLeaveMessage(), "You are banned");

            return;
        }

        if (this.hasPermission(Server.BROADCAST_CHANNEL_USERS)) {
            this.server.getPluginManager().subscribeToPermission(Server.BROADCAST_CHANNEL_USERS, this);
        }
        if (this.hasPermission(Server.BROADCAST_CHANNEL_ADMINISTRATIVE)) {
            this.server.getPluginManager().subscribeToPermission(Server.BROADCAST_CHANNEL_ADMINISTRATIVE, this);
        }

        for (Player p : this.server.getOnlinePlayers().values()) {
            if (p != this && Objects.equals(p.getName().toLowerCase(), this.getName().toLowerCase())) {
                if (!p.kick("logged in from another location")) {
                    this.close(this.getLeaveMessage(), "Logged in from another location");
                    return;
                }
            } else if (p.loggedIn && this.getUniqueId().equals(p.getUniqueId())) {
                if (!p.kick("logged in from another location")) {
                    this.close(this.getLeaveMessage(), "Logged in from another location");
                    return;
                }
            }
        }

        CompoundTag nbt = this.server.getOfflinePlayerData(this.username);
        if (nbt == null) {
            this.close(this.getLeaveMessage(), "Invalid data");

            return;
        }

        nbt.putString("NameTag", this.username);

        this.gamemode = nbt.getInt("playerGameType") & 0x03;
        if (this.server.getForceGamemode()) {
            this.gamemode = this.server.getGamemode();
            nbt.putInt("playerGameType", this.gamemode);
        }

        this.allowFlight = this.isCreative();

        Level level;
        if ((level = this.server.getLevelByName(nbt.getString("Level"))) == null) {
            this.setLevel(this.server.getDefaultLevel());
            nbt.putString("Level", this.level.getName());
            nbt.getList(new ListTag<>(), "Pos")
                    .add(0, new DoubleTag("", this.level.getSpawnLocation().x))
                    .add(1, new DoubleTag("", this.level.getSpawnLocation().y))
                    .add(2, new DoubleTag("", this.level.getSpawnLocation().z));
        } else {
            this.setLevel(level);
        }

        //todo achievement
        nbt.putLong("lastPlayed", System.currentTimeMillis());

        if (this.server.getAutoSave()) {
            this.server.saveOfflinePlayerData(this.username, nbt, true);
        }

        ListTag<DoubleTag> posList = nbt.getList(new ListTag<>(), "Pos");
        FullChunk chunk = this.level.getChunk((int) posList.get(0).data >> 4, (int) posList.get(2).data >> 4, true);

        this.isPlayer = true;

        this.temporalVector = new Vector3();

        this.id = Entity.entityCount++;
        this.justCreated = true;
        this.namedTag = nbt;

        this.chunk = chunk;
        this.setLevel(chunk.getProvider().getLevel());
        this.server = chunk.getProvider().getLevel().getServer();

        this.boundingBox = new AxisAlignedBB(0, 0, 0, 0, 0, 0);

        ListTag<FloatTag> rotationList = this.namedTag.getList(new ListTag<>(), "Rotation");
        ListTag<DoubleTag> motionList = this.namedTag.getList(new ListTag<>(), "Motion");
        this.setPositionAndRotation(
                this.temporalVector.setComponents(
                        posList.get(0).data,
                        posList.get(1).data,
                        posList.get(2).data
                ),
                rotationList.get(0).data,
                rotationList.get(1).data
        );

        this.setMotion(this.temporalVector.setComponents(
                motionList.get(0).data,
                motionList.get(1).data,
                motionList.get(2).data
        ));

        if (!this.namedTag.contains("FallDistance")) {
            this.namedTag.putFloat("FallDistance", 0);
        }
        this.fallDistance = this.namedTag.getFloat("FallDistance");

        if (!this.namedTag.contains("Fire")) {
            this.namedTag.putShort("Fire", 0);
        }
        this.fireTicks = this.namedTag.getShort("Fire");

        if (!this.namedTag.contains("Air")) {
            this.namedTag.putShort("Air", (short) 300);
        }
        this.setDataProperty(DATA_AIR, DATA_TYPE_SHORT, this.namedTag.getShort("Air"));

        if (!this.namedTag.contains("OnGround")) {
            this.namedTag.putBoolean("OnGround", false);
        }
        this.onGround = this.namedTag.getBoolean("OnGround");

        if (!this.namedTag.contains("Invulnerable")) {
            this.namedTag.putBoolean("Invulnerable", false);
        }
        this.invulnerable = this.namedTag.getBoolean("Invulnerable");

        this.chunk.addEntity(this);
        this.level.addEntity(this);
        this.initEntity();
        this.lastUpdate = this.server.getTick();
        this.server.getPluginManager().callEvent(new EntitySpawnEvent(this));

        this.scheduleUpdate();

        this.loggedIn = true;
        this.server.addOnlinePlayer(this);

        PlayerLoginEvent ev;
        this.server.getPluginManager().callEvent(ev = new PlayerLoginEvent(this, "Plugin reason"));
        if (ev.isCancelled()) {
            this.close(this.getLeaveMessage(), ev.getKickMessage());

            return;
        }

        if (this.isCreative()) {
            this.inventory.setHeldItemSlot(0);
        } else {
            this.inventory.setHeldItemSlot(this.inventory.getHotbarSlotIndex(0));
        }

        PlayStatusPacket statusPacket = new PlayStatusPacket();
        statusPacket.status = PlayStatusPacket.LOGIN_SUCCESS;
        this.dataPacket(statusPacket);

        if (this.spawnPosition == null && this.namedTag.contains("SpawnLevel") && (level = this.server.getLevelByName(this.namedTag.getString("SpawnLevel"))) != null) {
            this.spawnPosition = new Position(this.namedTag.getInt("SpawnX"), this.namedTag.getInt("SpawnY"), this.namedTag.getInt("SpawnZ"), level);
        }

        spawnPosition = this.getSpawn();

        StartGamePacket startGamePacket = new StartGamePacket();
        startGamePacket.seed = -1;
        startGamePacket.dimension = 0;
        startGamePacket.x = (float) this.x;
        startGamePacket.y = (float) this.y;
        startGamePacket.z = (float) this.z;
        startGamePacket.spawnX = (int) spawnPosition.x;
        startGamePacket.spawnY = (int) spawnPosition.y;
        startGamePacket.spawnZ = (int) spawnPosition.z;
        startGamePacket.generator = 1; //0 old, 1 infinite, 2 flat
        startGamePacket.gamemode = this.gamemode & 0x01;
        startGamePacket.eid = 0; //Always use EntityID as zero for the actual player
        this.dataPacket(startGamePacket);

        SetTimePacket setTimePacket = new SetTimePacket();
        setTimePacket.time = this.level.getTime();
        setTimePacket.started = !this.level.stopTime;
        this.dataPacket(setTimePacket);

        SetSpawnPositionPacket setSpawnPositionPacket = new SetSpawnPositionPacket();
        setSpawnPositionPacket.x = (int) spawnPosition.x;
        setSpawnPositionPacket.y = (int) spawnPosition.y;
        setSpawnPositionPacket.z = (int) spawnPosition.z;
        this.dataPacket(setSpawnPositionPacket);

        /*pk = new SetHealthPacket();
        pk.health = this.getHealth();
        this.dataPacket(pk);*/
        UpdateAttributesPacket updateAttributesPacket = new UpdateAttributesPacket();
        updateAttributesPacket.entityId = 0;
        updateAttributesPacket.entries = new Attribute[]{
                Attribute.getAttribute(Attribute.MAX_HEALTH).setMaxValue(this.getMaxHealth()).setValue(this.getHealth())
        };
        this.dataPacket(updateAttributesPacket);

        SetDifficultyPacket setDifficultyPacket = new SetDifficultyPacket();
        setDifficultyPacket.difficulty = this.server.getDifficulty();
        this.dataPacket(setDifficultyPacket);

        this.server.getLogger().info(this.getServer().getLanguage().translateString("pocketmine.player.logIn", new String[]{
                TextFormat.AQUA + this.username + TextFormat.WHITE,
                this.ip,
                String.valueOf(this.port),
                String.valueOf(this.id),
                this.level.getName(),
                String.valueOf(NukkitMath.round(this.x, 4)),
                String.valueOf(NukkitMath.round(this.y, 4)),
                String.valueOf(NukkitMath.round(this.z, 4))
        }));

        if (this.isOp()) {
            this.setRemoveFormat(false);
        }

        if (this.gamemode == Player.SPECTATOR) {
            ContainerSetContentPacket containerSetContentPacket = new ContainerSetContentPacket();
            containerSetContentPacket.windowid = ContainerSetContentPacket.SPECIAL_CREATIVE;
            this.dataPacket(containerSetContentPacket);
        } else {
            ContainerSetContentPacket containerSetContentPacket = new ContainerSetContentPacket();
            containerSetContentPacket.windowid = ContainerSetContentPacket.SPECIAL_CREATIVE;
            containerSetContentPacket.slots = Item.getCreativeItems().stream().toArray(Item[]::new);
            this.dataPacket(containerSetContentPacket);
        }

        this.forceMovement = this.teleportPosition = this.getPosition();

        this.server.onPlayerLogin(this);
    }

    public void handleDataPacket(DataPacket packet) {
        if (!connected) {
            return;
        }
        if (packet.pid() == Info.BATCH_PACKET) {
            /** @var BatchPacket packet */
            this.server.getNetwork().processBatch((BatchPacket) packet, this);
            return;
        }
        DataPacketReceiveEvent ev = new DataPacketReceiveEvent(this, packet);
        this.server.getPluginManager().callEvent(ev);
        if (ev.isCancelled()) {
            return;
        }

        switch (packet.pid()) {
            //todo alot
            default:
                break;
        }
    }

    public boolean kick() {
        return this.kick("");
    }

    public boolean kick(String reason) {
        return this.kick(reason, true);
    }

    public boolean kick(String reason, boolean isAdmin) {
        PlayerKickEvent ev;
        this.server.getPluginManager().callEvent(ev = new PlayerKickEvent(this, reason, this.getLeaveMessage()));
        if (!ev.isCancelled()) {
            String message;
            if (isAdmin) {
                message = "Kicked by admin." + (!"".equals(reason) ? " Reason: " + reason : "");
            } else {
                if ("".equals(reason)) {
                    message = "disconnectionScreen.noReason";
                } else {
                    message = reason;
                }
            }

            this.close(ev.getQuitMessage(), message);

            return true;
        }

        return false;
    }

    @Override
    public void sendMessage(String message) {
        String[] mes = this.server.getLanguage().translateString(message).split("\\n");
        for (String m : mes) {
            if (!"".equals(m)) {
                TextPacket pk = new TextPacket();
                pk.type = TextPacket.TYPE_RAW;
                pk.message = m;
                this.dataPacket(pk);
            }
        }
    }

    @Override
    public void sendMessage(TextContainer message) {
        if (message instanceof TranslationContainer) {
            this.sendTranslation(message.getText(), ((TranslationContainer) message).getParameters());
            return;
        }
        this.sendMessage(message.getText());
    }

    public void sendTranslation(String message) {
        this.sendTranslation(message, new String[0]);
    }

    public void sendTranslation(String message, String[] parameters) {
        TextPacket pk = new TextPacket();
        if (!this.server.isLanguageForced()) {
            pk.type = TextPacket.TYPE_TRANSLATION;
            pk.message = this.server.getLanguage().translateString(message, parameters, "nukkit.");
            for (int i = 0; i < parameters.length; i++) {
                parameters[i] = this.server.getLanguage().translateString(parameters[i], parameters, "nukkit.");

            }
            pk.parameters = parameters;
        } else {
            pk.type = TextPacket.TYPE_RAW;
            pk.message = this.server.getLanguage().translateString(message, parameters);
        }
        this.dataPacket(pk);
    }

    @Override
    public void close() {
        this.close("");
    }

    public void close(String message) {
        this.close(message, "generic");
    }

    public void close(String message, String reason) {
        this.close(message, reason, true);
    }

    public void close(String message, String reason, boolean notify) {
        this.close(new TextContainer(message), reason, notify));
    }

    public void close(TextContainer message) {
        this.close(message, "generic");
    }

    public void close(TextContainer message, String reason) {
        this.close(message, reason, true);
    }

    public void close(TextContainer message, String reason, boolean notify) {
        if (this.connected && !this.closed) {
            if (notify && reason.length() > 0) {
                DisconnectPacket pk = new DisconnectPacket;
                pk.message = reason;
                this.directDataPacket(pk);
            }

            this.connected = false;
            PlayerQuitEvent ev = null;
            if (this.getName().length() > 0) {
                this.server.getPluginManager().callEvent(ev = new PlayerQuitEvent(this, message, true));
                if (this.loggedIn && ev.getAutoSave()) {
                    this.save();
                }
            }

            for (Player player : this.server.getOnlinePlayers().values()) {
                if (!player.canSee(this)) {
                    player.showPlayer(this);
                }
            }

            this.hiddenPlayers = new HashMap<>();

            for (Inventory window : this.windowIndex.values()) {
                this.removeWindow(window);
            }

            for (String index : this.usedChunks.keySet()) {
                Chunk.Entry entry = Level.getChunkXZ(index);
                this.level.unregisterChunkLoader(this, entry.chunkX, entry.chunkZ);
                this.usedChunks.remove(index);
            }

            super.close();

            this.interfaz.close(this, notify ? reason : "");

            if (this.loggedIn) {
                this.server.removeOnlinePlayer(this);
            }

            this.loggedIn = false;

            if (ev != null && !Objects.equals(this.username, "") && this.spawned && !Objects.equals(ev.getQuitMessage().toString(), "")) {
                this.server.broadcastMessage(ev.getQuitMessage());
            }

            this.server.getPluginManager().unsubscribeFromPermission(Server.BROADCAST_CHANNEL_USERS, this);
            this.spawned = false;
            this.server.getLogger().info(this.getServer().getLanguage().translateString("pocketmine.player.logOut", new String[]{
                    TextFormat.AQUA + this.getName() + TextFormat.WHITE,
                    this.ip,
                    String.valueOf(this.port),
                    this.getServer().getLanguage().translateString(reason)
            }));
            this.windows = new HashMap<>();
            this.windowIndex = new HashMap<>();
            this.usedChunks = new HashMap<>();
            this.loadQueue = new HashMap<>();
            this.hasSpawned = new HashMap<>();
            this.spawnPosition = null;
        }

        if (this.perm != null) {
            this.perm.clearPermissions();
            this.perm = null;
        }

        if (this.inventory != null) {
            this.inventory = null;
            this.currentTransaction = null;
        }

        this.chunk = null;

        this.server.removePlayer(this);
    }

    public String getName() {
        return this.username;
    }

    public int getWindowId(Inventory inventory) {
        if (this.windows.containsKey(inventory)) {
            return this.windows.get(inventory);
        }

        return -1;
    }

    public int addWindow(Inventory inventory) {
        return this.addWindow(inventory, null);
    }

    public int addWindow(Inventory inventory, Integer forceId) {
        if (this.windows.containsKey(inventory)) {
            return this.windows.get(inventory);
        }
        int cnt;
        if (forceId == null) {
            this.windowCnt = cnt = Math.max(2, ++this.windowCnt % 99);
        } else {
            cnt = forceId;
        }
        this.windowIndex.put(cnt, inventory);
        this.windows.put(inventory, cnt);
        if (inventory.open(this)) {
            return cnt;
        } else {
            this.removeWindow(inventory);

            return -1;
        }
    }

    public void removeWindow(Inventory inventory) {
        inventory.close(this);
        if (this.windows.containsKey(inventory)) {
            int id = this.windows.get(inventory);
            this.windows.remove(this.windowIndex.get(id));
            this.windowIndex.remove(id);
        }
    }

    @Override
    public void setMetadata(String metadataKey, MetadataValue newMetadataValue) {
        this.server.getPlayerMetadata().setMetadata(this, metadataKey, newMetadataValue);
    }

    @Override
    public List<MetadataValue> getMetadata(String metadataKey) {
        return this.server.getPlayerMetadata().getMetadata(this, metadataKey);
    }

    @Override
    public boolean hasMetadata(String metadataKey) {
        return this.server.getPlayerMetadata().hasMetadata(this, metadataKey);
    }

    @Override
    public void removeMetadata(String metadataKey, Plugin owningPlugin) {
        this.server.getPlayerMetadata().removeMetadata(this, metadataKey, owningPlugin);
    }

    @Override
    public void onChunkChanged(FullChunk chunk) {
        this.loadQueue.put(Level.chunkHash(chunk.getX(), chunk.getZ()), Math.abs(((int) this.x >> 4) - chunk.getX()) + Math.abs(((int) this.z >> 4) - chunk.getZ()));
    }

    @Override
    public void onChunkLoaded(FullChunk chunk) {

    }

    @Override
    public void onChunkPopulated(FullChunk chunk) {

    }

    @Override
    public void onChunkUnloaded(FullChunk chunk) {

    }

    @Override
    public void onBlockChanged(Vector3 block) {

    }

    @Override
    public Integer getLoaderId() {
        return this.loaderId;
    }

    @Override
    public boolean isLoaderActive() {
        return this.isConnected();
    }


    public static BatchPacket getChunkCacheFromData(int chunkX, int chunkZ, byte[] payload) {
        return getChunkCacheFromData(chunkX, chunkZ, payload, FullChunkDataPacket.ORDER_COLUMNS);
    }

    public static BatchPacket getChunkCacheFromData(int chunkX, int chunkZ, byte[] payload, byte ordering) {
        FullChunkDataPacket pk = new FullChunkDataPacket();
        pk.chunkX = chunkX;
        pk.chunkZ = chunkZ;
        pk.order = ordering;
        pk.data = payload;
        pk.encode();

        BatchPacket batch = new BatchPacket();
        try {
            batch.payload = Zlib.deflate(pk.getBuffer(), Server.getInstance().networkCompressionLevel);
        } catch (Exception e) {
            throw new RuntimeException(e);
        }

        batch.encode();
        batch.isEncoded = true;
        return batch;
    }
}<|MERGE_RESOLUTION|>--- conflicted
+++ resolved
@@ -871,11 +871,11 @@
         }
     }
 
-    public byte getGamemode() {
+    public int getGamemode() {
         return gamemode;
     }
 
-    public boolean setGamemode(byte gamemode) {
+    public boolean setGamemode(int gamemode) {
         if (gamemode < 0 || gamemode > 3 || this.gamemode == gamemode) {
             return false;
         }
@@ -916,32 +916,18 @@
         this.sendSettings();
 
         if (this.gamemode == Player.SPECTATOR) {
-<<<<<<< HEAD
             ContainerSetContentPacket containerSetContentPacket = new ContainerSetContentPacket();
             containerSetContentPacket.windowid = ContainerSetContentPacket.SPECIAL_CREATIVE;
             this.dataPacket(containerSetContentPacket);
         } else {
             ContainerSetContentPacket containerSetContentPacket = new ContainerSetContentPacket();
             containerSetContentPacket.windowid = ContainerSetContentPacket.SPECIAL_CREATIVE;
-=======
-            ContainerSetContentPacket pk1 = new ContainerSetContentPacket();
-            pk1.windowid = ContainerSetContentPacket.SPECIAL_CREATIVE;
-            this.dataPacket(pk1);
-        } else {
-            ContainerSetContentPacket pk1 = new ContainerSetContentPacket();
-            pk1.windowid = ContainerSetContentPacket.SPECIAL_CREATIVE;
->>>>>>> 3b01d7d0
             List<Item> slots = new ArrayList<>();
             for (Item item : Item.getCreativeItems()) {
                 slots.add(item.clone());
             }
-<<<<<<< HEAD
             containerSetContentPacket.slots = slots.stream().toArray(Item[]::new);
             this.dataPacket(containerSetContentPacket);
-=======
-            pk1.slots = slots.stream().toArray(Item[]::new);
-            this.dataPacket(pk1);
->>>>>>> 3b01d7d0
         }
 
         this.inventory.sendContents(this);
