--- conflicted
+++ resolved
@@ -2097,13 +2097,9 @@
         startGamePacket.levelId = "";
         startGamePacket.worldName = this.getServer().getNetwork().getName();
         startGamePacket.generator = 1; //0 old, 1 infinite, 2 flat
-<<<<<<< HEAD
         startGamePacket.dimension = (byte) getLevel().getDimension();
         //startGamePacket.isInventoryServerAuthoritative = true;
-        this.directDataPacket(startGamePacket);
-=======
         this.dataPacket(startGamePacket);
->>>>>>> 338fa4fe
 
         this.dataPacket(new BiomeDefinitionListPacket());
         this.dataPacket(new AvailableEntityIdentifiersPacket());
