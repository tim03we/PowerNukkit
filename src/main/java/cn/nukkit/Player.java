package cn.nukkit;

import cn.nukkit.AdventureSettings.Type;
import cn.nukkit.api.DeprecationDetails;
import cn.nukkit.api.PowerNukkitDifference;
import cn.nukkit.api.PowerNukkitOnly;
import cn.nukkit.api.Since;
import cn.nukkit.block.*;
import cn.nukkit.blockentity.BlockEntity;
import cn.nukkit.blockentity.BlockEntityItemFrame;
import cn.nukkit.blockentity.BlockEntityLectern;
import cn.nukkit.blockentity.BlockEntitySpawnable;
import cn.nukkit.command.Command;
import cn.nukkit.command.CommandSender;
import cn.nukkit.command.data.CommandDataVersions;
import cn.nukkit.entity.*;
import cn.nukkit.entity.data.*;
import cn.nukkit.entity.item.*;
import cn.nukkit.entity.projectile.EntityArrow;
import cn.nukkit.entity.projectile.EntityProjectile;
import cn.nukkit.entity.projectile.EntityThrownTrident;
import cn.nukkit.event.block.ItemFrameDropItemEvent;
import cn.nukkit.event.block.LecternPageChangeEvent;
import cn.nukkit.event.block.WaterFrostEvent;
import cn.nukkit.event.entity.*;
import cn.nukkit.event.entity.EntityDamageEvent.DamageCause;
import cn.nukkit.event.entity.EntityDamageEvent.DamageModifier;
import cn.nukkit.event.entity.EntityPortalEnterEvent.PortalType;
import cn.nukkit.event.inventory.*;
import cn.nukkit.event.player.*;
import cn.nukkit.event.player.PlayerAsyncPreLoginEvent.LoginResult;
import cn.nukkit.event.player.PlayerInteractEvent.Action;
import cn.nukkit.event.player.PlayerTeleportEvent.TeleportCause;
import cn.nukkit.event.server.DataPacketReceiveEvent;
import cn.nukkit.event.server.DataPacketSendEvent;
import cn.nukkit.form.window.FormWindow;
import cn.nukkit.form.window.FormWindowCustom;
import cn.nukkit.inventory.*;
import cn.nukkit.inventory.transaction.*;
import cn.nukkit.inventory.transaction.action.InventoryAction;
import cn.nukkit.inventory.transaction.data.ReleaseItemData;
import cn.nukkit.inventory.transaction.data.UseItemData;
import cn.nukkit.inventory.transaction.data.UseItemOnEntityData;
import cn.nukkit.item.*;
import cn.nukkit.item.enchantment.Enchantment;
import cn.nukkit.lang.TextContainer;
import cn.nukkit.lang.TranslationContainer;
import cn.nukkit.level.*;
import cn.nukkit.level.format.FullChunk;
import cn.nukkit.level.format.generic.BaseFullChunk;
import cn.nukkit.level.particle.PunchBlockParticle;
import cn.nukkit.math.*;
import cn.nukkit.metadata.MetadataValue;
import cn.nukkit.nbt.NBTIO;
import cn.nukkit.nbt.tag.*;
import cn.nukkit.network.Network;
import cn.nukkit.network.SourceInterface;
import cn.nukkit.network.protocol.*;
import cn.nukkit.network.protocol.types.ContainerIds;
import cn.nukkit.network.protocol.types.NetworkInventoryAction;
import cn.nukkit.permission.PermissibleBase;
import cn.nukkit.permission.Permission;
import cn.nukkit.permission.PermissionAttachment;
import cn.nukkit.permission.PermissionAttachmentInfo;
import cn.nukkit.plugin.Plugin;
import cn.nukkit.positiontracking.PositionTracking;
import cn.nukkit.positiontracking.PositionTrackingService;
import cn.nukkit.potion.Effect;
import cn.nukkit.resourcepacks.ResourcePack;
import cn.nukkit.scheduler.AsyncTask;
import cn.nukkit.scheduler.TaskHandler;
import cn.nukkit.utils.*;
import co.aikar.timings.Timing;
import co.aikar.timings.Timings;
import com.google.common.base.Strings;
import com.google.common.collect.BiMap;
import com.google.common.collect.HashBiMap;
import io.netty.util.internal.EmptyArrays;
import it.unimi.dsi.fastutil.ints.Int2ObjectOpenHashMap;
import it.unimi.dsi.fastutil.ints.IntOpenHashSet;
import it.unimi.dsi.fastutil.longs.Long2ObjectLinkedOpenHashMap;
import it.unimi.dsi.fastutil.longs.Long2ObjectMap;
import it.unimi.dsi.fastutil.longs.Long2ObjectOpenHashMap;
import it.unimi.dsi.fastutil.longs.LongIterator;
import it.unimi.dsi.fastutil.objects.ObjectIterator;
import lombok.extern.log4j.Log4j2;

import javax.annotation.Nonnull;
import javax.annotation.Nullable;
import java.io.File;
import java.io.IOException;
import java.lang.reflect.Field;
import java.net.InetAddress;
import java.net.InetSocketAddress;
import java.net.UnknownHostException;
import java.nio.ByteOrder;
import java.util.*;
import java.util.Map.Entry;
import java.util.concurrent.ThreadLocalRandom;
import java.util.concurrent.TimeUnit;
import java.util.concurrent.atomic.AtomicReference;
import java.util.function.Consumer;

/**
 * @author MagicDroidX &amp; Box (Nukkit Project)
 */
@Log4j2
public class Player extends EntityHuman implements CommandSender, InventoryHolder, ChunkLoader, IPlayer {
    @PowerNukkitOnly
    @Since("1.4.0.0-PN")
    public static final Player[] EMPTY_ARRAY = new Player[0];
    
    private static final int NO_SHIELD_DELAY = 10;

    public static final int SURVIVAL = 0;
    public static final int CREATIVE = 1;
    public static final int ADVENTURE = 2;
    public static final int SPECTATOR = 3;
    public static final int VIEW = SPECTATOR;

    public static final int SURVIVAL_SLOTS = 36;
    public static final int CREATIVE_SLOTS = 112;

    public static final int CRAFTING_SMALL = 0;
    public static final int CRAFTING_BIG = 1;
    public static final int CRAFTING_ANVIL = 2;
    public static final int CRAFTING_ENCHANT = 3;
    public static final int CRAFTING_BEACON = 4;
    public static final @PowerNukkitOnly int CRAFTING_GRINDSTONE = 1000;
    public static final @PowerNukkitOnly int CRAFTING_STONECUTTER = 1001;
    public static final @PowerNukkitOnly int CRAFTING_CARTOGRAPHY = 1002;
    public static final @PowerNukkitOnly int CRAFTING_SMITHING = 1003;
    public static final @PowerNukkitOnly int CRAFTING_LOOM = 1004;

    public static final float DEFAULT_SPEED = 0.1f;
    public static final float MAXIMUM_SPEED = 0.5f;

    public static final int PERMISSION_CUSTOM = 3;
    public static final int PERMISSION_OPERATOR = 2;
    public static final int PERMISSION_MEMBER = 1;
    public static final int PERMISSION_VISITOR = 0;

    public static final int ANVIL_WINDOW_ID = 2;
    public static final int ENCHANT_WINDOW_ID = 3;
    public static final int BEACON_WINDOW_ID = 4;
    public static final int GRINDSTONE_WINDOW_ID = 2;
    public static final int SMITHING_WINDOW_ID = 2;
    public static final int LOOM_WINDOW_ID = 2;

    protected final SourceInterface interfaz;

    public boolean playedBefore;
    public boolean spawned = false;
    public boolean loggedIn = false;
    public boolean locallyInitialized = false;
    public int gamemode;
    public long lastBreak;
    private BlockVector3 lastBreakPosition = new BlockVector3();

    protected int windowCnt = 4;

    protected final BiMap<Inventory, Integer> windows = HashBiMap.create();

    protected final BiMap<Integer, Inventory> windowIndex = windows.inverse();
    protected final Set<Integer> permanentWindows = new IntOpenHashSet();
    private boolean inventoryOpen;
    @Since("1.3.2.0-PN") protected int closingWindowId = Integer.MIN_VALUE;

    protected int messageCounter = 2;

    private String clientSecret;

    public Vector3 speed = null;

    public final HashSet<String> achievements = new HashSet<>();

    public int craftingType = CRAFTING_SMALL;

    protected PlayerUIInventory playerUIInventory;
    protected CraftingGrid craftingGrid;
    protected CraftingTransaction craftingTransaction;
    @Since("1.3.1.0-PN") protected EnchantTransaction enchantTransaction;
    @Since("1.3.2.0-PN") protected RepairItemTransaction repairItemTransaction;
    @Since("1.4.0.0-PN") @PowerNukkitOnly protected GrindstoneTransaction grindstoneTransaction;

    public long creationTime = 0;

    protected long randomClientId;

    protected Vector3 forceMovement = null;

    protected Vector3 teleportPosition = null;

    protected boolean connected = true;
    protected final InetSocketAddress socketAddress;
    protected boolean removeFormat = true;

    protected String username;
    protected String iusername;
    protected String displayName;

    protected int startAction = -1;

    protected Vector3 sleeping = null;
    protected Long clientID = null;

    private int loaderId;

    protected float stepHeight = 0.6f;

    public final Map<Long, Boolean> usedChunks = new Long2ObjectOpenHashMap<>();

    protected int chunkLoadCount = 0;
    protected final Long2ObjectLinkedOpenHashMap<Boolean> loadQueue = new Long2ObjectLinkedOpenHashMap<>();
    protected int nextChunkOrderRun = 1;

    protected final Map<UUID, Player> hiddenPlayers = new HashMap<>();

    protected Vector3 newPosition = null;

    protected int chunkRadius;
    protected int viewDistance;
    protected final int chunksPerTick;
    protected final int spawnThreshold;

    protected Position spawnPosition = null;
    
    @PowerNukkitOnly
    @Since("1.4.0.0-PN")
    protected Vector3 spawnBlockPosition;

    protected int inAirTicks = 0;
    protected int startAirTicks = 5;
    
    @PowerNukkitOnly
    @Since("1.4.0.0-PN")
    private int noShieldTicks;

    protected AdventureSettings adventureSettings;

    protected boolean checkMovement = true;

    private PermissibleBase perm = null;

    private int exp = 0;
    private int expLevel = 0;

    protected PlayerFood foodData = null;

    private Entity killer = null;

    private final AtomicReference<Locale> locale = new AtomicReference<>(null);

    private int hash;

    private String buttonText = "Button";

    protected boolean enableClientCommand = true;

    private BlockEnderChest viewingEnderChest = null;

    protected int lastEnderPearl = 20;
    protected int lastChorusFruitTeleport = 20;

    private LoginChainData loginChainData;

    public Block breakingBlock = null;

    public int pickedXPOrb = 0;

    protected int formWindowCount = 0;
    protected Map<Integer, FormWindow> formWindows = new Int2ObjectOpenHashMap<>();
    protected Map<Integer, FormWindow> serverSettings = new Int2ObjectOpenHashMap<>();

    protected Map<Long, DummyBossBar> dummyBossBars = new Long2ObjectLinkedOpenHashMap<>();

    private AsyncTask preLoginEventTask = null;
    protected boolean shouldLogin = false;

    public EntityFishingHook fishing = null;

    public long lastSkinChange;

    protected double lastRightClickTime = 0.0;
    protected Vector3 lastRightClickPos = null;

    private int timeSinceRest;

    protected int lastPlayerdLevelUpSoundTime = 0;
    
    private TaskHandler delayedPosTrackingUpdate;

    private float soulSpeedMultiplier = 1;
    private boolean wasInSoulSandCompatible;

    public float getSoulSpeedMultiplier() {
        return this.soulSpeedMultiplier;
    }

    public int getStartActionTick() {
        return startAction;
    }

    public void startAction() {
        this.startAction = this.server.getTick();
    }

    public void stopAction() {
        this.startAction = -1;
    }

    public int getLastEnderPearlThrowingTick() {
        return lastEnderPearl;
    }

    public void onThrowEnderPearl() {
        this.lastEnderPearl = this.server.getTick();
    }

    public int getLastChorusFruitTeleport() {
        return lastChorusFruitTeleport;
    }

    public void onChorusFruitTeleport() {
        this.lastChorusFruitTeleport = this.server.getTick();
    }

    public BlockEnderChest getViewingEnderChest() {
        return viewingEnderChest;
    }

    public void setViewingEnderChest(BlockEnderChest chest) {
        if (chest == null && this.viewingEnderChest != null) {
            this.viewingEnderChest.getViewers().remove(this);
        } else if (chest != null) {
            chest.getViewers().add(this);
        }
        this.viewingEnderChest = chest;
    }

    public TranslationContainer getLeaveMessage() {
        return new TranslationContainer(TextFormat.YELLOW + "%multiplayer.player.left", this.getDisplayName());
    }

    public String getClientSecret() {
        return clientSecret;
    }

    /**
     * This might disappear in the future.
     * Please use getUniqueId() instead (IP + clientId + name combo, in the future it'll change to real UUID for online auth)
     * @return random client id
     */
    @Deprecated
    public Long getClientId() {
        return randomClientId;
    }

    @Override
    public boolean isBanned() {
        return this.server.getNameBans().isBanned(this.getName());
    }

    @Override
    public void setBanned(boolean value) {
        if (value) {
            this.server.getNameBans().addBan(this.getName(), null, null, null);
            this.kick(PlayerKickEvent.Reason.NAME_BANNED, "Banned by admin");
        } else {
            this.server.getNameBans().remove(this.getName());
        }
    }

    @Override
    public boolean isWhitelisted() {
        return this.server.isWhitelisted(this.getName().toLowerCase());
    }

    @Override
    public void setWhitelisted(boolean value) {
        if (value) {
            this.server.addWhitelist(this.getName().toLowerCase());
        } else {
            this.server.removeWhitelist(this.getName().toLowerCase());
        }
    }

    @Override
    public Player getPlayer() {
        return this;
    }

    @Override
    public Long getFirstPlayed() {
        return this.namedTag != null ? this.namedTag.getLong("firstPlayed") : null;
    }

    @Override
    public Long getLastPlayed() {
        return this.namedTag != null ? this.namedTag.getLong("lastPlayed") : null;
    }

    @Override
    public boolean hasPlayedBefore() {
        return this.playedBefore;
    }

    public AdventureSettings getAdventureSettings() {
        return adventureSettings;
    }

    public void setAdventureSettings(AdventureSettings adventureSettings) {
        this.adventureSettings = adventureSettings.clone(this);
        this.adventureSettings.update();
    }

    public void resetInAirTicks() {
        this.inAirTicks = 0;
    }

    @Deprecated
    public void setAllowFlight(boolean value) {
        this.getAdventureSettings().set(Type.ALLOW_FLIGHT, value);
        this.getAdventureSettings().update();
    }

    @Deprecated
    public boolean getAllowFlight() {
        return this.getAdventureSettings().get(Type.ALLOW_FLIGHT);
    }

    public void setAllowModifyWorld(boolean value) {
        this.getAdventureSettings().set(Type.WORLD_IMMUTABLE, !value);
        this.getAdventureSettings().set(Type.BUILD_AND_MINE, value);
        this.getAdventureSettings().set(Type.WORLD_BUILDER, value);
        this.getAdventureSettings().update();
    }

    public void setAllowInteract(boolean value) {
        setAllowInteract(value, value);
    }

    public void setAllowInteract(boolean value, boolean containers) {
        this.getAdventureSettings().set(Type.WORLD_IMMUTABLE, !value);
        this.getAdventureSettings().set(Type.DOORS_AND_SWITCHED, value);
        this.getAdventureSettings().set(Type.OPEN_CONTAINERS, containers);
        this.getAdventureSettings().update();
    }

    @Deprecated
    public void setAutoJump(boolean value) {
        this.getAdventureSettings().set(Type.AUTO_JUMP, value);
        this.getAdventureSettings().update();
    }

    @Deprecated
    public boolean hasAutoJump() {
        return this.getAdventureSettings().get(Type.AUTO_JUMP);
    }

    @Override
    public void spawnTo(Player player) {
        if (this.spawned && player.spawned && this.isAlive() && player.getLevel() == this.level && player.canSee(this) && !this.isSpectator()) {
            super.spawnTo(player);
        }
    }

    @Override
    public Server getServer() {
        return this.server;
    }

    public boolean getRemoveFormat() {
        return removeFormat;
    }

    public void setRemoveFormat() {
        this.setRemoveFormat(true);
    }

    public void setRemoveFormat(boolean remove) {
        this.removeFormat = remove;
    }

    public boolean canSee(Player player) {
        return !this.hiddenPlayers.containsKey(player.getUniqueId());
    }

    public void hidePlayer(Player player) {
        if (this == player) {
            return;
        }
        this.hiddenPlayers.put(player.getUniqueId(), player);
        player.despawnFrom(this);
    }

    public void showPlayer(Player player) {
        if (this == player) {
            return;
        }
        this.hiddenPlayers.remove(player.getUniqueId());
        if (player.isOnline()) {
            player.spawnTo(this);
        }
    }

    @Override
    public boolean canCollideWith(Entity entity) {
        return false;
    }

    @Override
    public void resetFallDistance() {
        super.resetFallDistance();
        if (this.inAirTicks != 0) {
            this.startAirTicks = 5;
        }
        this.inAirTicks = 0;
        this.highestPosition = this.y;
    }

    @Override
    public boolean isOnline() {
        return this.connected && this.loggedIn;
    }

    @Override
    public boolean isOp() {
        return this.server.isOp(this.getName());
    }

    @Override
    public void setOp(boolean value) {
        if (value == this.isOp()) {
            return;
        }

        if (value) {
            this.server.addOp(this.getName());
        } else {
            this.server.removeOp(this.getName());
        }

        this.recalculatePermissions();
        this.getAdventureSettings().update();
        this.sendCommandData();
    }

    @Override
    public boolean isPermissionSet(String name) {
        return this.perm.isPermissionSet(name);
    }

    @Override
    public boolean isPermissionSet(Permission permission) {
        return this.perm.isPermissionSet(permission);
    }

    @Override
    public boolean hasPermission(String name) {
        return this.perm != null && this.perm.hasPermission(name);
    }

    @Override
    public boolean hasPermission(Permission permission) {
        return this.perm.hasPermission(permission);
    }

    @Override
    public PermissionAttachment addAttachment(Plugin plugin) {
        return this.addAttachment(plugin, null);
    }

    @Override
    public PermissionAttachment addAttachment(Plugin plugin, String name) {
        return this.addAttachment(plugin, name, null);
    }

    @Override
    public PermissionAttachment addAttachment(Plugin plugin, String name, Boolean value) {
        return this.perm.addAttachment(plugin, name, value);
    }

    @Override
    public void removeAttachment(PermissionAttachment attachment) {
        this.perm.removeAttachment(attachment);
    }

    @Override
    public void recalculatePermissions() {
        this.server.getPluginManager().unsubscribeFromPermission(Server.BROADCAST_CHANNEL_USERS, this);
        this.server.getPluginManager().unsubscribeFromPermission(Server.BROADCAST_CHANNEL_ADMINISTRATIVE, this);

        if (this.perm == null) {
            return;
        }

        this.perm.recalculatePermissions();

        if (this.hasPermission(Server.BROADCAST_CHANNEL_USERS)) {
            this.server.getPluginManager().subscribeToPermission(Server.BROADCAST_CHANNEL_USERS, this);
        }

        if (this.hasPermission(Server.BROADCAST_CHANNEL_ADMINISTRATIVE)) {
            this.server.getPluginManager().subscribeToPermission(Server.BROADCAST_CHANNEL_ADMINISTRATIVE, this);
        }

        if (this.isEnableClientCommand() && spawned) this.sendCommandData();
    }

    public boolean isEnableClientCommand() {
        return this.enableClientCommand;
    }

    public void setEnableClientCommand(boolean enable) {
        this.enableClientCommand = enable;
        SetCommandsEnabledPacket pk = new SetCommandsEnabledPacket();
        pk.enabled = enable;
        this.dataPacket(pk);
        if (enable) this.sendCommandData();
    }

    public void sendCommandData() {
        if (!spawned) {
            return;
        }
        AvailableCommandsPacket pk = new AvailableCommandsPacket();
        Map<String, CommandDataVersions> data = new HashMap<>();
        int count = 0;
        for (Command command : this.server.getCommandMap().getCommands().values()) {
            if (!command.testPermissionSilent(this)) {
                continue;
            }
            ++count;
            CommandDataVersions data0 = command.generateCustomCommandData(this);
            data.put(command.getName(), data0);
        }
        if (count > 0) {
            //TODO: structure checking
            pk.commands = data;
            this.dataPacket(pk);
        }
    }

    @Override
    public Map<String, PermissionAttachmentInfo> getEffectivePermissions() {
        return this.perm.getEffectivePermissions();
    }
    
    private static InetSocketAddress uncheckedNewInetSocketAddress(String ip, int port) {
        try {
            return new InetSocketAddress(InetAddress.getByName(ip), port);
        } catch (UnknownHostException exception) {
            throw new IllegalArgumentException(exception);
        }
    }
    
    public Player(SourceInterface interfaz, Long clientID, String ip, int port) {
        this(interfaz, clientID, uncheckedNewInetSocketAddress(ip, port));
    }
    
    @PowerNukkitOnly
    public Player(SourceInterface interfaz, Long clientID, InetSocketAddress socketAddress) {
        super(null, new CompoundTag());
        this.interfaz = interfaz;
        this.perm = new PermissibleBase(this);
        this.server = Server.getInstance();
        this.lastBreak = -1;
        this.socketAddress = socketAddress;
        this.clientID = clientID;
        this.loaderId = Level.generateChunkLoaderId(this);
        this.chunksPerTick = this.server.getConfig("chunk-sending.per-tick", 4);
        this.spawnThreshold = this.server.getConfig("chunk-sending.spawn-threshold", 56);
        this.spawnPosition = null;
        this.gamemode = this.server.getGamemode();
        this.setLevel(this.server.getDefaultLevel());
        this.viewDistance = this.server.getViewDistance();
        this.chunkRadius = viewDistance;
        //this.newPosition = new Vector3(0, 0, 0);
        this.boundingBox = new SimpleAxisAlignedBB(0, 0, 0, 0, 0, 0);
        this.lastSkinChange = -1;

        this.uuid = null;
        this.rawUUID = null;

        this.creationTime = System.currentTimeMillis();
    }

    @Override
    protected void initEntity() {
        super.initEntity();

        this.addDefaultWindows();
    }

    public boolean isPlayer() {
        return true;
    }

    public void removeAchievement(String achievementId) {
        achievements.remove(achievementId);
    }

    public boolean hasAchievement(String achievementId) {
        return achievements.contains(achievementId);
    }

    public boolean isConnected() {
        return connected;
    }

    public String getDisplayName() {
        return this.displayName;
    }

    public void setDisplayName(String displayName) {
        this.displayName = displayName;
        if (this.spawned) {
            this.server.updatePlayerListData(this.getUniqueId(), this.getId(), this.getDisplayName(), this.getSkin(), this.getLoginChainData().getXUID());
        }
    }

    @Override
    public void setSkin(Skin skin) {
        super.setSkin(skin);
        if (this.spawned) {
            this.server.updatePlayerListData(this.getUniqueId(), this.getId(), this.getDisplayName(), skin, this.getLoginChainData().getXUID());
        }
    }

    public String getAddress() {
        return this.socketAddress.getAddress().getHostAddress();
    }

    public int getPort() {
        return this.socketAddress.getPort();
    }

    public InetSocketAddress getSocketAddress() {
        return this.socketAddress;
    }

    public Position getNextPosition() {
        return this.newPosition != null ? new Position(this.newPosition.x, this.newPosition.y, this.newPosition.z, this.level) : this.getPosition();
    }

    public boolean isSleeping() {
        return this.sleeping != null;
    }

    public int getInAirTicks() {
        return this.inAirTicks;
    }

    /**
     * Returns whether the player is currently using an item (right-click and hold).
     *
     * @return bool
     */
    public boolean isUsingItem() {
        return this.getDataFlag(DATA_FLAGS, DATA_FLAG_ACTION) && this.startAction > -1;
    }

    public void setUsingItem(boolean value) {
        this.startAction = value ? this.server.getTick() : -1;
        this.setDataFlag(DATA_FLAGS, DATA_FLAG_ACTION, value);
    }

    public String getButtonText() {
        return this.buttonText;
    }

    public void setButtonText(String text) {
        this.buttonText = text;
        this.setDataProperty(new StringEntityData(Entity.DATA_INTERACT_TEXT, this.buttonText));
    }

    public void unloadChunk(int x, int z) {
        this.unloadChunk(x, z, null);
    }

    public void unloadChunk(int x, int z, Level level) {
        level = level == null ? this.level : level;
        long index = Level.chunkHash(x, z);
        if (this.usedChunks.containsKey(index)) {
            for (Entity entity : level.getChunkEntities(x, z).values()) {
                if (entity != this) {
                    entity.despawnFrom(this);
                }
            }

            this.usedChunks.remove(index);
        }
        level.unregisterChunkLoader(this, x, z);
        this.loadQueue.remove(index);
    }

    public Position getSpawn() {
        if (this.spawnPosition != null && this.spawnPosition.getLevel() != null) {
            return this.spawnPosition;
        } else {
            return this.server.getDefaultLevel().getSafeSpawn();
        }
    }

    /**
     * The block that holds the player respawn position. May be null when unknown.
     * @return The position of a bed, respawn anchor, or null when unknown.
     */
    @PowerNukkitOnly
    @Since("1.4.0.0-PN")
    @Nullable
    public Vector3 getSpawnBlock() {
        return spawnBlockPosition;
    }

    /**
     * Sets the position of the block that holds the player respawn position. May be null when unknown.
     * @param spawnBlock The position of a bed or respawn anchor
     */
    @PowerNukkitOnly
    @Since("1.4.0.0-PN")
    public void setSpawnBlock(@Nullable Vector3 spawnBlock) {
        if (spawnBlock == null) {
            this.spawnBlockPosition = null;
        } else {
            this.spawnBlockPosition = new Vector3(spawnBlock.x, spawnBlock.y, spawnBlock.z);
        }
    }

    public void sendChunk(int x, int z, DataPacket packet) {
        if (!this.connected) {
            return;
        }

        this.usedChunks.put(Level.chunkHash(x, z), Boolean.TRUE);
        this.chunkLoadCount++;

        this.dataPacket(packet);

        if (this.spawned) {
            for (Entity entity : this.level.getChunkEntities(x, z).values()) {
                if (this != entity && !entity.closed && entity.isAlive()) {
                    entity.spawnTo(this);
                }
            }
        }
    }

    public void sendChunk(int x, int z, int subChunkCount, byte[] payload) {
        if (!this.connected) {
            return;
        }

        this.usedChunks.put(Level.chunkHash(x, z), true);
        this.chunkLoadCount++;

        LevelChunkPacket pk = new LevelChunkPacket();
        pk.chunkX = x;
        pk.chunkZ = z;
        pk.subChunkCount = subChunkCount;
        pk.data = payload;

        this.dataPacket(pk);

        if (this.spawned) {
            for (Entity entity : this.level.getChunkEntities(x, z).values()) {
                if (this != entity && !entity.closed && entity.isAlive()) {
                    entity.spawnTo(this);
                }
            }
        }
    }

    protected void sendNextChunk() {
        if (!this.connected) {
            return;
        }

        Timings.playerChunkSendTimer.startTiming();

        if (!loadQueue.isEmpty()) {
            int count = 0;
            ObjectIterator<Long2ObjectMap.Entry<Boolean>> iter = loadQueue.long2ObjectEntrySet().fastIterator();
            while (iter.hasNext()) {
                Long2ObjectMap.Entry<Boolean> entry = iter.next();
                long index = entry.getLongKey();

                if (count >= this.chunksPerTick) {
                    break;
                }
                int chunkX = Level.getHashX(index);
                int chunkZ = Level.getHashZ(index);

                ++count;

                this.usedChunks.put(index, false);
                this.level.registerChunkLoader(this, chunkX, chunkZ, false);

                if (!this.level.populateChunk(chunkX, chunkZ)) {
                    if (this.spawned && this.teleportPosition == null) {
                        continue;
                    } else {
                        break;
                    }
                }

                iter.remove();

                PlayerChunkRequestEvent ev = new PlayerChunkRequestEvent(this, chunkX, chunkZ);
                this.server.getPluginManager().callEvent(ev);
                if (!ev.isCancelled()) {
                    this.level.requestChunk(chunkX, chunkZ, this);
                }
            }
        }
        if (this.chunkLoadCount >= this.spawnThreshold && !this.spawned && this.teleportPosition == null) {
            this.doFirstSpawn();
        }
        Timings.playerChunkSendTimer.stopTiming();
    }

    protected void doFirstSpawn() {
        this.spawned = true;

        this.inventory.sendContents(this);
        this.inventory.sendHeldItem(this);
        this.inventory.sendArmorContents(this);
        this.offhandInventory.sendContents(this);
        this.setEnableClientCommand(true);

        SetTimePacket setTimePacket = new SetTimePacket();
        setTimePacket.time = this.level.getTime();
        this.dataPacket(setTimePacket);

        Location pos;
        if(this.server.isSafeSpawn()) {
            pos = this.level.getSafeSpawn(this).getLocation();
            pos.yaw = this.yaw;
            pos.pitch = this.pitch;
        } else {
            pos = new Location(this.forceMovement.x,this.forceMovement.y,this.forceMovement.z, this.yaw, this.pitch, this.level);
        }


        PlayerRespawnEvent respawnEvent = new PlayerRespawnEvent(this, pos, true);

        this.server.getPluginManager().callEvent(respawnEvent);

        Position fromEvent = respawnEvent.getRespawnPosition();
        if (fromEvent instanceof Location) {
            pos = fromEvent.getLocation();
        } else {
            pos = fromEvent.getLocation();
            pos.yaw = this.yaw;
            pos.pitch = this.pitch;
        }

        this.teleport(pos, null);
        lastYaw = yaw;
        lastPitch = pitch;

        this.sendPlayStatus(PlayStatusPacket.PLAYER_SPAWN);

        PlayerJoinEvent playerJoinEvent = new PlayerJoinEvent(this,
                new TranslationContainer(TextFormat.YELLOW + "%multiplayer.player.joined", new String[]{
                        this.getDisplayName()
                })
        );

        this.server.getPluginManager().callEvent(playerJoinEvent);

        if (playerJoinEvent.getJoinMessage().toString().trim().length() > 0) {
            this.server.broadcastMessage(playerJoinEvent.getJoinMessage());
        }

        this.noDamageTicks = 60;

        this.getServer().sendRecipeList(this);


        for (long index : this.usedChunks.keySet()) {
            int chunkX = Level.getHashX(index);
            int chunkZ = Level.getHashZ(index);
            for (Entity entity : this.level.getChunkEntities(chunkX, chunkZ).values()) {
                if (this != entity && !entity.closed && entity.isAlive()) {
                    entity.spawnTo(this);
                }
            }
        }

        int experience = this.getExperience();
        if (experience != 0) {
            this.sendExperience(experience);
        }

        int level = this.getExperienceLevel();
        if (level != 0) {
            this.sendExperienceLevel(this.getExperienceLevel());
        }

        if (!this.isSpectator()) {
            this.spawnToAll();
        }

        //todo Updater

        //Weather
        this.getLevel().sendWeather(this);

        //FoodLevel
        PlayerFood food = this.getFoodData();
        if (food.getLevel() != food.getMaxLevel()) {
            food.sendFoodLevel();
        }

        if (this.getHealth() < 1) {
            this.respawn();
        } else {
            updateTrackingPositions(false);
        }
    }

    @PowerNukkitOnly
    @Since("1.4.0.0-PN")
    public void updateTrackingPositions() {
        updateTrackingPositions(false);
    }
    
    @PowerNukkitOnly
    @Since("1.4.0.0-PN")
    public void updateTrackingPositions(boolean delayed) {
        Server server = getServer();
        if (delayed) {
            if (delayedPosTrackingUpdate != null) {
                delayedPosTrackingUpdate.cancel();
            }
            delayedPosTrackingUpdate = server.getScheduler().scheduleDelayedTask(null, this::updateTrackingPositions, 10);
            return;
        }
        PositionTrackingService positionTrackingService = server.getPositionTrackingService();
        positionTrackingService.forceRecheck(this);
    }

    protected boolean orderChunks() {
        if (!this.connected) {
            return false;
        }

        Timings.playerChunkOrderTimer.startTiming();

        this.nextChunkOrderRun = 200;

        loadQueue.clear();
        Long2ObjectOpenHashMap<Boolean> lastChunk = new Long2ObjectOpenHashMap<>(this.usedChunks);

        int centerX = (int) this.x >> 4;
        int centerZ = (int) this.z >> 4;

        int radius = spawned ? this.chunkRadius : (int) Math.ceil(Math.sqrt(spawnThreshold));
        int radiusSqr = radius * radius;



        long index;
        for (int x = 0; x <= radius; x++) {
            int xx = x * x;
            for (int z = 0; z <= x; z++) {
                int distanceSqr = xx + z * z;
                if (distanceSqr > radiusSqr) continue;

                /* Top right quadrant */
                if(this.usedChunks.get(index = Level.chunkHash(centerX + x, centerZ + z)) != Boolean.TRUE) {
                    this.loadQueue.put(index, Boolean.TRUE);
                }
                lastChunk.remove(index);
                /* Top left quadrant */
                if(this.usedChunks.get(index = Level.chunkHash(centerX - x - 1, centerZ + z)) != Boolean.TRUE) {
                    this.loadQueue.put(index, Boolean.TRUE);
                }
                lastChunk.remove(index);
                /* Bottom right quadrant */
                if(this.usedChunks.get(index = Level.chunkHash(centerX + x, centerZ - z - 1)) != Boolean.TRUE) {
                    this.loadQueue.put(index, Boolean.TRUE);
                }
                lastChunk.remove(index);
                /* Bottom left quadrant */
                if(this.usedChunks.get(index = Level.chunkHash(centerX - x - 1, centerZ - z - 1)) != Boolean.TRUE) {
                    this.loadQueue.put(index, Boolean.TRUE);
                }
                lastChunk.remove(index);
                if(x != z){
                    /* Top right quadrant mirror */
                    if(this.usedChunks.get(index = Level.chunkHash(centerX + z, centerZ + x)) != Boolean.TRUE) {
                        this.loadQueue.put(index, Boolean.TRUE);
                    }
                    lastChunk.remove(index);
                    /* Top left quadrant mirror */
                    if(this.usedChunks.get(index = Level.chunkHash(centerX - z - 1, centerZ + x)) != Boolean.TRUE) {
                        this.loadQueue.put(index, Boolean.TRUE);
                    }
                    lastChunk.remove(index);
                    /* Bottom right quadrant mirror */
                    if(this.usedChunks.get(index = Level.chunkHash(centerX + z, centerZ - x - 1)) != Boolean.TRUE) {
                        this.loadQueue.put(index, Boolean.TRUE);
                    }
                    lastChunk.remove(index);
                    /* Bottom left quadrant mirror */
                    if(this.usedChunks.get(index = Level.chunkHash(centerX - z - 1, centerZ - x - 1)) != Boolean.TRUE) {
                        this.loadQueue.put(index, Boolean.TRUE);
                    }
                    lastChunk.remove(index);
                }
            }
        }

        LongIterator keys = lastChunk.keySet().iterator();
        while (keys.hasNext()) {
            index = keys.nextLong();
            this.unloadChunk(Level.getHashX(index), Level.getHashZ(index));
        }

        if (!loadQueue.isEmpty()) {
            NetworkChunkPublisherUpdatePacket packet = new NetworkChunkPublisherUpdatePacket();
            packet.position = this.asBlockVector3();
            packet.radius = viewDistance << 4;
            this.dataPacket(packet);
        }

        Timings.playerChunkOrderTimer.stopTiming();
        return true;
    }

    @DeprecationDetails(by = "Cloudburst Nukkit", since = "1.3.2.0-PN", replaceWith = "dataPacket(DataPacket)",
            reason = "Batching packet is now handled near the RakNet layer")
    @Deprecated
    public boolean batchDataPacket(DataPacket packet) {
        return this.dataPacket(packet);
    }

    /**
     * 0 is true
     * -1 is false
     * other is identifer
     * @param packet packet to send
     * @return packet successfully sent
     */
    public boolean dataPacket(DataPacket packet) {
        if (!this.connected) {
            return false;
        }

        try (Timing ignored = Timings.getSendDataPacketTiming(packet)) {
            DataPacketSendEvent ev = new DataPacketSendEvent(this, packet);
            this.server.getPluginManager().callEvent(ev);
            if (ev.isCancelled()) {
                return false;
            }

            if (log.isTraceEnabled() && !server.isIgnoredPacket(packet.getClass())) {
                log.trace("Outbound {}: {}", this.getName(), packet);
            }

            this.interfaz.putPacket(this, packet, false, true);
        }
        return true;
    }

    @DeprecationDetails(by = "Cloudburst Nukkit", since = "2019-05-08", replaceWith = "dataPacket(DataPacket)",
            reason = "ACKs are handled by the RakNet layer only")
    @PowerNukkitDifference(since = "1.3.2.0-PN", 
            info = "Cloudburst changed the return values from 0/-1 to 1/0, breaking backward compatibility for no reason, " +
                    "we reversed that.")
    @Deprecated
    public int dataPacket(DataPacket packet, boolean needACK) {
        return dataPacket(packet) ? 0 : -1;
    }

    /**
     * 0 is true
     * -1 is false
     * other is identifer
     * @param packet packet to send
     * @return packet successfully sent
     */
    @Deprecated
    @DeprecationDetails(by = "Cloudburst Nukkit", since = "1.3.2.0-PN", replaceWith = "dataPacket(DataPacket)",
            reason = "Direct packets are no longer allowed")
    public boolean directDataPacket(DataPacket packet) {
        return this.dataPacket(packet);
    }

    @DeprecationDetails(by = "Cloudburst Nukkit", since = "2019-05-08", replaceWith = "dataPacket(DataPacket)",
            reason = "ACK are handled by the RakNet layer and direct packets are no longer allowed")
    @PowerNukkitDifference(since = "1.3.2.0-PN",
            info = "Cloudburst changed the return values from 0/-1 to 1/0, breaking backward compatibility for no reason, " +
                    "we reversed that.")
    @Deprecated
    public int directDataPacket(DataPacket packet, boolean needACK) {
        return this.dataPacket(packet) ? 0 : -1;
    }

    public int getPing() {
        return this.interfaz.getNetworkLatency(this);
    }

    public boolean sleepOn(Vector3 pos) {
        if (!this.isOnline()) {
            return false;
        }

        for (Entity p : this.level.getNearbyEntities(this.boundingBox.grow(2, 1, 2), this)) {
            if (p instanceof Player) {
                if (((Player) p).sleeping != null && pos.distance(((Player) p).sleeping) <= 0.1) {
                    return false;
                }
            }
        }

        PlayerBedEnterEvent ev;
        this.server.getPluginManager().callEvent(ev = new PlayerBedEnterEvent(this, this.level.getBlock(pos)));
        if (ev.isCancelled()) {
            return false;
        }

        this.sleeping = pos.clone();
        this.teleport(new Location(pos.x + 0.5, pos.y + 0.5, pos.z + 0.5, this.yaw, this.pitch, this.level), null);

        this.setDataProperty(new IntPositionEntityData(DATA_PLAYER_BED_POSITION, (int) pos.x, (int) pos.y, (int) pos.z));
        this.setDataFlag(DATA_PLAYER_FLAGS, DATA_PLAYER_FLAG_SLEEP, true);

        this.setSpawn(pos);

        this.level.sleepTicks = 60;

        this.timeSinceRest = 0;

        return true;
    }

    public void setSpawn(Vector3 pos) {
        Level level;
        if (!(pos instanceof Position)) {
            level = this.level;
        } else {
            level = ((Position) pos).getLevel();
        }
        this.spawnPosition = new Position(pos.x, pos.y, pos.z, level);
        SetSpawnPositionPacket pk = new SetSpawnPositionPacket();
        pk.spawnType = SetSpawnPositionPacket.TYPE_PLAYER_SPAWN;
        pk.x = (int) this.spawnPosition.x;
        pk.y = (int) this.spawnPosition.y;
        pk.z = (int) this.spawnPosition.z;
        pk.dimension = this.spawnPosition.level.getDimension();
        this.dataPacket(pk);
    }

    public void stopSleep() {
        if (this.sleeping != null) {
            this.server.getPluginManager().callEvent(new PlayerBedLeaveEvent(this, this.level.getBlock(this.sleeping)));

            this.sleeping = null;
            this.setDataProperty(new IntPositionEntityData(DATA_PLAYER_BED_POSITION, 0, 0, 0));
            this.setDataFlag(DATA_PLAYER_FLAGS, DATA_PLAYER_FLAG_SLEEP, false);


            this.level.sleepTicks = 0;

            AnimatePacket pk = new AnimatePacket();
            pk.eid = this.id;
            pk.action = AnimatePacket.Action.WAKE_UP;
            this.dataPacket(pk);
        }
    }

    public boolean awardAchievement(String achievementId) {
        if (!Server.getInstance().getPropertyBoolean("achievements", true)) {
            return false;
        }

        Achievement achievement = Achievement.achievements.get(achievementId);

        if (achievement == null || hasAchievement(achievementId)) {
            return false;
        }

        for (String id : achievement.requires) {
            if (!this.hasAchievement(id)) {
                return false;
            }
        }
        PlayerAchievementAwardedEvent event = new PlayerAchievementAwardedEvent(this, achievementId);
        this.server.getPluginManager().callEvent(event);

        if (event.isCancelled()) {
            return false;
        }

        this.achievements.add(achievementId);
        achievement.broadcast(this);
        return true;
    }

    public int getGamemode() {
        return gamemode;
    }

    /**
     * Returns a client-friendly gamemode of the specified real gamemode
     * This function takes care of handling gamemodes known to MCPE (as of 1.1.0.3, that includes Survival, Creative and Adventure)
     * <p>
     * TODO: remove this when Spectator Mode gets added properly to MCPE
     */
    private static int getClientFriendlyGamemode(int gamemode) {
        gamemode &= 0x03;
        if (gamemode == Player.SPECTATOR) {
            return Player.CREATIVE;
        }
        return gamemode;
    }

    public boolean setGamemode(int gamemode) {
        return this.setGamemode(gamemode, false, null);
    }

    public boolean setGamemode(int gamemode, boolean clientSide) {
        return this.setGamemode(gamemode, clientSide, null);
    }

    public boolean setGamemode(int gamemode, boolean clientSide, AdventureSettings newSettings) {
        if (gamemode < 0 || gamemode > 3 || this.gamemode == gamemode) {
            return false;
        }

        if (newSettings == null) {
            newSettings = this.getAdventureSettings().clone(this);
            newSettings.set(Type.WORLD_IMMUTABLE, (gamemode & 0x02) > 0);
            newSettings.set(Type.BUILD_AND_MINE, (gamemode & 0x02) <= 0);
            newSettings.set(Type.WORLD_BUILDER, (gamemode & 0x02) <= 0);
            newSettings.set(Type.ALLOW_FLIGHT, (gamemode & 0x01) > 0);
            newSettings.set(Type.NO_CLIP, gamemode == 0x03);
            newSettings.set(Type.FLYING, gamemode == 0x03);
        }

        PlayerGameModeChangeEvent ev;
        this.server.getPluginManager().callEvent(ev = new PlayerGameModeChangeEvent(this, gamemode, newSettings));

        if (ev.isCancelled()) {
            return false;
        }

        this.gamemode = gamemode;

        if (this.isSpectator()) {
            this.keepMovement = true;
            this.despawnFromAll();
        } else {
            this.keepMovement = false;
            this.spawnToAll();
        }

        this.namedTag.putInt("playerGameType", this.gamemode);

        if (!clientSide) {
            SetPlayerGameTypePacket pk = new SetPlayerGameTypePacket();
            pk.gamemode = getClientFriendlyGamemode(gamemode);
            this.dataPacket(pk);
        }

        this.setAdventureSettings(ev.getNewAdventureSettings());

        if (this.isSpectator()) {
            this.getAdventureSettings().set(Type.FLYING, true);
            this.teleport(this.temporalVector.setComponents(this.x, this.y + 0.1, this.z));

            /*InventoryContentPacket inventoryContentPacket = new InventoryContentPacket();
            inventoryContentPacket.inventoryId = InventoryContentPacket.SPECIAL_CREATIVE;
            this.dataPacket(inventoryContentPacket);*/
        } else {
            if (this.isSurvival()) {
                this.getAdventureSettings().set(Type.FLYING, false);
            }
            /*InventoryContentPacket inventoryContentPacket = new InventoryContentPacket();
            inventoryContentPacket.inventoryId = InventoryContentPacket.SPECIAL_CREATIVE;
            inventoryContentPacket.slots = Item.getCreativeItems().toArray(new Item[0]);
            this.dataPacket(inventoryContentPacket);*/
        }

        this.resetFallDistance();

        this.inventory.sendContents(this);
        this.inventory.sendContents(this.getViewers().values());
        this.inventory.sendHeldItem(this.hasSpawned.values());
        this.offhandInventory.sendContents(this);
        this.offhandInventory.sendContents(this.getViewers().values());

        this.inventory.sendCreativeContents();
        return true;
    }

    @Deprecated
    public void sendSettings() {
        this.getAdventureSettings().update();
    }

    public boolean isSurvival() {
        return this.gamemode == SURVIVAL;
    }

    public boolean isCreative() {
        return this.gamemode == CREATIVE;
    }

    public boolean isSpectator() {
        return this.gamemode == SPECTATOR;
    }

    public boolean isAdventure() {
        return this.gamemode == ADVENTURE;
    }

    @Override
    public Item[] getDrops() {
        if (!this.isCreative() && !this.isSpectator()) {
            return super.getDrops();
        }

        return Item.EMPTY_ARRAY;
    }

    @Override
    public boolean setDataProperty(EntityData data) {
        return setDataProperty(data, true);
    }

    @Override
    public boolean setDataProperty(EntityData data, boolean send) {
        if (super.setDataProperty(data, send)) {
            if (send) this.sendData(this, new EntityMetadata().put(this.getDataProperty(data.getId())));
            return true;
        }
        return false;
    }

    @Override
    protected void checkGroundState(double movX, double movY, double movZ, double dx, double dy, double dz) {
        if (!this.onGround || movX != 0 || movY != 0 || movZ != 0) {
            boolean onGround = false;

            AxisAlignedBB bb = this.boundingBox.clone();
            bb.setMaxY(bb.getMinY() + 0.5);
            bb.setMinY(bb.getMinY() - 1);

            AxisAlignedBB realBB = this.boundingBox.clone();
            realBB.setMaxY(realBB.getMinY() + 0.1);
            realBB.setMinY(realBB.getMinY() - 0.2);

            int minX = NukkitMath.floorDouble(bb.getMinX());
            int minY = NukkitMath.floorDouble(bb.getMinY());
            int minZ = NukkitMath.floorDouble(bb.getMinZ());
            int maxX = NukkitMath.ceilDouble(bb.getMaxX());
            int maxY = NukkitMath.ceilDouble(bb.getMaxY());
            int maxZ = NukkitMath.ceilDouble(bb.getMaxZ());

            for (int z = minZ; z <= maxZ; ++z) {
                for (int x = minX; x <= maxX; ++x) {
                    for (int y = minY; y <= maxY; ++y) {
                        Block block = this.level.getBlock(this.temporalVector.setComponents(x, y, z));

                        if (!block.canPassThrough() && block.collidesWithBB(realBB)) {
                            onGround = true;
                            break;
                        }
                    }
                }
            }

            this.onGround = onGround;
        }

        this.isCollided = this.onGround;
    }

    @Override
    protected void checkBlockCollision() {
        boolean portal = false;
        boolean scaffolding = false;
        boolean endPortal = false;
        for (Block block : this.getCollisionBlocks()) {
            switch (block.getId()) {
                case BlockID.NETHER_PORTAL:
                    portal = true;
                    break;
                case BlockID.SCAFFOLDING:
                    scaffolding = true;
                    break;
                case BlockID.END_PORTAL:
                    endPortal = true;
                    break;
            }

            block.onEntityCollide(this);
            block.getLevelBlockAtLayer(1).onEntityCollide(this);
        }

        setDataFlag(DATA_FLAGS_EXTENDED, DATA_FLAG_IN_SCAFFOLDING, scaffolding);

        AxisAlignedBB scanBoundingBox = boundingBox.getOffsetBoundingBox(0, -0.125, 0);
        scanBoundingBox.setMaxY(boundingBox.getMinY());
        Block[] scaffoldingUnder = level.getCollisionBlocks(
                scanBoundingBox,
                true, true,
                b-> b.getId() == BlockID.SCAFFOLDING
        );
        setDataFlag(DATA_FLAGS_EXTENDED, DATA_FLAG_OVER_SCAFFOLDING, scaffoldingUnder.length > 0);
        
        if (endPortal) {
            if (!inEndPortal) {
                inEndPortal = true;
                EntityPortalEnterEvent ev = new EntityPortalEnterEvent(this, PortalType.END);
                getServer().getPluginManager().callEvent(ev);
            }
        } else {
            inEndPortal = false;
        }
        
        if (portal) {
            if (this.isCreative() && this.inPortalTicks < 80) {
                this.inPortalTicks = 80;
            } else {
                this.inPortalTicks++;
            }
        } else {
            this.inPortalTicks = 0;
        }
    }

    protected void checkNearEntities() {
        for (Entity entity : this.level.getNearbyEntities(this.boundingBox.grow(1, 0.5, 1), this)) {
            entity.scheduleUpdate();

            if (!entity.isAlive() || !this.isAlive()) {
                continue;
            }

            this.pickupEntity(entity, true);
        }
    }

    protected void processMovement(int tickDiff) {
        if (!this.isAlive() || !this.spawned || this.newPosition == null || this.teleportPosition != null || this.isSleeping()) {
            this.positionChanged = false;
            return;
        }
        Vector3 newPos = this.newPosition;
        double distanceSquared = newPos.distanceSquared(this);
        boolean revert = false;
        if ((distanceSquared / ((double) (tickDiff * tickDiff))) > 100 && (newPos.y - this.y) > -5) {
            revert = true;
        } else {
            if (this.chunk == null || !this.chunk.isGenerated()) {
                BaseFullChunk chunk = this.level.getChunk((int) newPos.x >> 4, (int) newPos.z >> 4, false);
                if (chunk == null || !chunk.isGenerated()) {
                    revert = true;
                    this.nextChunkOrderRun = 0;
                } else {
                    if (this.chunk != null) {
                        this.chunk.removeEntity(this);
                    }
                    this.chunk = chunk;
                }
            }
        }

        double tdx = newPos.x - this.x;
        double tdz = newPos.z - this.z;
        double distance = Math.sqrt(tdx * tdx + tdz * tdz);

        if (!revert && distanceSquared != 0) {
            double dx = newPos.x - this.x;
            double dy = newPos.y - this.y;
            double dz = newPos.z - this.z;

            this.fastMove(dx, dy, dz);
            if (this.newPosition == null) {
                return; //maybe solve that in better way
            }

            double diffX = this.x - newPos.x;
            double diffY = this.y - newPos.y;
            double diffZ = this.z - newPos.z;

            double yS = 0.5 + this.ySize;
            if (diffY >= -yS || diffY <= yS) {
                diffY = 0;
            }

            if (diffX != 0 || diffY != 0 || diffZ != 0) {
                if (this.checkMovement && !isOp() && !server.getAllowFlight() && (this.isSurvival() || this.isAdventure())) {
                    // Some say: I cant move my head when riding because the server
                    // blocked my movement
                    if (!this.isSleeping() && this.riding == null && !this.hasEffect(Effect.LEVITATION) && !this.hasEffect(Effect.SLOW_FALLING)) {
                        double diffHorizontalSqr = (diffX * diffX + diffZ * diffZ) / ((double) (tickDiff * tickDiff));
                        if (diffHorizontalSqr > 0.5) {
                            PlayerInvalidMoveEvent ev;
                            this.getServer().getPluginManager().callEvent(ev = new PlayerInvalidMoveEvent(this, true));
                            if (!ev.isCancelled()) {
                                revert = ev.isRevert();

                                if (revert) {
                                    log.warn(this.getServer().getLanguage().translateString("nukkit.player.invalidMove", this.getName()));
                                }
                            }
                        }
                    }
                }


                this.x = newPos.x;
                this.y = newPos.y;
                this.z = newPos.z;
                double radius = this.getWidth() / 2;
                this.boundingBox.setBounds(this.x - radius, this.y, this.z - radius, this.x + radius, this.y + this.getHeight(), this.z + radius);
            }
        }

        Location from = new Location(
                this.lastX,
                this.lastY,
                this.lastZ,
                this.lastYaw,
                this.lastPitch,
                this.level);
        Location to = this.getLocation();

        double delta = Math.pow(this.lastX - to.x, 2) + Math.pow(this.lastY - to.y, 2) + Math.pow(this.z - to.z, 2);
        double deltaAngle = Math.abs(this.lastYaw - to.yaw) + Math.abs(this.lastPitch - to.pitch);

        if (!revert && (delta > 0.0001d || deltaAngle > 1d)) {
            boolean isFirst = this.firstMove;

            this.firstMove = false;
            this.lastX = to.x;
            this.lastY = to.y;
            this.lastZ = to.z;

            this.lastYaw = to.yaw;
            this.lastPitch = to.pitch;

            if (!isFirst) {
                List<Block> blocksAround = new ArrayList<>(this.blocksAround);
                List<Block> collidingBlocks = new ArrayList<>(this.collisionBlocks);

                PlayerMoveEvent ev = new PlayerMoveEvent(this, from, to);

                this.blocksAround = null;
                this.collisionBlocks = null;

                this.server.getPluginManager().callEvent(ev);

                if (!(revert = ev.isCancelled())) { //Yes, this is intended
                    if (!to.equals(ev.getTo())) { //If plugins modify the destination
                        this.teleport(ev.getTo(), null);
                    } else {
                        this.addMovement(this.x, this.y, this.z, this.yaw, this.pitch, this.yaw);
                    }
                    //Biome biome = Biome.biomes[level.getBiomeId(this.getFloorX(), this.getFloorZ())];
                    //sendTip(biome.getName() + " (" + biome.doesOverhang() + " " + biome.getBaseHeight() + "-" + biome.getHeightVariation() + ")");
                } else {
                    this.blocksAround = blocksAround;
                    this.collisionBlocks = collidingBlocks;
                }
            }

            if (this.speed == null) speed = new Vector3(from.x - to.x, from.y - to.y, from.z - to.z);
            else this.speed.setComponents(from.x - to.x, from.y - to.y, from.z - to.z);
        } else {
            if (this.speed == null) speed = new Vector3(0, 0, 0);
            else this.speed.setComponents(0, 0, 0);
        }

        if (!revert && (this.isFoodEnabled() || this.getServer().getDifficulty() == 0)) {
            if ((this.isSurvival() || this.isAdventure())/* && !this.getRiddingOn() instanceof Entity*/) {

                //UpdateFoodExpLevel
                if (distance >= 0.05) {
                    double jump = 0;
                    double swimming = this.isInsideOfWater() ? 0.015 * distance : 0;
                    if (swimming != 0) distance = 0;
                    if (this.isSprinting()) {  //Running
                        if (this.inAirTicks == 3 && swimming == 0) {
                            jump = 0.7;
                        }
                        this.getFoodData().updateFoodExpLevel(0.06 * distance + jump + swimming);
                    } else {
                        if (this.inAirTicks == 3 && swimming == 0) {
                            jump = 0.2;
                        }
                        this.getFoodData().updateFoodExpLevel(0.01 * distance + jump + swimming);
                    }
                }
            }
        }

        if (!revert && delta > 0.0001d) {
            Enchantment frostWalker = inventory.getBoots().getEnchantment(Enchantment.ID_FROST_WALKER);
            if (frostWalker != null && frostWalker.getLevel() > 0 && !this.isSpectator() && this.y >= 1 && this.y <= 255) {
                int radius = 2 + frostWalker.getLevel();
                for (int coordX = this.getFloorX() - radius; coordX < this.getFloorX() + radius + 1; coordX++) {
                    for (int coordZ = this.getFloorZ() - radius; coordZ < this.getFloorZ() + radius + 1; coordZ++) {
                        Block block = level.getBlock(coordX, this.getFloorY() - 1, coordZ);
                        int layer = 0;
                        if ((block.getId() != Block.STILL_WATER && (block.getId() != Block.WATER || block.getDamage() != 0)) || block.up().getId() != Block.AIR) {
                            block = block.getLevelBlockAtLayer(1);
                            layer = 1;
                            if ((block.getId() != Block.STILL_WATER && (block.getId() != Block.WATER || block.getDamage() != 0)) || block.up().getId() != Block.AIR) {
                                continue;
                            }
                        }
                        WaterFrostEvent ev = new WaterFrostEvent(block, this);
                        server.getPluginManager().callEvent(ev);
                        if (!ev.isCancelled()) {
                            level.setBlock(block, layer, Block.get(Block.ICE_FROSTED), true, false);
                            level.scheduleUpdate(level.getBlock(block, layer), ThreadLocalRandom.current().nextInt(20, 40));
                        }
                    }
                }
            }
        }

        if (!revert) {
            int soulSpeedLevel = this.getInventory().getBoots().getEnchantmentLevel(Enchantment.ID_SOUL_SPEED);

            if (soulSpeedLevel > 0) {
                Block downBlock = this.getLevelBlock().down();

                if (this.wasInSoulSandCompatible && !downBlock.isSoulSpeedCompatible()) {
                    this.wasInSoulSandCompatible = false;

                    this.soulSpeedMultiplier = 1;

                    this.sendMovementSpeed(this.movementSpeed);
                } else if (!this.wasInSoulSandCompatible && downBlock.isSoulSpeedCompatible()) {
                    this.wasInSoulSandCompatible = true;

                    this.soulSpeedMultiplier = (soulSpeedLevel * 0.105f) + 1.3f;

                    this.sendMovementSpeed(this.movementSpeed * this.soulSpeedMultiplier);
                }

            }
        }

        if (revert) {

            this.lastX = from.x;
            this.lastY = from.y;
            this.lastZ = from.z;

            this.lastYaw = from.yaw;
            this.lastPitch = from.pitch;

            // We have to send slightly above otherwise the player will fall into the ground.
            this.sendPosition(from.add(0, 0.00001, 0), from.yaw, from.pitch, MovePlayerPacket.MODE_RESET);
            //this.sendSettings();
            this.forceMovement = new Vector3(from.x, from.y + 0.00001, from.z);
        } else {
            this.forceMovement = null;
            if (distanceSquared != 0 && this.nextChunkOrderRun > 20) {
                this.nextChunkOrderRun = 20;
            }
        }

        this.newPosition = null;
    }

    @Override
    public void addMovement(double x, double y, double z, double yaw, double pitch, double headYaw) {
        this.sendPosition(new Vector3(x, y, z), yaw, pitch, MovePlayerPacket.MODE_NORMAL, this.getViewers().values().toArray(EMPTY_ARRAY));
    }

    @Override
    public boolean setMotion(Vector3 motion) {
        if (super.setMotion(motion)) {
            if (this.chunk != null) {
                this.addMotion(this.motionX, this.motionY, this.motionZ);  //Send to others
                SetEntityMotionPacket pk = new SetEntityMotionPacket();
                pk.eid = this.id;
                pk.motionX = (float) motion.x;
                pk.motionY = (float) motion.y;
                pk.motionZ = (float) motion.z;
                this.dataPacket(pk);  //Send to self
            }

            if (this.motionY > 0) {
                //todo: check this
                this.startAirTicks = (int) ((-(Math.log(this.getGravity() / (this.getGravity() + this.getDrag() * this.motionY))) / this.getDrag()) * 2 + 5);
            }

            return true;
        }

        return false;
    }

    public void sendMovementSpeed(float movementSpeed) {
        Attribute attribute = Attribute.getAttribute(Attribute.MOVEMENT_SPEED).setValue(movementSpeed);

        this.setAttribute(attribute);
    }

    public void sendAttributes() {
        UpdateAttributesPacket pk = new UpdateAttributesPacket();
        pk.entityId = this.getId();
        pk.entries = new Attribute[]{
                Attribute.getAttribute(Attribute.MAX_HEALTH).setMaxValue(this.getMaxHealth()).setValue(health > 0 ? (health < getMaxHealth() ? health : getMaxHealth()) : 0),
                Attribute.getAttribute(Attribute.MAX_HUNGER).setValue(this.getFoodData().getLevel()),
                Attribute.getAttribute(Attribute.MOVEMENT_SPEED).setValue(this.getMovementSpeed()),
                Attribute.getAttribute(Attribute.EXPERIENCE_LEVEL).setValue(this.getExperienceLevel()),
                Attribute.getAttribute(Attribute.EXPERIENCE).setValue(((float) this.getExperience()) / calculateRequireExperience(this.getExperienceLevel()))
        };
        this.dataPacket(pk);
    }

    @Override
    public boolean onUpdate(int currentTick) {
        if (!this.loggedIn) {
            return false;
        }

        int tickDiff = currentTick - this.lastUpdate;

        if (tickDiff <= 0) {
            return true;
        }

        this.messageCounter = 2;

        this.lastUpdate = currentTick;

        if (this.fishing != null && this.server.getTick() % 20 == 0) {
            if (this.distance(fishing) > 33) {
                this.stopFishing(false);
            }
        }

        if (!this.isAlive() && this.spawned) {
            ++this.deadTicks;
            if (this.deadTicks >= 10) {
                this.despawnFromAll();
            }
            return true;
        }

        if (this.spawned) {
            this.processMovement(tickDiff);

            if (!this.isSpectator()) {
                this.checkNearEntities();
            }

            this.entityBaseTick(tickDiff);

            if (this.getServer().getDifficulty() == 0 && this.level.getGameRules().getBoolean(GameRule.NATURAL_REGENERATION)) {
                if (this.getHealth() < this.getMaxHealth() && this.ticksLived % 20 == 0) {
                    this.heal(1);
                }

                PlayerFood foodData = this.getFoodData();

                if (foodData.getLevel() < 20 && this.ticksLived % 10 == 0) {
                    foodData.addFoodLevel(1, 0);
                }
            }

            if (this.isOnFire() && this.lastUpdate % 10 == 0) {
                if (this.isCreative() && !this.isInsideOfFire()) {
                    this.extinguish();
                } else if (this.getLevel().isRaining()) {
                    if (this.getLevel().canBlockSeeSky(this)) {
                        this.extinguish();
                    }
                }
            }

            if (!this.isSpectator() && this.speed != null) {
                if (this.onGround) {
                    if (this.inAirTicks != 0) {
                        this.startAirTicks = 5;
                    }
                    this.inAirTicks = 0;
                    this.highestPosition = this.y;
                } else {
                    if (this.checkMovement && !this.isGliding() && !server.getAllowFlight() && !this.getAdventureSettings().get(Type.ALLOW_FLIGHT) && this.inAirTicks > 20 && !this.isSleeping() && !this.isImmobile() && !this.isSwimming() && this.riding == null && !this.hasEffect(Effect.LEVITATION) && !this.hasEffect(Effect.SLOW_FALLING)) {
                        double expectedVelocity = (-this.getGravity()) / ((double) this.getDrag()) - ((-this.getGravity()) / ((double) this.getDrag())) * Math.exp(-((double) this.getDrag()) * ((double) (this.inAirTicks - this.startAirTicks)));
                        double diff = (this.speed.y - expectedVelocity) * (this.speed.y - expectedVelocity);

                        Block block = level.getBlock(this);
                        int blockId = block.getId();
                        boolean ignore = blockId == Block.LADDER || blockId == Block.VINES || blockId == Block.COBWEB
                                || blockId == Block.SCAFFOLDING;// || (blockId == Block.SWEET_BERRY_BUSH && block.getDamage() > 0);

                        if (!this.hasEffect(Effect.JUMP) && diff > 0.6 && expectedVelocity < this.speed.y && !ignore) {
                            if (this.inAirTicks < 150) {
                                this.setMotion(new Vector3(0, expectedVelocity, 0));
                            } else if (this.kick(PlayerKickEvent.Reason.FLYING_DISABLED, "Flying is not enabled on this server")) {
                                return false;
                            }
                        }
                        if (ignore) {
                            this.resetFallDistance();
                        }
                    }

                    if (this.y > highestPosition) {
                        this.highestPosition = this.y;
                    }

                    if (this.isGliding()) this.resetFallDistance();

                    ++this.inAirTicks;

                }

                if (this.isSurvival() || this.isAdventure()) {
                    if (this.getFoodData() != null) this.getFoodData().update(tickDiff);
                }
            }

            if (!this.isSleeping()) {
                this.timeSinceRest++;
            }
        }

        this.checkTeleportPosition();

        if (currentTick % 10 == 0) {
            this.checkInteractNearby();
        }

        if (this.spawned && this.dummyBossBars.size() > 0 && currentTick % 100 == 0) {
            this.dummyBossBars.values().forEach(DummyBossBar::updateBossEntityPosition);
        }

        updateBlockingFlag();
        return true;
    }

    @Override
    public boolean entityBaseTick(int tickDiff) {
        boolean hasUpdated = false;
        if (isUsingItem()) {
            if (noShieldTicks < NO_SHIELD_DELAY) {
                noShieldTicks = NO_SHIELD_DELAY;
                hasUpdated = true;
            }
        } else {
            if (noShieldTicks > 0) {
                noShieldTicks -= tickDiff;
                hasUpdated = true;
            }
            if (noShieldTicks < 0) {
                noShieldTicks = 0;
                hasUpdated = true;
            }
        }
        return super.entityBaseTick(tickDiff) || hasUpdated;
    }

    public void checkInteractNearby() {
        int interactDistance = isCreative() ? 5 : 3;
        if (canInteract(this, interactDistance)) {
            if (getEntityPlayerLookingAt(interactDistance) != null) {
                EntityInteractable onInteract = getEntityPlayerLookingAt(interactDistance);
                setButtonText(onInteract.getInteractButtonText());
            } else {
                setButtonText("");
            }
        } else {
            setButtonText("");
        }
    }

    /**
     * Returns the Entity the player is looking at currently
     *
     * @param maxDistance the maximum distance to check for entities
     * @return Entity|null    either NULL if no entity is found or an instance of the entity
     */
    public EntityInteractable getEntityPlayerLookingAt(int maxDistance) {
        timing.startTiming();

        EntityInteractable entity = null;

        // just a fix because player MAY not be fully initialized
        if (temporalVector != null) {
            Entity[] nearbyEntities = level.getNearbyEntities(boundingBox.grow(maxDistance, maxDistance, maxDistance), this);

            // get all blocks in looking direction until the max interact distance is reached (it's possible that startblock isn't found!)
            try {
                BlockIterator itr = new BlockIterator(level, getPosition(), getDirectionVector(), getEyeHeight(), maxDistance);
                if (itr.hasNext()) {
                    Block block;
                    while (itr.hasNext()) {
                        block = itr.next();
                        entity = getEntityAtPosition(nearbyEntities, block.getFloorX(), block.getFloorY(), block.getFloorZ());
                        if (entity != null) {
                            break;
                        }
                    }
                }
            } catch (Exception ex) {
                // nothing to log here!
            }
        }

        timing.stopTiming();

        return entity;
    }

    private EntityInteractable getEntityAtPosition(Entity[] nearbyEntities, int x, int y, int z) {
        for (Entity nearestEntity : nearbyEntities) {
            if (nearestEntity.getFloorX() == x && nearestEntity.getFloorY() == y && nearestEntity.getFloorZ() == z
                    && nearestEntity instanceof EntityInteractable
                    && ((EntityInteractable) nearestEntity).canDoInteraction()) {
                return (EntityInteractable) nearestEntity;
            }
        }
        return null;
    }

    public void checkNetwork() {
        if (!this.isOnline()) {
            return;
        }

        if (this.nextChunkOrderRun-- <= 0 || this.chunk == null) {
            this.orderChunks();
        }

        if (!this.loadQueue.isEmpty() || !this.spawned) {
            this.sendNextChunk();
        }
    }

    public boolean canInteract(Vector3 pos, double maxDistance) {
        return this.canInteract(pos, maxDistance, 6.0);
    }

    public boolean canInteract(Vector3 pos, double maxDistance, double maxDiff) {
        if (this.distanceSquared(pos) > maxDistance * maxDistance) {
            return false;
        }

        Vector2 dV = this.getDirectionPlane();
        double dot = dV.dot(new Vector2(this.x, this.z));
        double dot1 = dV.dot(new Vector2(pos.x, pos.z));
        return (dot1 - dot) >= -maxDiff;
    }

    protected void processLogin() {
        if (!this.server.isWhitelisted((this.getName()).toLowerCase())) {
            this.kick(PlayerKickEvent.Reason.NOT_WHITELISTED, "Server is white-listed");

            return;
        } else if (this.isBanned()) {
            String reason = this.server.getNameBans().getEntires().get(this.getName().toLowerCase()).getReason();
            this.kick(PlayerKickEvent.Reason.NAME_BANNED, !reason.isEmpty() ? "You are banned. Reason: " + reason : "You are banned");
            return;
        } else if (this.server.getIPBans().isBanned(this.getAddress())) {
            String reason = this.server.getIPBans().getEntires().get(this.getAddress()).getReason();
            this.kick(PlayerKickEvent.Reason.IP_BANNED, !reason.isEmpty() ? "You are banned. Reason: " + reason : "You are banned");
            return;
        }

        if (this.hasPermission(Server.BROADCAST_CHANNEL_USERS)) {
            this.server.getPluginManager().subscribeToPermission(Server.BROADCAST_CHANNEL_USERS, this);
        }
        if (this.hasPermission(Server.BROADCAST_CHANNEL_ADMINISTRATIVE)) {
            this.server.getPluginManager().subscribeToPermission(Server.BROADCAST_CHANNEL_ADMINISTRATIVE, this);
        }

        Player oldPlayer = null;
        for (Player p : new ArrayList<>(this.server.getOnlinePlayers().values())) {
            if (p != this && p.getName() != null && p.getName().equalsIgnoreCase(this.getName()) ||
                    this.getUniqueId().equals(p.getUniqueId())) {
                oldPlayer = p;
                break;
            }
        }
        CompoundTag nbt;
        if (oldPlayer != null) {
            oldPlayer.saveNBT();
            nbt = oldPlayer.namedTag;
            oldPlayer.close("", "disconnectionScreen.loggedinOtherLocation");
        } else {
            File legacyDataFile = new File(server.getDataPath() + "players/" + this.username.toLowerCase() + ".dat");
            File dataFile = new File(server.getDataPath() + "players/" + this.uuid.toString() + ".dat");
            if (legacyDataFile.exists() && !dataFile.exists()) {
                nbt = this.server.getOfflinePlayerData(this.username, false);

                if (!legacyDataFile.delete()) {
                    log.warn("Could not delete legacy player data for {}", this.username);
                }
            } else {
                nbt = this.server.getOfflinePlayerData(this.uuid, true);
            }
        }

        if (nbt == null) {
            this.close(this.getLeaveMessage(), "Invalid data");
            return;
        }

        if (loginChainData.isXboxAuthed() && server.getPropertyBoolean("xbox-auth") || !server.getPropertyBoolean("xbox-auth")) {
            server.updateName(this.uuid, this.username);
        }

        this.playedBefore = (nbt.getLong("lastPlayed") - nbt.getLong("firstPlayed")) > 1;


        nbt.putString("NameTag", this.username);

        int exp = nbt.getInt("EXP");
        int expLevel = nbt.getInt("expLevel");
        this.setExperience(exp, expLevel);

        this.gamemode = nbt.getInt("playerGameType") & 0x03;
        if (this.server.getForceGamemode()) {
            this.gamemode = this.server.getGamemode();
            nbt.putInt("playerGameType", this.gamemode);
        }

        this.adventureSettings = new AdventureSettings(this)
                .set(Type.WORLD_IMMUTABLE, isAdventure() || isSpectator())
                .set(Type.WORLD_BUILDER, !isAdventure() && !isSpectator())
                .set(Type.AUTO_JUMP, true)
                .set(Type.ALLOW_FLIGHT, isCreative())
                .set(Type.NO_CLIP, isSpectator());

        Level level;
        if ((level = this.server.getLevelByName(nbt.getString("Level"))) == null) {
            this.setLevel(this.server.getDefaultLevel());
            nbt.putString("Level", this.level.getName());
            Position spawnLocation = this.level.getSafeSpawn();
            nbt.getList("Pos", DoubleTag.class)
                    .add(new DoubleTag("0", spawnLocation.x))
                    .add(new DoubleTag("1", spawnLocation.y))
                    .add(new DoubleTag("2", spawnLocation.z));
        } else {
            this.setLevel(level);
        }

        for (Tag achievement : nbt.getCompound("Achievements").getAllTags()) {
            if (!(achievement instanceof ByteTag)) {
                continue;
            }

            if (((ByteTag) achievement).getData() > 0) {
                this.achievements.add(achievement.getName());
            }
        }

        nbt.putLong("lastPlayed", System.currentTimeMillis() / 1000);

        UUID uuid = getUniqueId();
        nbt.putLong("UUIDLeast", uuid.getLeastSignificantBits());
        nbt.putLong("UUIDMost", uuid.getMostSignificantBits());

        if (this.server.getAutoSave()) {
            this.server.saveOfflinePlayerData(this.uuid, nbt, true);
        }

        this.sendPlayStatus(PlayStatusPacket.LOGIN_SUCCESS);
        this.server.onPlayerLogin(this);

        ListTag<DoubleTag> posList = nbt.getList("Pos", DoubleTag.class);

        super.init(this.level.getChunk((int) posList.get(0).data >> 4, (int) posList.get(2).data >> 4, true), nbt);

        if (!this.namedTag.contains("foodLevel")) {
            this.namedTag.putInt("foodLevel", 20);
        }
        int foodLevel = this.namedTag.getInt("foodLevel");
        if (!this.namedTag.contains("FoodSaturationLevel")) {
            this.namedTag.putFloat("FoodSaturationLevel", 20);
        }
        float foodSaturationLevel = this.namedTag.getFloat("foodSaturationLevel");
        this.foodData = new PlayerFood(this, foodLevel, foodSaturationLevel);

        if (this.isSpectator()) this.keepMovement = true;

        this.forceMovement = this.teleportPosition = this.getPosition();

        if (!this.namedTag.contains("TimeSinceRest")) {
            this.namedTag.putInt("TimeSinceRest", 0);
        }
        this.timeSinceRest = this.namedTag.getInt("TimeSinceRest");

        if (!this.server.isCheckMovement()) {
            this.checkMovement = false;
        }

        ResourcePacksInfoPacket infoPacket = new ResourcePacksInfoPacket();
        infoPacket.resourcePackEntries = this.server.getResourcePackManager().getResourceStack();
        infoPacket.mustAccept = this.server.getForceResources();
        this.dataPacket(infoPacket);
    }

    protected void completeLoginSequence() {
        PlayerLoginEvent ev;
        this.server.getPluginManager().callEvent(ev = new PlayerLoginEvent(this, "Plugin reason"));
        if (ev.isCancelled()) {
            this.close(this.getLeaveMessage(), ev.getKickMessage());
            return;
        }

        Level level = this.server.getLevelByName(this.namedTag.getString("SpawnLevel"));
        if(level != null){
            this.spawnPosition = new Position(this.namedTag.getInt("SpawnX"), this.namedTag.getInt("SpawnY"), this.namedTag.getInt("SpawnZ"), level);
            if (this.namedTag.containsInt("SpawnBlockPositionX") && this.namedTag.containsInt("SpawnBlockPositionY") && this.namedTag.containsInt("SpawnBlockPositionZ")) {
                this.spawnBlockPosition = new Vector3(namedTag.getInt("SpawnBlockPositionX"), namedTag.getInt("SpawnBlockPositionY"), namedTag.getInt("SpawnBlockPositionZ"));
            } else {
                this.spawnBlockPosition = null;
            }
        }else{
            this.spawnPosition = this.level.getSafeSpawn();
            this.spawnBlockPosition = null;
        }

        spawnPosition = this.getSpawn();

        StartGamePacket startGamePacket = new StartGamePacket();
        startGamePacket.entityUniqueId = this.id;
        startGamePacket.entityRuntimeId = this.id;
        startGamePacket.playerGamemode = getClientFriendlyGamemode(this.gamemode);
        startGamePacket.x = (float) this.x;
        startGamePacket.y = (float) this.y;
        startGamePacket.z = (float) this.z;
        startGamePacket.yaw = (float) this.yaw;
        startGamePacket.pitch = (float) this.pitch;
        startGamePacket.seed = -1;
        startGamePacket.dimension = /*(byte) (this.level.getDimension() & 0xff)*/0;
        startGamePacket.worldGamemode = getClientFriendlyGamemode(this.gamemode);
        startGamePacket.difficulty = this.server.getDifficulty();
        startGamePacket.spawnX = spawnPosition.getFloorX();
        startGamePacket.spawnY = spawnPosition.getFloorY();
        startGamePacket.spawnZ = spawnPosition.getFloorZ();
        startGamePacket.hasAchievementsDisabled = true;
        startGamePacket.dayCycleStopTime = -1;
        startGamePacket.rainLevel = 0;
        startGamePacket.lightningLevel = 0;
        startGamePacket.commandsEnabled = this.isEnableClientCommand();
        startGamePacket.gameRules = getLevel().getGameRules();
        startGamePacket.levelId = "";
        startGamePacket.worldName = this.getServer().getNetwork().getName();
        startGamePacket.generator = 1; //0 old, 1 infinite, 2 flat
        startGamePacket.dimension = (byte) getLevel().getDimension();
        //startGamePacket.isInventoryServerAuthoritative = true;
        this.dataPacket(startGamePacket);

        this.dataPacket(new BiomeDefinitionListPacket());
        this.dataPacket(new AvailableEntityIdentifiersPacket());
        this.inventory.sendCreativeContents();
        this.getAdventureSettings().update();

        this.sendAttributes();

        this.sendPotionEffects(this);
        this.sendData(this);

        this.loggedIn = true;

        this.level.sendTime(this);

        this.sendAttributes();
        this.setNameTagVisible(true);
        this.setNameTagAlwaysVisible(true);
        this.setCanClimb(true);

        log.info(this.getServer().getLanguage().translateString("nukkit.player.logIn",
                TextFormat.AQUA + this.username + TextFormat.WHITE,
                this.getAddress(),
                String.valueOf(this.getPort()),
                String.valueOf(this.id),
                this.level.getName(),
                String.valueOf(NukkitMath.round(this.x, 4)),
                String.valueOf(NukkitMath.round(this.y, 4)),
                String.valueOf(NukkitMath.round(this.z, 4))));

        if (this.isOp() || this.hasPermission("nukkit.textcolor")) {
            this.setRemoveFormat(false);
        }

        this.server.addOnlinePlayer(this);
        this.server.onPlayerCompleteLoginSequence(this);
    }

    public void handleDataPacket(DataPacket packet) {
        if (!connected) {
            return;
        }

        try (Timing ignored = Timings.getReceiveDataPacketTiming(packet)) {
            DataPacketReceiveEvent ev = new DataPacketReceiveEvent(this, packet);
            this.server.getPluginManager().callEvent(ev);
            if (ev.isCancelled()) {
                return;
            }

            if (packet.pid() == ProtocolInfo.BATCH_PACKET) {
                this.server.getNetwork().processBatch((BatchPacket) packet, this);
                return;
            }

            if (log.isTraceEnabled() && !server.isIgnoredPacket(packet.getClass())) {
                log.trace("Inbound {}: {}", this.getName(), packet);
            }

            packetswitch:
            switch (packet.pid()) {
                case ProtocolInfo.LOGIN_PACKET:
                    if (this.loggedIn) {
                        break;
                    }

                    LoginPacket loginPacket = (LoginPacket) packet;

                    String message;
                    if (!ProtocolInfo.SUPPORTED_PROTOCOLS.contains(loginPacket.getProtocol())) {
                        if (loginPacket.getProtocol() < ProtocolInfo.CURRENT_PROTOCOL) {
                            message = "disconnectionScreen.outdatedClient";

                            this.sendPlayStatus(PlayStatusPacket.LOGIN_FAILED_CLIENT, true);
                        } else {
                            message = "disconnectionScreen.outdatedServer";

                            this.sendPlayStatus(PlayStatusPacket.LOGIN_FAILED_SERVER, true);
                        }
                        if (((LoginPacket) packet).protocol < 137) {
                            DisconnectPacket disconnectPacket = new DisconnectPacket();
                            disconnectPacket.message = message;
                            disconnectPacket.encode();
                            BatchPacket batch = new BatchPacket();
                            batch.payload = disconnectPacket.getBuffer();
                            this.dataPacket(batch);
                            // Still want to run close() to allow the player to be removed properly
                        }
                        this.close("", message, false);
                        break;
                    }

                    this.username = TextFormat.clean(loginPacket.username);
                    this.displayName = this.username;
                    this.iusername = this.username.toLowerCase();
                    this.setDataProperty(new StringEntityData(DATA_NAMETAG, this.username), false);

                    this.loginChainData = ClientChainData.read(loginPacket);

                    if (!loginChainData.isXboxAuthed() && server.getPropertyBoolean("xbox-auth")) {
                        this.close("", "disconnectionScreen.notAuthenticated");
                        break;
                    }

                    if (this.server.getOnlinePlayers().size() >= this.server.getMaxPlayers() && this.kick(PlayerKickEvent.Reason.SERVER_FULL, "disconnectionScreen.serverFull", false)) {
                        break;
                    }

                    this.randomClientId = loginPacket.clientId;

                    this.uuid = loginPacket.clientUUID;
                    this.rawUUID = Binary.writeUUID(this.uuid);

                    boolean valid = true;
                    int len = loginPacket.username.length();
                    if (len > 16 || len < 3) {
                        valid = false;
                    }

                    for (int i = 0; i < len && valid; i++) {
                        char c = loginPacket.username.charAt(i);
                        if ((c >= 'a' && c <= 'z') ||
                                (c >= 'A' && c <= 'Z') ||
                                (c >= '0' && c <= '9') ||
                                c == '_' || c == ' '
                        ) {
                            continue;
                        }

                        valid = false;
                        break;
                    }

                    if (!valid || Objects.equals(this.iusername, "rcon") || Objects.equals(this.iusername, "console")) {
                        this.close("", "disconnectionScreen.invalidName");

                        break;
                    }

                    if (!loginPacket.skin.isValid()) {
                        this.close("", "disconnectionScreen.invalidSkin");
                        break;
                    } else {
                        Skin skin = loginPacket.skin;
                        if (this.server.isForceSkinTrusted()) {
                            skin.setTrusted(true);
                        }
                        this.setSkin(skin);
                    }

                    PlayerPreLoginEvent playerPreLoginEvent;
                    this.server.getPluginManager().callEvent(playerPreLoginEvent = new PlayerPreLoginEvent(this, "Plugin reason"));
                    if (playerPreLoginEvent.isCancelled()) {
                        this.close("", playerPreLoginEvent.getKickMessage());

                        break;
                    }

                    Player playerInstance = this;
                    this.preLoginEventTask = new AsyncTask() {
                        private PlayerAsyncPreLoginEvent event;

                        @Override
                        public void onRun() {
                            this.event = new PlayerAsyncPreLoginEvent(username, uuid, loginChainData, playerInstance.getSkin(), playerInstance.getAddress(), playerInstance.getPort());
                            server.getPluginManager().callEvent(this.event);
                        }

                        @Override
                        public void onCompletion(Server server) {
                            if (playerInstance.closed) {
                                return;
                            }

                            if (this.event.getLoginResult() == LoginResult.KICK) {
                                playerInstance.close(this.event.getKickMessage(), this.event.getKickMessage());
                            } else if (playerInstance.shouldLogin) {
                                playerInstance.setSkin(this.event.getSkin());
                                playerInstance.completeLoginSequence();
                                for (Consumer<Server> action : this.event.getScheduledActions()) {
                                    action.accept(server);
                                }
                            }
                        }
                    };

                    this.server.getScheduler().scheduleAsyncTask(this.preLoginEventTask);
                    this.processLogin();
                    break;
                case ProtocolInfo.RESOURCE_PACK_CLIENT_RESPONSE_PACKET:
                    ResourcePackClientResponsePacket responsePacket = (ResourcePackClientResponsePacket) packet;
                    switch (responsePacket.responseStatus) {
                        case ResourcePackClientResponsePacket.STATUS_REFUSED:
                            this.close("", "disconnectionScreen.noReason");
                            break;
                        case ResourcePackClientResponsePacket.STATUS_SEND_PACKS:
                            for (ResourcePackClientResponsePacket.Entry entry : responsePacket.packEntries) {
                                ResourcePack resourcePack = this.server.getResourcePackManager().getPackById(entry.uuid);
                                if (resourcePack == null) {
                                    this.close("", "disconnectionScreen.resourcePack");
                                    break;
                                }

                                ResourcePackDataInfoPacket dataInfoPacket = new ResourcePackDataInfoPacket();
                                dataInfoPacket.packId = resourcePack.getPackId();
                                dataInfoPacket.maxChunkSize = 1048576; //megabyte
                                dataInfoPacket.chunkCount = resourcePack.getPackSize() / dataInfoPacket.maxChunkSize;
                                dataInfoPacket.compressedPackSize = resourcePack.getPackSize();
                                dataInfoPacket.sha256 = resourcePack.getSha256();
                                this.dataPacket(dataInfoPacket);
                            }
                            break;
                        case ResourcePackClientResponsePacket.STATUS_HAVE_ALL_PACKS:
                            ResourcePackStackPacket stackPacket = new ResourcePackStackPacket();
                            stackPacket.mustAccept = this.server.getForceResources();
                            stackPacket.resourcePackStack = this.server.getResourcePackManager().getResourceStack();
                            this.dataPacket(stackPacket);
                            break;
                        case ResourcePackClientResponsePacket.STATUS_COMPLETED:
                            this.shouldLogin = true;

                            if (this.preLoginEventTask.isFinished()) {
                                this.preLoginEventTask.onCompletion(server);
                            }
                            break;
                    }
                    break;
                case ProtocolInfo.RESOURCE_PACK_CHUNK_REQUEST_PACKET:
                    ResourcePackChunkRequestPacket requestPacket = (ResourcePackChunkRequestPacket) packet;
                    ResourcePack resourcePack = this.server.getResourcePackManager().getPackById(requestPacket.packId);
                    if (resourcePack == null) {
                        this.close("", "disconnectionScreen.resourcePack");
                        break;
                    }

                    ResourcePackChunkDataPacket dataPacket = new ResourcePackChunkDataPacket();
                    dataPacket.packId = resourcePack.getPackId();
                    dataPacket.chunkIndex = requestPacket.chunkIndex;
                    dataPacket.data = resourcePack.getPackChunk(1048576 * requestPacket.chunkIndex, 1048576);
                    dataPacket.progress = 1048576 * requestPacket.chunkIndex;
                    this.dataPacket(dataPacket);
                    break;
                case ProtocolInfo.SET_LOCAL_PLAYER_AS_INITIALIZED_PACKET:
                    if (this.locallyInitialized) {
                        break;
                    }
                    this.locallyInitialized = true;
                    PlayerLocallyInitializedEvent locallyInitializedEvent = new PlayerLocallyInitializedEvent(this);
                    this.server.getPluginManager().callEvent(locallyInitializedEvent);
                    break;
                case ProtocolInfo.PLAYER_SKIN_PACKET:
                    PlayerSkinPacket skinPacket = (PlayerSkinPacket) packet;
                    Skin skin = skinPacket.skin;

                    if (!skin.isValid()) {
                        break;
                    }

                    if (this.server.isForceSkinTrusted()) {
                        skin.setTrusted(true);
                    }

                    PlayerChangeSkinEvent playerChangeSkinEvent = new PlayerChangeSkinEvent(this, skin);
                    playerChangeSkinEvent.setCancelled(TimeUnit.SECONDS.toMillis(this.server.getPlayerSkinChangeCooldown()) > System.currentTimeMillis() - this.lastSkinChange);
                    this.server.getPluginManager().callEvent(playerChangeSkinEvent);
                    if (!playerChangeSkinEvent.isCancelled()) {
                        this.lastSkinChange = System.currentTimeMillis();
                        this.setSkin(skin);
                    }

                    break;
                case ProtocolInfo.PACKET_VIOLATION_WARNING_PACKET:
                    Optional<String> packetName = Arrays.stream(ProtocolInfo.class.getDeclaredFields())
                            .filter(field -> field.getType() == Byte.TYPE)
                            .filter(field -> {
                                try {
                                    return field.getByte(null) == ((PacketViolationWarningPacket) packet).packetId;
                                } catch (IllegalAccessException e) {
                                    return false;
                                }
                            }).map(Field::getName).findFirst();
                    log.warn("Violation warning from {}{}", this.getName(), packetName.map(name-> " for packet "+name).orElse("")+": " + packet.toString());
                    break;
                case ProtocolInfo.EMOTE_PACKET:
                    for (Player viewer : this.getViewers().values()) {
                        viewer.dataPacket(packet);
                    }
                    return;
                case ProtocolInfo.PLAYER_INPUT_PACKET:
                    if (!this.isAlive() || !this.spawned) {
                        break;
                    }
                    PlayerInputPacket ipk = (PlayerInputPacket) packet;
                    if (riding instanceof EntityMinecartAbstract) {
                        ((EntityMinecartAbstract) riding).setCurrentSpeed(ipk.motionY);
                    }
                    break;
                case ProtocolInfo.MOVE_PLAYER_PACKET:
                    if (this.teleportPosition != null) {
                        break;
                    }

                    MovePlayerPacket movePlayerPacket = (MovePlayerPacket) packet;
                    Vector3 newPos = new Vector3(movePlayerPacket.x, movePlayerPacket.y - this.getEyeHeight(), movePlayerPacket.z);

                    if (newPos.distanceSquared(this) < 0.01 && movePlayerPacket.yaw % 360 == this.yaw && movePlayerPacket.pitch % 360 == this.pitch) {
                        break;
                    }

                    if (newPos.distanceSquared(this) > 100) {
                        this.sendPosition(this, movePlayerPacket.yaw, movePlayerPacket.pitch, MovePlayerPacket.MODE_RESET);
                        break;
                    }

                    boolean revert = false;
                    if (!this.isAlive() || !this.spawned) {
                        revert = true;
                        this.forceMovement = new Vector3(this.x, this.y, this.z);
                    }

                    if (this.forceMovement != null && (newPos.distanceSquared(this.forceMovement) > 0.1 || revert)) {
                        this.sendPosition(this.forceMovement, movePlayerPacket.yaw, movePlayerPacket.pitch, MovePlayerPacket.MODE_RESET);
                    } else {

                        movePlayerPacket.yaw %= 360;
                        movePlayerPacket.pitch %= 360;

                        if (movePlayerPacket.yaw < 0) {
                            movePlayerPacket.yaw += 360;
                        }

                        this.setRotation(movePlayerPacket.yaw, movePlayerPacket.pitch);
                        this.newPosition = newPos;
                        this.positionChanged = true;
                        this.forceMovement = null;
                    }

                    if (riding != null) {
                        if (riding instanceof EntityBoat) {
                            riding.setPositionAndRotation(this.temporalVector.setComponents(movePlayerPacket.x, movePlayerPacket.y - 1, movePlayerPacket.z), (movePlayerPacket.headYaw + 90) % 360, 0);
                        }
                    }

                    break;
                case ProtocolInfo.ADVENTURE_SETTINGS_PACKET:
                    //TODO: player abilities, check for other changes
                    AdventureSettingsPacket adventureSettingsPacket = (AdventureSettingsPacket) packet;
                    if (!server.getAllowFlight() && adventureSettingsPacket.getFlag(AdventureSettingsPacket.FLYING) && !this.getAdventureSettings().get(Type.ALLOW_FLIGHT)) {
                        this.kick(PlayerKickEvent.Reason.FLYING_DISABLED, "Flying is not enabled on this server");
                        break;
                    }
                    PlayerToggleFlightEvent playerToggleFlightEvent = new PlayerToggleFlightEvent(this, adventureSettingsPacket.getFlag(AdventureSettingsPacket.FLYING));
                    this.server.getPluginManager().callEvent(playerToggleFlightEvent);
                    if (playerToggleFlightEvent.isCancelled()) {
                        this.getAdventureSettings().update();
                    } else {
                        this.getAdventureSettings().set(Type.FLYING, playerToggleFlightEvent.isFlying());
                    }
                    break;
                case ProtocolInfo.MOB_EQUIPMENT_PACKET:
                    if (!this.spawned || !this.isAlive()) {
                        break;
                    }

                    MobEquipmentPacket mobEquipmentPacket = (MobEquipmentPacket) packet;

                    Inventory inv = this.getWindowById(mobEquipmentPacket.windowId);

                    if (inv == null) {
                        log.debug("Player {} has no open container with window ID {}", this.getName(),  mobEquipmentPacket.windowId);
                        return;
                    }

                    Item item = inv.getItem(mobEquipmentPacket.hotbarSlot);

                    if (!item.equals(mobEquipmentPacket.item)) {
                        log.debug("Tried to equip {} but have {} in target slot", mobEquipmentPacket.item, item);
                        inv.sendContents(this);
                        return;
                    }

                    if (inv instanceof PlayerInventory) {
                        ((PlayerInventory) inv).equipItem(mobEquipmentPacket.hotbarSlot);
                    }

                    this.setDataFlag(Player.DATA_FLAGS, Player.DATA_FLAG_ACTION, false);

                    break;
                case ProtocolInfo.PLAYER_ACTION_PACKET:
                    PlayerActionPacket playerActionPacket = (PlayerActionPacket) packet;
                    if (!this.spawned || (!this.isAlive() && playerActionPacket.action != PlayerActionPacket.ACTION_RESPAWN && playerActionPacket.action != PlayerActionPacket.ACTION_DIMENSION_CHANGE_REQUEST)) {
                        break;
                    }

                    playerActionPacket.entityId = this.id;
                    Vector3 pos = new Vector3(playerActionPacket.x, playerActionPacket.y, playerActionPacket.z);
                    BlockFace face = BlockFace.fromIndex(playerActionPacket.face);

                    actionswitch:
                    switch (playerActionPacket.action) {
                        case PlayerActionPacket.ACTION_START_BREAK:
                            long currentBreak = System.currentTimeMillis();
                            BlockVector3 currentBreakPosition = new BlockVector3(playerActionPacket.x, playerActionPacket.y, playerActionPacket.z);
                            // HACK: Client spams multiple left clicks so we need to skip them.
                            if ((lastBreakPosition.equals(currentBreakPosition) && (currentBreak - this.lastBreak) < 10) || pos.distanceSquared(this) > 100) {
                                break;
                            }
                            Block target = this.level.getBlock(pos);
                            PlayerInteractEvent playerInteractEvent = new PlayerInteractEvent(this, this.inventory.getItemInHand(), target, face, target.getId() == 0 ? Action.LEFT_CLICK_AIR : Action.LEFT_CLICK_BLOCK);
                            this.getServer().getPluginManager().callEvent(playerInteractEvent);
                            if (playerInteractEvent.isCancelled()) {
                                this.inventory.sendHeldItem(this);
                                break;
                            }
<<<<<<< HEAD
                            target.onTouch(this, playerInteractEvent.getAction());
=======
                            switch (target.getId()) {
                                case BlockID.NOTEBLOCK:
                                    ((BlockNoteblock) target).emitSound();
                                    break actionswitch;
                                case BlockID.DRAGON_EGG:
                                    ((BlockDragonEgg) target).teleport();
                                    break actionswitch;
                                case BlockID.LECTERN:
                                    ((BlockLectern) target).dropBook(this);
                                    break;
                                case BlockID.ITEM_FRAME_BLOCK:
                                    ((BlockItemFrame) target).getOrCreateBlockEntity().dropItem(this);
                                    break;
                            }
>>>>>>> 98e78064
                            Block block = target.getSide(face);
                            if (block.getId() == BlockID.FIRE || block.getId() == BlockID.SOUL_FIRE) {
                                this.level.setBlock(block, Block.get(BlockID.AIR), true);
                                this.level.addLevelSoundEvent(block, LevelSoundEventPacket.SOUND_EXTINGUISH_FIRE);
                                break;
                            }
                            if (block.getId() == BlockID.SWEET_BERRY_BUSH && block.getDamage() == 0) {
                                Item oldItem = playerInteractEvent.getItem();
                                Item i = this.level.useBreakOn(block, oldItem, this, true);
                                if (this.isSurvival()) {
                                    this.getFoodData().updateFoodExpLevel(0.025);
                                    if (!i.equals(oldItem) || i.getCount() != oldItem.getCount()) {
                                        inventory.setItemInHand(i);
                                        inventory.sendHeldItem(this.getViewers().values());
                                    }
                                }
                                break;
                            }
                            
                            if (!block.isBlockChangeAllowed(this)) {
                                break;
                            }
                            
                            if (!this.isCreative()) {
                                
                                //improved this to take stuff like swimming, ladders, enchanted tools into account, fix wrong tool break time calculations for bad tools (pmmp/PocketMine-MP#211)
                                //Done by lmlstarqaq
                                double breakTime = Math.ceil(target.calculateBreakTime(this.inventory.getItemInHand(), this) * 20);
                                if (breakTime > 0) {
                                    LevelEventPacket pk = new LevelEventPacket();
                                    pk.evid = LevelEventPacket.EVENT_BLOCK_START_BREAK;
                                    pk.x = (float) pos.x;
                                    pk.y = (float) pos.y;
                                    pk.z = (float) pos.z;
                                    pk.data = (int) (65535 / breakTime);
                                    this.getLevel().addChunkPacket(pos.getFloorX() >> 4, pos.getFloorZ() >> 4, pk);
                                }
                            }

                            this.breakingBlock = target;
                            this.lastBreak = currentBreak;
                            this.lastBreakPosition = currentBreakPosition;
                            break;

                        case PlayerActionPacket.ACTION_ABORT_BREAK:
                        case PlayerActionPacket.ACTION_STOP_BREAK:
                            LevelEventPacket pk = new LevelEventPacket();
                            pk.evid = LevelEventPacket.EVENT_BLOCK_STOP_BREAK;
                            pk.x = (float) pos.x;
                            pk.y = (float) pos.y;
                            pk.z = (float) pos.z;
                            pk.data = 0;
                            this.getLevel().addChunkPacket(pos.getFloorX() >> 4, pos.getFloorZ() >> 4, pk);
                            this.breakingBlock = null;
                            break;
                        case PlayerActionPacket.ACTION_GET_UPDATED_BLOCK:
                            break; //TODO
                        case PlayerActionPacket.ACTION_DROP_ITEM:
                            break; //TODO
                        case PlayerActionPacket.ACTION_STOP_SLEEPING:
                            this.stopSleep();
                            break;
                        case PlayerActionPacket.ACTION_RESPAWN:
                            if (!this.spawned || this.isAlive() || !this.isOnline()) {
                                break;
                            }

                            this.respawn();
                            break;
                        case PlayerActionPacket.ACTION_JUMP:
                            PlayerJumpEvent playerJumpEvent = new PlayerJumpEvent(this);
                            this.server.getPluginManager().callEvent(playerJumpEvent);
                            break packetswitch;
                        case PlayerActionPacket.ACTION_START_SPRINT:
                            PlayerToggleSprintEvent playerToggleSprintEvent = new PlayerToggleSprintEvent(this, true);
                            this.server.getPluginManager().callEvent(playerToggleSprintEvent);
                            if (playerToggleSprintEvent.isCancelled()) {
                                this.sendData(this);
                            } else {
                                this.setSprinting(true);
                            }
                            break packetswitch;
                        case PlayerActionPacket.ACTION_STOP_SPRINT:
                            playerToggleSprintEvent = new PlayerToggleSprintEvent(this, false);
                            this.server.getPluginManager().callEvent(playerToggleSprintEvent);
                            if (playerToggleSprintEvent.isCancelled()) {
                                this.sendData(this);
                            } else {
                                this.setSprinting(false);
                            }
                            break packetswitch;
                        case PlayerActionPacket.ACTION_START_SNEAK:
                            PlayerToggleSneakEvent playerToggleSneakEvent = new PlayerToggleSneakEvent(this, true);
                            this.server.getPluginManager().callEvent(playerToggleSneakEvent);
                            if (playerToggleSneakEvent.isCancelled()) {
                                this.sendData(this);
                            } else {
                                this.setSneaking(true);
                            }
                            break packetswitch;
                        case PlayerActionPacket.ACTION_STOP_SNEAK:
                            playerToggleSneakEvent = new PlayerToggleSneakEvent(this, false);
                            this.server.getPluginManager().callEvent(playerToggleSneakEvent);
                            if (playerToggleSneakEvent.isCancelled()) {
                                this.sendData(this);
                            } else {
                                this.setSneaking(false);
                            }
                            break packetswitch;
                        case PlayerActionPacket.ACTION_DIMENSION_CHANGE_ACK:
                            this.sendPosition(this, this.yaw, this.pitch, MovePlayerPacket.MODE_NORMAL);
                            break; //TODO
                        case PlayerActionPacket.ACTION_START_GLIDE:
                            PlayerToggleGlideEvent playerToggleGlideEvent = new PlayerToggleGlideEvent(this, true);
                            this.server.getPluginManager().callEvent(playerToggleGlideEvent);
                            if (playerToggleGlideEvent.isCancelled()) {
                                this.sendData(this);
                            } else {
                                this.setGliding(true);
                            }
                            break packetswitch;
                        case PlayerActionPacket.ACTION_STOP_GLIDE:
                            playerToggleGlideEvent = new PlayerToggleGlideEvent(this, false);
                            this.server.getPluginManager().callEvent(playerToggleGlideEvent);
                            if (playerToggleGlideEvent.isCancelled()) {
                                this.sendData(this);
                            } else {
                                this.setGliding(false);
                            }
                            break packetswitch;
                        case PlayerActionPacket.ACTION_CONTINUE_BREAK:
                            if (this.isBreakingBlock()) {
                                block = this.level.getBlock(pos);
                                this.level.addParticle(new PunchBlockParticle(pos, block, face));
                            }
                            break;
                        case PlayerActionPacket.ACTION_START_SWIMMING:
                            PlayerToggleSwimEvent ptse = new PlayerToggleSwimEvent(this, true);
                            this.server.getPluginManager().callEvent(ptse);

                            if (ptse.isCancelled()) {
                                this.sendData(this);
                            } else {
                                this.setSwimming(true);
                            }
                            break;
                        case PlayerActionPacket.ACTION_STOP_SWIMMING:
                            ptse = new PlayerToggleSwimEvent(this, false);
                            this.server.getPluginManager().callEvent(ptse);

                            if (ptse.isCancelled()) {
                                this.sendData(this);
                            } else {
                                this.setSwimming(false);
                            }
                            break;
                        case PlayerActionPacket.ACTION_START_SPIN_ATTACK:
                            if (this.inventory.getItemInHand().getId() != ItemID.TRIDENT) {
                                this.sendPosition(this, this.yaw, this.pitch, MovePlayerPacket.MODE_RESET);
                                break;
                            }
                            
                            int riptideLevel = this.inventory.getItemInHand().getEnchantmentLevel(Enchantment.ID_TRIDENT_RIPTIDE);
                            if (riptideLevel < 1) {
                                this.sendPosition(this, this.yaw, this.pitch, MovePlayerPacket.MODE_RESET);
                                break;
                            }
                            
                            if (!(this.isTouchingWater() || (this.getLevel().isRaining() && this.getLevel().canBlockSeeSky(this)))) {
                                this.sendPosition(this, this.yaw, this.pitch, MovePlayerPacket.MODE_RESET);
                                break;
                            }
                            
                            PlayerToggleSpinAttackEvent playerToggleSpinAttackEvent = new PlayerToggleSpinAttackEvent(this, true);
                            this.server.getPluginManager().callEvent(playerToggleSpinAttackEvent);

                            if (playerToggleSpinAttackEvent.isCancelled()) {
                                this.sendPosition(this, this.yaw, this.pitch, MovePlayerPacket.MODE_RESET);
                            } else {
                                this.setSpinAttacking(true);
                                
                                Sound riptideSound;
                                if (riptideLevel >= 3) {
                                    riptideSound = Sound.ITEM_TRIDENT_RIPTIDE_3;
                                } else if (riptideLevel == 2) {
                                    riptideSound = Sound.ITEM_TRIDENT_RIPTIDE_2;
                                } else {
                                    riptideSound = Sound.ITEM_TRIDENT_RIPTIDE_1;
                                }
                                this.level.addSound(this, riptideSound);
                            }
                            break packetswitch;
                        case PlayerActionPacket.ACTION_STOP_SPIN_ATTACK:
                            playerToggleSpinAttackEvent = new PlayerToggleSpinAttackEvent(this, false);
                            this.server.getPluginManager().callEvent(playerToggleSpinAttackEvent);

                            if (playerToggleSpinAttackEvent.isCancelled()) {
                                this.sendData(this);
                            } else {
                                this.setSpinAttacking(false);
                            }
                            break;
                    }

                    this.setUsingItem(false);
                    break;
                case ProtocolInfo.MOB_ARMOR_EQUIPMENT_PACKET:
                    break;

                case ProtocolInfo.MODAL_FORM_RESPONSE_PACKET:
                    if (!this.spawned || !this.isAlive()) {
                        break;
                    }

                    ModalFormResponsePacket modalFormPacket = (ModalFormResponsePacket) packet;

                    if (formWindows.containsKey(modalFormPacket.formId)) {
                        FormWindow window = formWindows.remove(modalFormPacket.formId);
                        window.setResponse(modalFormPacket.data.trim());

                        PlayerFormRespondedEvent event = new PlayerFormRespondedEvent(this, modalFormPacket.formId, window);
                        getServer().getPluginManager().callEvent(event);
                    } else if (serverSettings.containsKey(modalFormPacket.formId)) {
                        FormWindow window = serverSettings.get(modalFormPacket.formId);
                        window.setResponse(modalFormPacket.data.trim());

                        PlayerSettingsRespondedEvent event = new PlayerSettingsRespondedEvent(this, modalFormPacket.formId, window);
                        getServer().getPluginManager().callEvent(event);

                        //Set back new settings if not been cancelled
                        if (!event.isCancelled() && window instanceof FormWindowCustom)
                            ((FormWindowCustom) window).setElementsFromResponse();
                    }

                    break;

                case ProtocolInfo.INTERACT_PACKET:
                    if (!this.spawned || !this.isAlive()) {
                        break;
                    }

                    InteractPacket interactPacket = (InteractPacket) packet;

                    if (interactPacket.action != InteractPacket.ACTION_MOUSEOVER || interactPacket.target != 0) {
                        this.craftingType = CRAFTING_SMALL;
                        //this.resetCraftingGridType();
                    }


                    Entity targetEntity = this.level.getEntity(interactPacket.target);

                    if (targetEntity == null || !this.isAlive() || !targetEntity.isAlive()) {
                        break;
                    }

                    if (targetEntity instanceof EntityItem || targetEntity instanceof EntityArrow || targetEntity instanceof EntityXPOrb) {
                        this.kick(PlayerKickEvent.Reason.INVALID_PVE, "Attempting to interact with an invalid entity");
                        log.warn(this.getServer().getLanguage().translateString("nukkit.player.invalidEntity", this.getName()));
                        break;
                    }

                    item = this.inventory.getItemInHand();

                    switch (interactPacket.action) {
                        case InteractPacket.ACTION_MOUSEOVER:
                            if (interactPacket.target == 0) {
                                break packetswitch;
                            }
                            this.getServer().getPluginManager().callEvent(new PlayerMouseOverEntityEvent(this, targetEntity));
                            break;
                        case InteractPacket.ACTION_VEHICLE_EXIT:
                            if (!(targetEntity instanceof EntityRideable) || this.riding == null) {
                                break;
                            }

                            ((EntityRideable) riding).mountEntity(this);
                            break;
                        case InteractPacket.ACTION_OPEN_INVENTORY:
                            if (targetEntity.getId() != this.getId()) break;
                            if (!this.inventoryOpen) {
                                this.inventory.open(this);
                                this.inventoryOpen = true;
                            }
                            break;
                    }
                    break;
                case ProtocolInfo.BLOCK_PICK_REQUEST_PACKET:
                    BlockPickRequestPacket pickRequestPacket = (BlockPickRequestPacket) packet;
                    Block block = this.level.getBlock(this.temporalVector.setComponents(pickRequestPacket.x, pickRequestPacket.y, pickRequestPacket.z));
                    item = block.toItem();

                    if (pickRequestPacket.addUserData) {
                        BlockEntity blockEntity = this.getLevel().getBlockEntity(new Vector3(pickRequestPacket.x, pickRequestPacket.y, pickRequestPacket.z));
                        if (blockEntity != null) {
                            CompoundTag nbt = blockEntity.getCleanedNBT();
                            if (nbt != null) {
                                item.setCustomBlockData(nbt);
                                item.setLore("+(DATA)");
                            }
                        }
                    }

                    PlayerBlockPickEvent pickEvent = new PlayerBlockPickEvent(this, block, item);
                    if (this.isSpectator()) {
                        log.debug("Got block-pick request from {} when in spectator mode", this.getName());
                        pickEvent.setCancelled();
                    }

                    this.server.getPluginManager().callEvent(pickEvent);

                    if (!pickEvent.isCancelled()) {
                        boolean itemExists = false;
                        int itemSlot = -1;
                        for (int slot = 0; slot < this.inventory.getSize(); slot++) {
                            if (this.inventory.getItem(slot).equals(pickEvent.getItem())) {
                                if (slot < this.inventory.getHotbarSize()) {
                                    this.inventory.setHeldItemSlot(slot);
                                } else {
                                    itemSlot = slot;
                                }
                                itemExists = true;
                                break;
                            }
                        }

                        for (int slot = 0; slot < this.inventory.getHotbarSize(); slot++) {
                            if (this.inventory.getItem(slot).isNull()) {
                                if (!itemExists && this.isCreative()) {
                                    this.inventory.setHeldItemSlot(slot);
                                    this.inventory.setItemInHand(pickEvent.getItem());
                                    break packetswitch;
                                } else if (itemSlot > -1) {
                                    this.inventory.setHeldItemSlot(slot);
                                    this.inventory.setItemInHand(this.inventory.getItem(itemSlot));
                                    this.inventory.clear(itemSlot, true);
                                    break packetswitch;
                                }
                            }
                        }

                        if (!itemExists && this.isCreative()) {
                            Item itemInHand = this.inventory.getItemInHand();
                            this.inventory.setItemInHand(pickEvent.getItem());
                            if (!this.inventory.isFull()) {
                                for (int slot = 0; slot < this.inventory.getSize(); slot++) {
                                    if (this.inventory.getItem(slot).isNull()) {
                                        this.inventory.setItem(slot, itemInHand);
                                        break;
                                    }
                                }
                            }
                        } else if (itemSlot > -1) {
                            Item itemInHand = this.inventory.getItemInHand();
                            this.inventory.setItemInHand(this.inventory.getItem(itemSlot));
                            this.inventory.setItem(itemSlot, itemInHand);
                        }
                    }
                    break;
                case ProtocolInfo.ANIMATE_PACKET:
                    if (!this.spawned || !this.isAlive()) {
                        break;
                    }

                    PlayerAnimationEvent animationEvent = new PlayerAnimationEvent(this, ((AnimatePacket) packet).action);
                    this.server.getPluginManager().callEvent(animationEvent);
                    if (animationEvent.isCancelled()) {
                        break;
                    }

                    AnimatePacket.Action animation = animationEvent.getAnimationType();

                    switch (animation) {
                        case ROW_RIGHT:
                        case ROW_LEFT:
                            if (this.riding instanceof EntityBoat) {
                                ((EntityBoat) this.riding).onPaddle(animation, ((AnimatePacket) packet).rowingTime);
                            }
                            break;
                    }
                    
                    if (animationEvent.getAnimationType() == AnimatePacket.Action.SWING_ARM) {
                        setNoShieldTicks(NO_SHIELD_DELAY);
                    }

                    AnimatePacket animatePacket = new AnimatePacket();
                    animatePacket.eid = this.getId();
                    animatePacket.action = animationEvent.getAnimationType();
                    Server.broadcastPacket(this.getViewers().values(), animatePacket);
                    break;
                case ProtocolInfo.SET_HEALTH_PACKET:
                    //use UpdateAttributePacket instead
                    break;

                case ProtocolInfo.ENTITY_EVENT_PACKET:
                    if (!this.spawned || !this.isAlive()) {
                        break;
                    }
                    EntityEventPacket entityEventPacket = (EntityEventPacket) packet;
                    if (craftingType != CRAFTING_ANVIL && entityEventPacket.event != EntityEventPacket.ENCHANT) {
                        this.craftingType = CRAFTING_SMALL;
                        //this.resetCraftingGridType();
                    }


                    if (entityEventPacket.event == EntityEventPacket.EATING_ITEM) {
                        if (entityEventPacket.data == 0 || entityEventPacket.eid != this.id) {
                            break;
                        }

                        entityEventPacket.eid = this.id;
                        entityEventPacket.isEncoded = false;

                        this.dataPacket(entityEventPacket);
                        Server.broadcastPacket(this.getViewers().values(), entityEventPacket);
                    } else if (entityEventPacket.event == EntityEventPacket.ENCHANT) {
                        if (entityEventPacket.eid != this.id) {
                            break;
                        }

                        Inventory inventory = this.getWindowById(ANVIL_WINDOW_ID);
                        if (inventory instanceof AnvilInventory) {
                            ((AnvilInventory) inventory).setCost(-entityEventPacket.data);
                        }
                    }
                    break;
                case ProtocolInfo.COMMAND_REQUEST_PACKET:
                    if (!this.spawned || !this.isAlive()) {
                        break;
                    }
                    this.craftingType = CRAFTING_SMALL;
                    CommandRequestPacket commandRequestPacket = (CommandRequestPacket) packet;
                    PlayerCommandPreprocessEvent playerCommandPreprocessEvent = new PlayerCommandPreprocessEvent(this, commandRequestPacket.command);
                    this.server.getPluginManager().callEvent(playerCommandPreprocessEvent);
                    if (playerCommandPreprocessEvent.isCancelled()) {
                        break;
                    }

                    Timings.playerCommandTimer.startTiming();
                    this.server.dispatchCommand(playerCommandPreprocessEvent.getPlayer(), playerCommandPreprocessEvent.getMessage().substring(1));
                    Timings.playerCommandTimer.stopTiming();
                    break;
                case ProtocolInfo.TEXT_PACKET:
                    if (!this.spawned || !this.isAlive()) {
                        break;
                    }

                    TextPacket textPacket = (TextPacket) packet;

                    if (textPacket.type == TextPacket.TYPE_CHAT) {
                        String chatMessage = textPacket.message;
                        int breakLine = chatMessage.indexOf('\n');
                        // Chat messages shouldn't contain break lines so ignore text afterwards
                        if (breakLine != -1) {
                            chatMessage = chatMessage.substring(0, breakLine);
                        }
                        this.chat(chatMessage);
                    }
                    break;
                case ProtocolInfo.CONTAINER_CLOSE_PACKET:
                    ContainerClosePacket containerClosePacket = (ContainerClosePacket) packet;
                    if (!this.spawned || containerClosePacket.windowId == ContainerIds.INVENTORY && !inventoryOpen) {
                        break;
                    }

                    if (this.windowIndex.containsKey(containerClosePacket.windowId)) {
                        this.server.getPluginManager().callEvent(new InventoryCloseEvent(this.windowIndex.get(containerClosePacket.windowId), this));
                        if (containerClosePacket.windowId == ContainerIds.INVENTORY) this.inventoryOpen = false;
                        this.closingWindowId = containerClosePacket.windowId;
                        this.removeWindow(this.windowIndex.get(containerClosePacket.windowId), true);
                        this.closingWindowId = Integer.MIN_VALUE;
                    }
                    if (containerClosePacket.windowId == -1) {
                        this.craftingType = CRAFTING_SMALL;
                        this.resetCraftingGridType();
                        this.addWindow(this.craftingGrid, ContainerIds.NONE);
                        ContainerClosePacket pk = new ContainerClosePacket();
                        pk.wasServerInitiated = false;
                        pk.windowId = -1;
                        this.dataPacket(pk);
                    }
                    break;
                case ProtocolInfo.CRAFTING_EVENT_PACKET:
                    CraftingEventPacket craftingEventPacket = (CraftingEventPacket) packet;
                    if (craftingType == CRAFTING_BIG && craftingEventPacket.type == CraftingEventPacket.TYPE_WORKBENCH 
                            || craftingType == CRAFTING_SMALL && craftingEventPacket.type == CraftingEventPacket.TYPE_INVENTORY) {
                        if (craftingTransaction != null) {
                            craftingTransaction.setReadyToExecute(true);
                            if (craftingTransaction.getPrimaryOutput() == null) {
                                craftingTransaction.setPrimaryOutput(craftingEventPacket.output[0]);
                            }
                        }
                    }
                    break;
                case ProtocolInfo.BLOCK_ENTITY_DATA_PACKET:
                    if (!this.spawned || !this.isAlive()) {
                        break;
                    }

                    BlockEntityDataPacket blockEntityDataPacket = (BlockEntityDataPacket) packet;
                    this.craftingType = CRAFTING_SMALL;
                    this.resetCraftingGridType();

                    pos = new Vector3(blockEntityDataPacket.x, blockEntityDataPacket.y, blockEntityDataPacket.z);
                    if (pos.distanceSquared(this) > 10000) {
                        break;
                    }

                    BlockEntity t = this.level.getBlockEntity(pos);
                    if (t instanceof BlockEntitySpawnable) {
                        CompoundTag nbt;
                        try {
                            nbt = NBTIO.read(blockEntityDataPacket.namedTag, ByteOrder.LITTLE_ENDIAN, true);
                        } catch (IOException e) {
                            throw new RuntimeException(e);
                        }

                        if (!((BlockEntitySpawnable) t).updateCompoundTag(nbt, this)) {
                            ((BlockEntitySpawnable) t).spawnTo(this);
                        }
                    }
                    break;
                case ProtocolInfo.REQUEST_CHUNK_RADIUS_PACKET:
                    RequestChunkRadiusPacket requestChunkRadiusPacket = (RequestChunkRadiusPacket) packet;
                    ChunkRadiusUpdatedPacket chunkRadiusUpdatePacket = new ChunkRadiusUpdatedPacket();
                    this.chunkRadius = Math.max(3, Math.min(requestChunkRadiusPacket.radius, this.viewDistance));
                    chunkRadiusUpdatePacket.radius = this.chunkRadius;
                    this.dataPacket(chunkRadiusUpdatePacket);
                    break;
                case ProtocolInfo.SET_PLAYER_GAME_TYPE_PACKET:
                    SetPlayerGameTypePacket setPlayerGameTypePacket = (SetPlayerGameTypePacket) packet;
                    if (setPlayerGameTypePacket.gamemode != this.gamemode) {
                        if (!this.hasPermission("nukkit.command.gamemode")) {
                            SetPlayerGameTypePacket setPlayerGameTypePacket1 = new SetPlayerGameTypePacket();
                            setPlayerGameTypePacket1.gamemode = this.gamemode & 0x01;
                            this.dataPacket(setPlayerGameTypePacket1);
                            this.getAdventureSettings().update();
                            break;
                        }
                        this.setGamemode(setPlayerGameTypePacket.gamemode, true);
                        Command.broadcastCommandMessage(this, new TranslationContainer("commands.gamemode.success.self", Server.getGamemodeString(this.gamemode)));
                    }
                    break;
<<<<<<< HEAD
                    
=======

>>>>>>> 98e78064
                // PowerNukkit Note: This packed is not being sent anymore since 1.16.210
                case ProtocolInfo.ITEM_FRAME_DROP_ITEM_PACKET:
                    ItemFrameDropItemPacket itemFrameDropItemPacket = (ItemFrameDropItemPacket) packet;
                    Vector3 vector3 = this.temporalVector.setComponents(itemFrameDropItemPacket.x, itemFrameDropItemPacket.y, itemFrameDropItemPacket.z);
                    BlockEntity blockEntityItemFrame = this.level.getBlockEntity(vector3);
                    BlockEntityItemFrame itemFrame = (BlockEntityItemFrame) blockEntityItemFrame;
                    if (itemFrame != null) {
                        block = itemFrame.getBlock();
                        Item itemDrop = itemFrame.getItem();
                        ItemFrameDropItemEvent itemFrameDropItemEvent = new ItemFrameDropItemEvent(this, block, itemFrame, itemDrop);
                        this.server.getPluginManager().callEvent(itemFrameDropItemEvent);
                        if (!itemFrameDropItemEvent.isCancelled()) {
                            if (itemDrop.getId() != Item.AIR) {
                                vector3 = this.temporalVector.setComponents(itemFrame.x + 0.5, itemFrame.y, itemFrame.z + 0.5);
                                this.level.dropItem(vector3, itemDrop);
                                itemFrame.setItem(new ItemBlock(Block.get(BlockID.AIR)));
                                itemFrame.setItemRotation(0);
                                this.getLevel().addLevelEvent(this, LevelEventPacket.EVENT_SOUND_ITEM_FRAME_ITEM_REMOVED);
                            }
                        } else {
                            itemFrame.spawnTo(this);
                        }
                    }
                    break;
                    
                    
                case ProtocolInfo.LECTERN_UPDATE_PACKET:
                    LecternUpdatePacket lecternUpdatePacket = (LecternUpdatePacket) packet;
                    BlockVector3 blockPosition = lecternUpdatePacket.blockPosition;
                    this.temporalVector.setComponents(blockPosition.x, blockPosition.y, blockPosition.z);
                    if (lecternUpdatePacket.dropBook) {
                        Block blockLectern = this.getLevel().getBlock(temporalVector);
                        if (blockLectern instanceof BlockLectern) {
                            ((BlockLectern) blockLectern).dropBook(this);
                        }
                    } else {
                        BlockEntity blockEntityLectern = this.level.getBlockEntity(this.temporalVector);
                        if (blockEntityLectern instanceof BlockEntityLectern) {
                            BlockEntityLectern lectern = (BlockEntityLectern) blockEntityLectern;
                            LecternPageChangeEvent lecternPageChangeEvent = new LecternPageChangeEvent(this, lectern, lecternUpdatePacket.page);
                            this.server.getPluginManager().callEvent(lecternPageChangeEvent);
                            if (!lecternPageChangeEvent.isCancelled()) {
                                lectern.setRawPage(lecternPageChangeEvent.getNewRawPage());
                                lectern.spawnToAll();
                                Block blockLectern = lectern.getBlock();
                                if (blockLectern instanceof BlockLectern) {
                                    ((BlockLectern) blockLectern).executeRedstonePulse();
                                }
                            }
                        }
                    }
                    break;
                case ProtocolInfo.MAP_INFO_REQUEST_PACKET:
                    MapInfoRequestPacket pk = (MapInfoRequestPacket) packet;
                    Item mapItem = null;

                    for (Item item1 : this.inventory.getContents().values()) {
                        if (item1 instanceof ItemMap && ((ItemMap) item1).getMapId() == pk.mapId) {
                            mapItem = item1;
                        }
                    }

                    if (mapItem == null) {
                        for (BlockEntity be : this.level.getBlockEntities().values()) {
                            if (be instanceof BlockEntityItemFrame) {
                                BlockEntityItemFrame itemFrame1 = (BlockEntityItemFrame) be;

                                if (itemFrame1.getItem() instanceof ItemMap && ((ItemMap) itemFrame1.getItem()).getMapId() == pk.mapId) {
                                    ((ItemMap) itemFrame1.getItem()).sendImage(this);
                                    break;
                                }
                            }
                        }
                    }

                    if (mapItem != null) {
                        PlayerMapInfoRequestEvent event;
                        getServer().getPluginManager().callEvent(event = new PlayerMapInfoRequestEvent(this, mapItem));

                        if (!event.isCancelled()) {
                            ((ItemMap) mapItem).sendImage(this);
                        }
                    }

                    break;
                case ProtocolInfo.LEVEL_SOUND_EVENT_PACKET_V1:
                case ProtocolInfo.LEVEL_SOUND_EVENT_PACKET_V2:
                case ProtocolInfo.LEVEL_SOUND_EVENT_PACKET:
                    if (!this.isSpectator() || (((LevelSoundEventPacket) packet).sound != LevelSoundEventPacket.SOUND_HIT && ((LevelSoundEventPacket) packet).sound != LevelSoundEventPacket.SOUND_ATTACK_NODAMAGE)) {
                        this.level.addChunkPacket(this.getChunkX(), this.getChunkZ(), packet);
                    }
                    break;
                case ProtocolInfo.INVENTORY_TRANSACTION_PACKET:
                    if (this.isSpectator()) {
                        this.sendAllInventories();
                        break;
                    }

                    InventoryTransactionPacket transactionPacket = (InventoryTransactionPacket) packet;

                    List<InventoryAction> actions = new ArrayList<>();
                    for (NetworkInventoryAction networkInventoryAction : transactionPacket.actions) {
                        if (craftingType == CRAFTING_STONECUTTER && craftingTransaction != null
                                && networkInventoryAction.sourceType == NetworkInventoryAction.SOURCE_TODO) {
                            networkInventoryAction.windowId = NetworkInventoryAction.SOURCE_TYPE_CRAFTING_RESULT;
                        } else if (craftingType == CRAFTING_CARTOGRAPHY && craftingTransaction != null
                                && transactionPacket.actions.length == 2 && transactionPacket.actions[1].windowId == ContainerIds.UI
                                && networkInventoryAction.inventorySlot == 0) {
                            int slot = transactionPacket.actions[1].inventorySlot;
                            if (slot == 50) {
                                networkInventoryAction.windowId = NetworkInventoryAction.SOURCE_TYPE_CRAFTING_RESULT;
                            } else {
                                networkInventoryAction.inventorySlot = slot - 12;
                            }
                        }
                        InventoryAction a = networkInventoryAction.createInventoryAction(this);

                        if (a == null) {
                            log.debug("Unmatched inventory action from {}: {}", this.getName(), networkInventoryAction);
                            this.sendAllInventories();
                            break packetswitch;
                        }

                        actions.add(a);
                    }

                    if (transactionPacket.isCraftingPart) {
                        if (this.craftingTransaction == null) {
                            this.craftingTransaction = new CraftingTransaction(this, actions);
                        } else {
                            for (InventoryAction action : actions) {
                                this.craftingTransaction.addAction(action);
                            }
                        }

                        if (this.craftingTransaction.getPrimaryOutput() != null && (this.craftingTransaction.isReadyToExecute() || this.craftingTransaction.canExecute())) {
                            //we get the actions for this in several packets, so we can't execute it until we get the result

                            if (this.craftingTransaction.execute()) {
                                Sound sound = null;
                                switch (craftingType) {
                                    case CRAFTING_STONECUTTER:
                                        sound = Sound.BLOCK_STONECUTTER_USE;
                                        break;
                                    case CRAFTING_GRINDSTONE:
                                        sound = Sound.BLOCK_GRINDSTONE_USE;
                                        break;
                                    case CRAFTING_CARTOGRAPHY:
                                        sound = Sound.BLOCK_CARTOGRAPHY_TABLE_USE;
                                        break;
                                }

                                if (sound != null) {
                                    Collection<Player> players = level.getChunkPlayers(getChunkX(), getChunkZ()).values();
                                    players.remove(this);
                                    if (!players.isEmpty()) {
                                        level.addSound(this, sound, 1f, 1f, players);
                                    }
                                }
                            }
                            this.craftingTransaction = null;
                        }

                        return;
                    } else if (transactionPacket.isEnchantingPart) {
                        if (this.enchantTransaction == null) {
                            this.enchantTransaction = new EnchantTransaction(this, actions);
                        } else {
                            for (InventoryAction action : actions) {
                                this.enchantTransaction.addAction(action);
                            }
                        }
                        if (this.enchantTransaction.canExecute()) {
                            this.enchantTransaction.execute();
                            this.enchantTransaction = null;
                        }
                        return;
                    } else if (transactionPacket.isRepairItemPart) {
                        if (GrindstoneTransaction.checkForItemPart(actions)) {
                            if (this.grindstoneTransaction == null) {
                                this.grindstoneTransaction = new GrindstoneTransaction(this, actions);
                            } else {
                                for (InventoryAction action : actions) {
                                    this.grindstoneTransaction.addAction(action);
                                }
                            }
                            if (this.grindstoneTransaction.canExecute()) {
                                this.grindstoneTransaction.execute();
                                this.grindstoneTransaction = null;
                            }
                        } else {
                            if (this.repairItemTransaction == null) {
                                this.repairItemTransaction = new RepairItemTransaction(this, actions);
                            } else {
                                for (InventoryAction action : actions) {
                                    this.repairItemTransaction.addAction(action);
                                }
                            }
                            if (this.repairItemTransaction.canExecute()) {
                                this.repairItemTransaction.execute();
                                this.repairItemTransaction = null;
                            }
                        }
                        return;
                    } else if (this.craftingTransaction != null) {
                        if (craftingTransaction.checkForCraftingPart(actions)) {
                            if(craftingType == CRAFTING_LOOM) {
                                craftingTransaction = null;
                                return;
                            }
                            for (InventoryAction action : actions) {
                                craftingTransaction.addAction(action);
                            }
                            return;
                        } else {
                            log.debug("Got unexpected normal inventory action with incomplete crafting transaction from {}, refusing to execute crafting", this.getName());
                            this.removeAllWindows(false);
                            this.sendAllInventories();
                            this.craftingTransaction = null;
                        }
                    } else if (this.enchantTransaction != null) {
                        if (enchantTransaction.checkForEnchantPart(actions)) {
                            for (InventoryAction action : actions) {
                                enchantTransaction.addAction(action);
                            }
                            return;
                        } else {
                            log.debug("Got unexpected normal inventory action with incomplete enchanting transaction from {}, refusing to execute enchant {}", this.getName(), transactionPacket.toString());
                            this.removeAllWindows(false);
                            this.sendAllInventories();
                            this.enchantTransaction = null;
                        }
                    } else if (this.repairItemTransaction != null) {
                        if (GrindstoneTransaction.checkForItemPart(actions)) {
                            for (InventoryAction action : actions) {
                                this.grindstoneTransaction.addAction(action);
                            }
                            return;
                        } else if (RepairItemTransaction.checkForRepairItemPart(actions)) {
                            for (InventoryAction action : actions) {
                                this.repairItemTransaction.addAction(action);
                            }
                            return;
                        } else {
                            this.server.getLogger().debug("Got unexpected normal inventory action with incomplete repair item transaction from " + this.getName() + ", refusing to execute repair item " + transactionPacket.toString());
                            this.removeAllWindows(false);
                            this.sendAllInventories();
                            this.repairItemTransaction = null;
                        }
                    }

                    switch (transactionPacket.transactionType) {
                        case InventoryTransactionPacket.TYPE_NORMAL:
                            InventoryTransaction transaction = new InventoryTransaction(this, actions);

                            if (!transaction.execute()) {
                                log.debug("Failed to execute inventory transaction from {} with actions: {}", this.getName(), Arrays.toString(transactionPacket.actions));
                                break packetswitch; //oops!
                            }

                            //TODO: fix achievement for getting iron from furnace

                            break packetswitch;
                        case InventoryTransactionPacket.TYPE_MISMATCH:
                            if (transactionPacket.actions.length > 0) {
                                log.debug("Expected 0 actions for mismatch, got {}, {}", transactionPacket.actions.length, Arrays.toString(transactionPacket.actions));
                            }
                            this.sendAllInventories();

                            break packetswitch;
                        case InventoryTransactionPacket.TYPE_USE_ITEM:
                            UseItemData useItemData = (UseItemData) transactionPacket.transactionData;

                            BlockVector3 blockVector = useItemData.blockPos;
                            face = useItemData.face;

                            int type = useItemData.actionType;
                            switch (type) {
                                case InventoryTransactionPacket.USE_ITEM_ACTION_CLICK_BLOCK:
                                    // Remove if client bug is ever fixed
                                    boolean spamBug = (lastRightClickPos != null && System.currentTimeMillis() - lastRightClickTime < 100.0 && blockVector.distanceSquared(lastRightClickPos) < 0.00001);
                                    lastRightClickPos = blockVector.asVector3();
                                    lastRightClickTime = System.currentTimeMillis();
                                    if (spamBug && this.getInventory().getItemInHand().getBlockId() == BlockID.AIR) {
                                        return;
                                    }

                                    this.setDataFlag(DATA_FLAGS, DATA_FLAG_ACTION, false);

                                    if (this.canInteract(blockVector.add(0.5, 0.5, 0.5), this.isCreative() ? 13 : 7)) {
                                        if (this.isCreative()) {
                                            Item i = inventory.getItemInHand();
                                            if (this.level.useItemOn(blockVector.asVector3(), i, face, useItemData.clickPos.x, useItemData.clickPos.y, useItemData.clickPos.z, this) != null) {
                                                break packetswitch;
                                            }
                                        } else if (inventory.getItemInHand().equals(useItemData.itemInHand)) {
                                            Item i = inventory.getItemInHand();
                                            Item oldItem = i.clone();
                                            //TODO: Implement adventure mode checks
                                            if ((i = this.level.useItemOn(blockVector.asVector3(), i, face, useItemData.clickPos.x, useItemData.clickPos.y, useItemData.clickPos.z, this)) != null) {
                                                if (!i.equals(oldItem) || i.getCount() != oldItem.getCount()) {
                                                    inventory.setItemInHand(i);
                                                    inventory.sendHeldItem(this.getViewers().values());
                                                }
                                                break packetswitch;
                                            }
                                        }
                                    }

                                    inventory.sendHeldItem(this);

                                    if (blockVector.distanceSquared(this) > 10000) {
                                        break packetswitch;
                                    }

                                    Block target = this.level.getBlock(blockVector.asVector3());
                                    block = target.getSide(face);

                                    this.level.sendBlocks(new Player[]{this}, new Block[]{target, block}, UpdateBlockPacket.FLAG_NOGRAPHIC);
                                    this.level.sendBlocks(new Player[]{this}, new Block[]{target.getLevelBlockAtLayer(1), block.getLevelBlockAtLayer(1)}, UpdateBlockPacket.FLAG_NOGRAPHIC, 1);
                                    break packetswitch;
                                case InventoryTransactionPacket.USE_ITEM_ACTION_BREAK_BLOCK:
                                    if (!this.spawned || !this.isAlive()) {
                                        break packetswitch;
                                    }

                                    this.resetCraftingGridType();

                                    Item i = this.getInventory().getItemInHand();

                                    Item oldItem = i.clone();

                                    if (this.canInteract(blockVector.add(0.5, 0.5, 0.5), this.isCreative() ? 13 : 7) && (i = this.level.useBreakOn(blockVector.asVector3(), face, i, this, true)) != null) {
                                        if (this.isSurvival()) {
                                            this.getFoodData().updateFoodExpLevel(0.025);
                                            if (!i.equals(oldItem) || i.getCount() != oldItem.getCount()) {
                                                inventory.setItemInHand(i);
                                                inventory.sendHeldItem(this.getViewers().values());
                                            }
                                        }
                                        break packetswitch;
                                    }

                                    inventory.sendContents(this);
                                    target = this.level.getBlock(blockVector.asVector3());
                                    BlockEntity blockEntity = this.level.getBlockEntity(blockVector.asVector3());

                                    this.level.sendBlocks(new Player[]{this}, new Block[]{target}, UpdateBlockPacket.FLAG_ALL_PRIORITY);

                                    inventory.sendHeldItem(this);

                                    if (blockEntity instanceof BlockEntitySpawnable) {
                                        ((BlockEntitySpawnable) blockEntity).spawnTo(this);
                                    }

                                    break packetswitch;
                                case InventoryTransactionPacket.USE_ITEM_ACTION_CLICK_AIR:
                                    Vector3 directionVector = this.getDirectionVector();

                                    if (this.isCreative()) {
                                        item = this.inventory.getItemInHand();
                                    } else if (!this.inventory.getItemInHand().equals(useItemData.itemInHand)) {
                                        this.inventory.sendHeldItem(this);
                                        break packetswitch;
                                    } else {
                                        item = this.inventory.getItemInHand();
                                    }

                                    PlayerInteractEvent interactEvent = new PlayerInteractEvent(this, item, directionVector, face, Action.RIGHT_CLICK_AIR);

                                    this.server.getPluginManager().callEvent(interactEvent);

                                    if (interactEvent.isCancelled()) {
                                        this.inventory.sendHeldItem(this);
                                        break packetswitch;
                                    }

                                    if (item.onClickAir(this, directionVector)) {
                                        if (!this.isCreative()) {
                                            this.inventory.setItemInHand(item);
                                        }

                                        if (!this.isUsingItem()) {
                                            this.setUsingItem(true);
                                            break packetswitch;
                                        }

                                        // Used item
                                        int ticksUsed = this.server.getTick() - this.startAction;
                                        this.setUsingItem(false);

                                        if (!item.onUse(this, ticksUsed)) {
                                            this.inventory.sendContents(this);
                                        }
                                    }

                                    break packetswitch;
                                default:
                                    //unknown
                                    break;
                            }
                            break;
                        case InventoryTransactionPacket.TYPE_USE_ITEM_ON_ENTITY:
                            UseItemOnEntityData useItemOnEntityData = (UseItemOnEntityData) transactionPacket.transactionData;

                            Entity target = this.level.getEntity(useItemOnEntityData.entityRuntimeId);
                            if (target == null) {
                                return;
                            }

                            type = useItemOnEntityData.actionType;

                            if (!useItemOnEntityData.itemInHand.equalsExact(this.inventory.getItemInHand())) {
                                this.inventory.sendHeldItem(this);
                            }

                            item = this.inventory.getItemInHand();

                            switch (type) {
                                case InventoryTransactionPacket.USE_ITEM_ON_ENTITY_ACTION_INTERACT:
                                    PlayerInteractEntityEvent playerInteractEntityEvent = new PlayerInteractEntityEvent(this, target, item, useItemOnEntityData.clickPos);
                                    if (this.isSpectator()) playerInteractEntityEvent.setCancelled();
                                    getServer().getPluginManager().callEvent(playerInteractEntityEvent);

                                    if (playerInteractEntityEvent.isCancelled()) {
                                        break;
                                    }
                                    if (target.onInteract(this, item, useItemOnEntityData.clickPos) && (this.isSurvival() || this.isAdventure())) {
                                        if (item.isTool()) {
                                            if (item.useOn(target) && item.getDamage() >= item.getMaxDurability()) {
                                                level.addSound(this, Sound.RANDOM_BREAK);
                                                item = new ItemBlock(Block.get(BlockID.AIR));
                                            }
                                        } else {
                                            if (item.count > 1) {
                                                item.count--;
                                            } else {
                                                item = new ItemBlock(Block.get(BlockID.AIR));
                                            }
                                        }

                                        this.inventory.setItemInHand(item);
                                    }
                                    break;
                                case InventoryTransactionPacket.USE_ITEM_ON_ENTITY_ACTION_ATTACK:
                                    if (target.getId() == this.getId()) {
                                        this.kick(PlayerKickEvent.Reason.INVALID_PVP, "Attempting to attack yourself");
                                        log.warn(this.getName() + " tried to attack oneself");
                                        break;
                                    }
                                    
                                    float itemDamage = item.getAttackDamage();

                                    for (Enchantment enchantment : item.getEnchantments()) {
                                        itemDamage += enchantment.getDamageBonus(target);
                                    }

                                    Map<DamageModifier, Float> damage = new EnumMap<>(DamageModifier.class);
                                    damage.put(DamageModifier.BASE, itemDamage);

                                    if (!this.canInteract(target, isCreative() ? 8 : 5)) {
                                        break;
                                    } else if (target instanceof Player) {
                                        if ((((Player) target).getGamemode() & 0x01) > 0) {
                                            break;
                                        } else if (!this.server.getPropertyBoolean("pvp") || this.server.getDifficulty() == 0) {
                                            break;
                                        }
                                    }

                                    EntityDamageByEntityEvent entityDamageByEntityEvent = new EntityDamageByEntityEvent(this, target, DamageCause.ENTITY_ATTACK, damage);
                                    if (this.isSpectator()) entityDamageByEntityEvent.setCancelled();
                                    if ((target instanceof Player) && !this.level.getGameRules().getBoolean(GameRule.PVP)) {
                                        entityDamageByEntityEvent.setCancelled();
                                    }
                                    
                                    
                                    if (target instanceof EntityLiving) {
                                        ((EntityLiving) target).preAttack(this);
                                    }
                                    
                                    try {
                                        if (!target.attack(entityDamageByEntityEvent)) {
                                            if (item.isTool() && this.isSurvival()) {
                                                this.inventory.sendContents(this);
                                            }
                                            break;
                                        }
                                    } finally {
                                        if (target instanceof EntityLiving) {
                                            ((EntityLiving) target).postAttack(this);
                                        }
                                    }

                                    for (Enchantment enchantment : item.getEnchantments()) {
                                        enchantment.doPostAttack(this, target);
                                    }

                                    if (item.isTool() && this.isSurvival()) {
                                        if (item.useOn(target) && item.getDamage() >= item.getMaxDurability()) {
                                            level.addSound(this, Sound.RANDOM_BREAK);
                                            this.inventory.setItemInHand(new ItemBlock(Block.get(BlockID.AIR)));
                                        } else {
                                            this.inventory.setItemInHand(item);
                                        }
                                    }
                                    return;
                                default:
                                    break; //unknown
                            }

                            break;
                        case InventoryTransactionPacket.TYPE_RELEASE_ITEM:
                            if (this.isSpectator()) {
                                this.sendAllInventories();
                                break packetswitch;
                            }
                            ReleaseItemData releaseItemData = (ReleaseItemData) transactionPacket.transactionData;

                            try {
                                type = releaseItemData.actionType;
                                switch (type) {
                                    case InventoryTransactionPacket.RELEASE_ITEM_ACTION_RELEASE:
                                        if (this.isUsingItem()) {
                                            item = this.inventory.getItemInHand();

                                            int ticksUsed = this.server.getTick() - this.startAction;
                                            if (!item.onRelease(this, ticksUsed)) {
                                                this.inventory.sendContents(this);
                                            }

                                            this.setUsingItem(false);
                                        } else {
                                            this.inventory.sendContents(this);
                                        }
                                        return;
                                    case InventoryTransactionPacket.RELEASE_ITEM_ACTION_CONSUME:
                                        log.debug("Unexpected release item action consume from {}", this::getName);
                                        return;
                                    default:
                                        break;
                                }
                            } finally {
                                this.setUsingItem(false);
                            }
                            break;
                        default:
                            this.inventory.sendContents(this);
                            break;
                    }
                    break;
                case ProtocolInfo.PLAYER_HOTBAR_PACKET:
                    PlayerHotbarPacket hotbarPacket = (PlayerHotbarPacket) packet;

                    if (hotbarPacket.windowId != ContainerIds.INVENTORY) {
                        return; //In PE this should never happen
                    }

                    this.inventory.equipItem(hotbarPacket.selectedHotbarSlot);
                    break;
                case ProtocolInfo.SERVER_SETTINGS_REQUEST_PACKET:
                    PlayerServerSettingsRequestEvent settingsRequestEvent = new PlayerServerSettingsRequestEvent(this, new HashMap<>(this.serverSettings));
                    this.getServer().getPluginManager().callEvent(settingsRequestEvent);

                    if (!settingsRequestEvent.isCancelled()) {
                        settingsRequestEvent.getSettings().forEach((id, window) -> {
                            ServerSettingsResponsePacket re = new ServerSettingsResponsePacket();
                            re.formId = id;
                            re.data = window.getJSONData();
                            this.dataPacket(re);
                        });
                    }
                    break;
                case ProtocolInfo.RESPAWN_PACKET:
                    if (this.isAlive()) {
                        break;
                    }
                    RespawnPacket respawnPacket = (RespawnPacket) packet;
                    if (respawnPacket.respawnState == RespawnPacket.STATE_CLIENT_READY_TO_SPAWN) {
                        RespawnPacket respawn1 = new RespawnPacket();
                        respawn1.x = (float) this.getX();
                        respawn1.y = (float) this.getY();
                        respawn1.z = (float) this.getZ();
                        respawn1.respawnState = RespawnPacket.STATE_READY_TO_SPAWN;
                        this.dataPacket(respawn1);
                    }
                    break;
                case ProtocolInfo.BOOK_EDIT_PACKET:
                    BookEditPacket bookEditPacket = (BookEditPacket) packet;
                    Item oldBook = this.inventory.getItem(bookEditPacket.inventorySlot);
                    if (oldBook.getId() != Item.BOOK_AND_QUILL) {
                        return;
                    }

                    if (bookEditPacket.text == null || bookEditPacket.text.length() > 256) {
                        return;
                    }

                    Item newBook = oldBook.clone();
                    boolean success;
                    switch (bookEditPacket.action) {
                        case REPLACE_PAGE:
                            success = ((ItemBookAndQuill) newBook).setPageText(bookEditPacket.pageNumber, bookEditPacket.text);
                            break;
                        case ADD_PAGE:
                            success = ((ItemBookAndQuill) newBook).insertPage(bookEditPacket.pageNumber, bookEditPacket.text);
                            break;
                        case DELETE_PAGE:
                            success = ((ItemBookAndQuill) newBook).deletePage(bookEditPacket.pageNumber);
                            break;
                        case SWAP_PAGES:
                            success = ((ItemBookAndQuill) newBook).swapPages(bookEditPacket.pageNumber, bookEditPacket.secondaryPageNumber);
                            break;
                        case SIGN_BOOK:
                            newBook = Item.get(Item.WRITTEN_BOOK, 0, 1, oldBook.getCompoundTag());
                            success = ((ItemBookWritten) newBook).signBook(bookEditPacket.title, bookEditPacket.author, bookEditPacket.xuid, ItemBookWritten.GENERATION_ORIGINAL);
                            break;
                        default:
                            return;
                    }

                    if (success) {
                        PlayerEditBookEvent editBookEvent = new PlayerEditBookEvent(this, oldBook, newBook, bookEditPacket.action);
                        this.server.getPluginManager().callEvent(editBookEvent);
                        if (!editBookEvent.isCancelled()) {
                            this.inventory.setItem(bookEditPacket.inventorySlot, editBookEvent.getNewBook());
                        }
                    }
                    break;
                case ProtocolInfo.FILTER_TEXT_PACKET:
                    FilterTextPacket filterTextPacket = (FilterTextPacket) packet;

                    FilterTextPacket textResponsePacket = new FilterTextPacket();

                    if (craftingType == CRAFTING_ANVIL) {
                        AnvilInventory anvilInventory = (AnvilInventory) getWindowById(ANVIL_WINDOW_ID);
                        if (anvilInventory != null) {
                            PlayerTypingAnvilInventoryEvent playerTypingAnvilInventoryEvent = new PlayerTypingAnvilInventoryEvent(
                                    this, anvilInventory, anvilInventory.getNewItemName(), filterTextPacket.getText()
                            );
                            getServer().getPluginManager().callEvent(playerTypingAnvilInventoryEvent);
                            anvilInventory.setNewItemName(playerTypingAnvilInventoryEvent.getTypedName());
                        }
                    }
                    
                    textResponsePacket.text = filterTextPacket.text;
                    textResponsePacket.fromServer = true;
                    this.dataPacket(textResponsePacket);
                    break;
                case ProtocolInfo.POS_TRACKING_CLIENT_REQUEST_PACKET:
                    PositionTrackingDBClientRequestPacket posTrackReq = (PositionTrackingDBClientRequestPacket) packet;
                    try {
                        PositionTracking positionTracking = this.server.getPositionTrackingService().startTracking(this, posTrackReq.getTrackingId(), true);
                        if (positionTracking != null) {
                            break;
                        }
                    } catch (IOException e) {
                        log.warn("Failed to track the trackingHandler {}", posTrackReq.getTrackingId(), e);
                    }
                    PositionTrackingDBServerBroadcastPacket notFound = new PositionTrackingDBServerBroadcastPacket();
                    notFound.setAction(PositionTrackingDBServerBroadcastPacket.Action.NOT_FOUND);
                    notFound.setTrackingId(posTrackReq.getTrackingId());
                    dataPacket(notFound);
                    break;
                default:
                    break;
            }
        }
    }

    /**
     * Sends a chat message as this player. If the message begins with a / (forward-slash) it will be treated
     * as a command.
     * @param message message to send
     * @return successful
     */
    public boolean chat(String message) {
        if (!this.spawned || !this.isAlive()) {
            return false;
        }

        this.resetCraftingGridType();
        this.craftingType = CRAFTING_SMALL;

        if (this.removeFormat) {
            message = TextFormat.clean(message, true);
        }

        for (String msg : message.split("\n")) {
            if (!msg.trim().isEmpty() && msg.length() <= 255 && this.messageCounter-- > 0) {
                PlayerChatEvent chatEvent = new PlayerChatEvent(this, msg);
                this.server.getPluginManager().callEvent(chatEvent);
                if (!chatEvent.isCancelled()) {
                    this.server.broadcastMessage(this.getServer().getLanguage().translateString(chatEvent.getFormat(), new String[]{chatEvent.getPlayer().getDisplayName(), chatEvent.getMessage()}), chatEvent.getRecipients());
                }
            }
        }

        return true;
    }

    public boolean kick() {
        return this.kick("");
    }

    public boolean kick(String reason, boolean isAdmin) {
        return this.kick(PlayerKickEvent.Reason.UNKNOWN, reason, isAdmin);
    }

    public boolean kick(String reason) {
        return kick(PlayerKickEvent.Reason.UNKNOWN, reason);
    }

    public boolean kick(PlayerKickEvent.Reason reason) {
        return this.kick(reason, true);
    }

    public boolean kick(PlayerKickEvent.Reason reason, String reasonString) {
        return this.kick(reason, reasonString, true);
    }

    public boolean kick(PlayerKickEvent.Reason reason, boolean isAdmin) {
        return this.kick(reason, reason.toString(), isAdmin);
    }

    public boolean kick(PlayerKickEvent.Reason reason, String reasonString, boolean isAdmin) {
        PlayerKickEvent ev;
        this.server.getPluginManager().callEvent(ev = new PlayerKickEvent(this, reason, this.getLeaveMessage()));
        if (!ev.isCancelled()) {
            String message;
            if (isAdmin) {
                if (!this.isBanned()) {
                    message = "Kicked by admin." + (!reasonString.isEmpty() ? " Reason: " + reasonString : "");
                } else {
                    message = reasonString;
                }
            } else {
                if (reasonString.isEmpty()) {
                    message = "disconnectionScreen.noReason";
                } else {
                    message = reasonString;
                }
            }

            this.close(ev.getQuitMessage(), message);

            return true;
        }

        return false;
    }

    public void setViewDistance(int distance) {
        this.chunkRadius = distance;

        ChunkRadiusUpdatedPacket pk = new ChunkRadiusUpdatedPacket();
        pk.radius = distance;

        this.dataPacket(pk);
    }

    public int getViewDistance() {
        return this.chunkRadius;
    }

    @Override
    public void sendMessage(String message) {
        TextPacket pk = new TextPacket();
        pk.type = TextPacket.TYPE_RAW;
        pk.message = this.server.getLanguage().translateString(message);
        this.dataPacket(pk);
    }

    @Override
    public void sendMessage(TextContainer message) {
        if (message instanceof TranslationContainer) {
            this.sendTranslation(message.getText(), ((TranslationContainer) message).getParameters());
            return;
        }
        this.sendMessage(message.getText());
    }

    public void sendTranslation(String message) {
        this.sendTranslation(message, EmptyArrays.EMPTY_STRINGS);
    }

    public void sendTranslation(String message, String[] parameters) {
        TextPacket pk = new TextPacket();
        if (!this.server.isLanguageForced()) {
            pk.type = TextPacket.TYPE_TRANSLATION;
            pk.message = this.server.getLanguage().translateString(message, parameters, "nukkit.");
            for (int i = 0; i < parameters.length; i++) {
                parameters[i] = this.server.getLanguage().translateString(parameters[i], parameters, "nukkit.");

            }
            pk.parameters = parameters;
        } else {
            pk.type = TextPacket.TYPE_RAW;
            pk.message = this.server.getLanguage().translateString(message, parameters);
        }
        this.dataPacket(pk);
    }

    public void sendChat(String message) {
        this.sendChat("", message);
    }

    public void sendChat(String source, String message) {
        TextPacket pk = new TextPacket();
        pk.type = TextPacket.TYPE_CHAT;
        pk.source = source;
        pk.message = this.server.getLanguage().translateString(message);
        this.dataPacket(pk);
    }

    public void sendPopup(String message) {
        this.sendPopup(message, "");
    }

    // TODO: Support Translation Parameters
    public void sendPopup(String message, String subtitle) {
        TextPacket pk = new TextPacket();
        pk.type = TextPacket.TYPE_POPUP;
        pk.message = message;
        this.dataPacket(pk);
    }

    public void sendTip(String message) {
        TextPacket pk = new TextPacket();
        pk.type = TextPacket.TYPE_TIP;
        pk.message = message;
        this.dataPacket(pk);
    }

    public void clearTitle() {
        SetTitlePacket pk = new SetTitlePacket();
        pk.type = SetTitlePacket.TYPE_CLEAR;
        this.dataPacket(pk);
    }

    /**
     * Resets both title animation times and subtitle for the next shown title
     */
    public void resetTitleSettings() {
        SetTitlePacket pk = new SetTitlePacket();
        pk.type = SetTitlePacket.TYPE_RESET;
        this.dataPacket(pk);
    }

    public void setSubtitle(String subtitle) {
        SetTitlePacket pk = new SetTitlePacket();
        pk.type = SetTitlePacket.TYPE_SUBTITLE;
        pk.text = subtitle;
        this.dataPacket(pk);
    }

    public void setTitleAnimationTimes(int fadein, int duration, int fadeout) {
        SetTitlePacket pk = new SetTitlePacket();
        pk.type = SetTitlePacket.TYPE_ANIMATION_TIMES;
        pk.fadeInTime = fadein;
        pk.stayTime = duration;
        pk.fadeOutTime = fadeout;
        this.dataPacket(pk);
    }


    private void setTitle(String text) {
        SetTitlePacket packet = new SetTitlePacket();
        packet.text = text;
        packet.type = SetTitlePacket.TYPE_TITLE;
        this.dataPacket(packet);
    }

    public void sendTitle(String title) {
        this.sendTitle(title, null, 20, 20, 5);
    }

    public void sendTitle(String title, String subtitle) {
        this.sendTitle(title, subtitle, 20, 20, 5);
    }

    public void sendTitle(String title, String subtitle, int fadeIn, int stay, int fadeOut) {
        this.setTitleAnimationTimes(fadeIn, stay, fadeOut);
        if (!Strings.isNullOrEmpty(subtitle)) {
            this.setSubtitle(subtitle);
        }
        // title won't send if an empty string is used.
        this.setTitle(Strings.isNullOrEmpty(title) ? " " : title);
    }

    public void sendActionBar(String title) {
        this.sendActionBar(title, 1, 0, 1);
    }

    public void sendActionBar(String title, int fadein, int duration, int fadeout) {
        SetTitlePacket pk = new SetTitlePacket();
        pk.type = SetTitlePacket.TYPE_ACTION_BAR;
        pk.text = title;
        pk.fadeInTime = fadein;
        pk.stayTime = duration;
        pk.fadeOutTime = fadeout;
        this.dataPacket(pk);
    }

    @Override
    public void close() {
        this.close("");
    }

    public void close(String message) {
        this.close(message, "generic");
    }

    public void close(String message, String reason) {
        this.close(message, reason, true);
    }

    public void close(String message, String reason, boolean notify) {
        this.close(new TextContainer(message), reason, notify);
    }

    public void close(TextContainer message) {
        this.close(message, "generic");
    }

    public void close(TextContainer message, String reason) {
        this.close(message, reason, true);
    }

    public void close(TextContainer message, String reason, boolean notify) {
        if (this.connected && !this.closed) {
            if (notify && reason.length() > 0) {
                DisconnectPacket pk = new DisconnectPacket();
                pk.message = reason;
                this.dataPacket(pk);
            }

            this.connected = false;
            PlayerQuitEvent ev = null;
            if (this.getName() != null && this.getName().length() > 0) {
                this.server.getPluginManager().callEvent(ev = new PlayerQuitEvent(this, message, true, reason));
                if (this.fishing != null) {
                    this.stopFishing(false);
                }
            }
            
            // Close the temporary windows first, so they have chance to change all inventories before being disposed 
            this.removeAllWindows(false);
            resetCraftingGridType();

            if (ev != null && this.loggedIn && ev.getAutoSave()) {
                this.save();
            }

            for (Player player : new ArrayList<>(this.server.getOnlinePlayers().values())) {
                if (!player.canSee(this)) {
                    player.showPlayer(this);
                }
            }

            this.hiddenPlayers.clear();

            this.removeAllWindows(true);

            for (long index : new ArrayList<>(this.usedChunks.keySet())) {
                int chunkX = Level.getHashX(index);
                int chunkZ = Level.getHashZ(index);
                this.level.unregisterChunkLoader(this, chunkX, chunkZ);
                this.usedChunks.remove(index);

                for (Entity entity : level.getChunkEntities(chunkX, chunkZ).values()) {
                    if (entity != this) {
                        entity.getViewers().remove(getLoaderId());
                    }
                }
            }

            super.close();

          //  this.interfaz.close(this, notify ? reason : "");

            if (this.loggedIn) {
                this.server.removeOnlinePlayer(this);
            }

            this.loggedIn = false;

            if (ev != null && !Objects.equals(this.username, "") && this.spawned && !Objects.equals(ev.getQuitMessage().toString(), "")) {
                this.server.broadcastMessage(ev.getQuitMessage());
            }

            this.server.getPluginManager().unsubscribeFromPermission(Server.BROADCAST_CHANNEL_USERS, this);
            this.spawned = false;
            log.info(this.getServer().getLanguage().translateString("nukkit.player.logOut",
                    TextFormat.AQUA + (this.getName() == null ? "" : this.getName()) + TextFormat.WHITE,
                    this.getAddress(),
                    String.valueOf(this.getPort()),
                    this.getServer().getLanguage().translateString(reason)));
            this.windows.clear();
            this.usedChunks.clear();
            this.loadQueue.clear();
            this.hasSpawned.clear();
            this.spawnPosition = null;

            if (this.riding instanceof EntityRideable) {
                this.riding.passengers.remove(this);
            }

            this.riding = null;
        }

        if (this.perm != null) {
            this.perm.clearPermissions();
            this.perm = null;
        }

        if (this.inventory != null) {
            this.inventory = null;
        }

        this.chunk = null;

        this.server.removePlayer(this);
    }

    public void save() {
        this.save(false);
    }

    @Override
    public void saveNBT() {
        super.saveNBT();
        
        if (spawnBlockPosition == null) {
            namedTag.remove("SpawnBlockPositionX").remove("SpawnBlockPositionY").remove("SpawnBlockPositionZ");
        } else {
            namedTag.putInt("SpawnBlockPositionX", spawnBlockPosition.getFloorX())
                    .putInt("SpawnBlockPositionY", spawnBlockPosition.getFloorY())
                    .putInt("SpawnBlockPositionZ", spawnBlockPosition.getFloorZ());
        }
    }

    public void save(boolean async) {
        if (this.closed) {
            throw new IllegalStateException("Tried to save closed player");
        }

        saveNBT();

        if (this.level != null) {
            this.namedTag.putString("Level", this.level.getFolderName());
            if (this.spawnPosition != null && this.spawnPosition.getLevel() != null) {
                this.namedTag.putString("SpawnLevel", this.spawnPosition.getLevel().getFolderName());
                this.namedTag.putInt("SpawnX", this.spawnPosition.getFloorX());
                this.namedTag.putInt("SpawnY", this.spawnPosition.getFloorY());
                this.namedTag.putInt("SpawnZ", this.spawnPosition.getFloorZ());
                this.namedTag.putInt("SpawnDimension", this.spawnPosition.getLevel().getDimension());
            }

            CompoundTag achievements = new CompoundTag();
            for (String achievement : this.achievements) {
                achievements.putByte(achievement, 1);
            }

            this.namedTag.putCompound("Achievements", achievements);

            this.namedTag.putInt("playerGameType", this.gamemode);
            this.namedTag.putLong("lastPlayed", System.currentTimeMillis() / 1000);

            this.namedTag.putString("lastIP", this.getAddress());

            this.namedTag.putInt("EXP", this.getExperience());
            this.namedTag.putInt("expLevel", this.getExperienceLevel());

            this.namedTag.putInt("foodLevel", this.getFoodData().getLevel());
            this.namedTag.putFloat("foodSaturationLevel", this.getFoodData().getFoodSaturationLevel());

            this.namedTag.putInt("TimeSinceRest", this.timeSinceRest);

            if (!this.username.isEmpty() && this.namedTag != null) {
                this.server.saveOfflinePlayerData(this.uuid, this.namedTag, async);
            }
        }
    }

    public String getName() {
        return this.username;
    }

    @Override
    public void kill() {
        if (!this.spawned) {
            return;
        }

        boolean showMessages = this.level.getGameRules().getBoolean(GameRule.SHOW_DEATH_MESSAGE);
        String message = "";
        List<String> params = new ArrayList<>();
        EntityDamageEvent cause = this.getLastDamageCause();

        if (showMessages) {
            params.add(this.getDisplayName());

            switch (cause == null ? DamageCause.CUSTOM : cause.getCause()) {
                case ENTITY_ATTACK:
                    if (cause instanceof EntityDamageByEntityEvent) {
                        Entity e = ((EntityDamageByEntityEvent) cause).getDamager();
                        killer = e;
                        if (e instanceof Player) {
                            message = "death.attack.player";
                            params.add(((Player) e).getDisplayName());
                            break;
                        } else if (e instanceof EntityLiving) {
                            message = "death.attack.mob";
                            params.add(!Objects.equals(e.getNameTag(), "") ? e.getNameTag() : e.getName());
                            break;
                        } else {
                            params.add("Unknown");
                        }
                    }
                    break;
                case PROJECTILE:
                    if (cause instanceof EntityDamageByEntityEvent) {
                        Entity e = ((EntityDamageByEntityEvent) cause).getDamager();
                        killer = e;
                        if (e instanceof Player) {
                            message = "death.attack.arrow";
                            params.add(((Player) e).getDisplayName());
                        } else if (e instanceof EntityLiving) {
                            message = "death.attack.arrow";
                            params.add(!Objects.equals(e.getNameTag(), "") ? e.getNameTag() : e.getName());
                            break;
                        } else {
                            params.add("Unknown");
                        }
                    }
                    break;
                case VOID:
                    message = "death.attack.outOfWorld";
                    break;
                case FALL:
                    if (cause.getFinalDamage() > 2) {
                        message = "death.fell.accident.generic";
                        break;
                    }
                    message = "death.attack.fall";
                    break;

                case SUFFOCATION:
                    message = "death.attack.inWall";
                    break;

                case LAVA:
                    Block block = this.level.getBlock(new Vector3(this.x, this.y - 1, this.z));
                    if (block.getId() == Block.MAGMA) {
                        message = "death.attack.lava.magma";
                        break;
                    }
                    message = "death.attack.lava";
                    break;

                case FIRE:
                    message = "death.attack.onFire";
                    break;

                case FIRE_TICK:
                    message = "death.attack.inFire";
                    break;

                case DROWNING:
                    message = "death.attack.drown";
                    break;

                case CONTACT:
                    if (cause instanceof EntityDamageByBlockEvent) {
                        if (((EntityDamageByBlockEvent) cause).getDamager().getId() == Block.CACTUS) {
                            message = "death.attack.cactus";
                        }
                    }
                    break;

                case BLOCK_EXPLOSION:
                case ENTITY_EXPLOSION:
                    if (cause instanceof EntityDamageByEntityEvent) {
                        Entity e = ((EntityDamageByEntityEvent) cause).getDamager();
                        killer = e;
                        if (e instanceof Player) {
                            message = "death.attack.explosion.player";
                            params.add(((Player) e).getDisplayName());
                        } else if (e instanceof EntityLiving) {
                            message = "death.attack.explosion.player";
                            params.add(!Objects.equals(e.getNameTag(), "") ? e.getNameTag() : e.getName());
                            break;
                        } else {
                            message = "death.attack.explosion";
                        }
                    } else {
                        message = "death.attack.explosion";
                    }
                    break;
                case MAGIC:
                    message = "death.attack.magic";
                    break;
                case LIGHTNING:
                    message = "death.attack.lightningBolt";
                    break;
                case HUNGER:
                    message = "death.attack.starve";
                    break;
                default:
                    message = "death.attack.generic";
                    break;
            }
        }

        PlayerDeathEvent ev = new PlayerDeathEvent(this, this.getDrops(), new TranslationContainer(message, params.toArray(EmptyArrays.EMPTY_STRINGS)), this.expLevel);
        ev.setKeepExperience(this.level.gameRules.getBoolean(GameRule.KEEP_INVENTORY));
        ev.setKeepInventory(ev.getKeepExperience());

        // Note for diff comparison: Totem code was moved to Entity 
        this.server.getPluginManager().callEvent(ev);

        if (!ev.isCancelled()) {
            if (this.fishing != null) {
                this.stopFishing(false);
            }

            this.health = 0;
            this.extinguish();
            this.scheduleUpdate();

            if (!ev.getKeepInventory() && this.level.getGameRules().getBoolean(GameRule.DO_ENTITY_DROPS)) {
                for (Item item : ev.getDrops()) {
                    if (!item.hasEnchantment(Enchantment.ID_VANISHING_CURSE)) {
                        this.level.dropItem(this, item, null, true, 40);
                    }
                }

                if (this.inventory != null) {
                    this.inventory.clearAll();
                }
                if (this.offhandInventory != null) {
                    this.offhandInventory.clearAll();
                }
            }

            if (!ev.getKeepExperience() && this.level.getGameRules().getBoolean(GameRule.DO_ENTITY_DROPS)) {
                if (this.isSurvival() || this.isAdventure()) {
                    int exp = ev.getExperience() * 7;
                    if (exp > 100) exp = 100;
                    this.getLevel().dropExpOrb(this, exp);
                }
                this.setExperience(0, 0);
            }

            this.timeSinceRest = 0;

            if (showMessages && !ev.getDeathMessage().toString().isEmpty()) {
                this.server.broadcast(ev.getDeathMessage(), Server.BROADCAST_CHANNEL_USERS);
            }

            RespawnPacket pk = new RespawnPacket();
            Position pos = this.getSpawn();
            pk.x = (float) pos.x;
            pk.y = (float) pos.y;
            pk.z = (float) pos.z;
            pk.respawnState = RespawnPacket.STATE_SEARCHING_FOR_SPAWN;

            this.dataPacket(pk);
        }
    }
    
    @PowerNukkitOnly
    @Since("1.4.0.0-PN")
    protected boolean isValidRespawnBlock(Block block) {
        if (block.getId() == BlockID.RESPAWN_ANCHOR && block.getLevel().getDimension() == Level.DIMENSION_NETHER) {
            BlockRespawnAnchor anchor = (BlockRespawnAnchor) block;
            return anchor.getCharge() > 0;
        }
        if (block.getId() == BlockID.BED_BLOCK && block.getLevel().getDimension() == Level.DIMENSION_OVERWORLD) {
            BlockBed bed = (BlockBed) block;
            return bed.isBedValid();
        }
        
        return false;
    }

    protected void respawn() {
        if (this.server.isHardcore()) {
            this.setBanned(true);
            return;
        }

        this.craftingType = CRAFTING_SMALL;
        this.resetCraftingGridType();

        Vector3 spawnBlock = getSpawnBlock();
        if (spawnBlock == null) {
            spawnBlock = spawnPosition;
        }
        
        PlayerRespawnEvent playerRespawnEvent = new PlayerRespawnEvent(this, this.getSpawn());
        Block respawnBlock;
        int respawnBlockDim = Level.DIMENSION_OVERWORLD;
        if (spawnBlock != null) {
            Position spawnBlockPos = new Position(spawnBlock.x, spawnBlock.y, spawnBlock.z, playerRespawnEvent.getRespawnPosition().getLevel());
            respawnBlockDim = spawnBlockPos.level.getDimension();
            playerRespawnEvent.setRespawnBlockPosition(spawnBlockPos);
            respawnBlock = spawnBlockPos.getLevelBlock();
            if (isValidRespawnBlock(respawnBlock)) {
                playerRespawnEvent.setRespawnBlockAvailable(true);
                playerRespawnEvent.setConsumeCharge(respawnBlock.getId() == BlockID.RESPAWN_ANCHOR);
            } else {
                playerRespawnEvent.setRespawnBlockAvailable(false);
                playerRespawnEvent.setConsumeCharge(false);
                playerRespawnEvent.setOriginalRespawnPosition(playerRespawnEvent.getRespawnPosition());
                playerRespawnEvent.setRespawnPosition(this.server.getDefaultLevel().getSafeSpawn());
            }
        }
        
        this.server.getPluginManager().callEvent(playerRespawnEvent);
        
        if (!playerRespawnEvent.isRespawnBlockAvailable()) {
            if (!playerRespawnEvent.isKeepRespawnBlockPosition()) {
                this.spawnBlockPosition = null;
            }
            if (!playerRespawnEvent.isKeepRespawnPosition()) {
                this.spawnPosition = null;
                if (playerRespawnEvent.isSendInvalidRespawnBlockMessage()) {
                    sendMessage(new TranslationContainer(TextFormat.GRAY + 
                            "%tile."+(respawnBlockDim==Level.DIMENSION_OVERWORLD?"bed":"respawn_anchor")+".notValid"));
                }
            }
        }

        if (playerRespawnEvent.isConsumeCharge()) {
            Position pos = playerRespawnEvent.getRespawnBlockPosition();
            if (pos != null && pos.isValid()) {
                respawnBlock = pos.getLevelBlock();
                if (respawnBlock.getId() == BlockID.RESPAWN_ANCHOR) {
                    BlockRespawnAnchor respawnAnchor = (BlockRespawnAnchor) respawnBlock;
                    int charge = respawnAnchor.getCharge();
                    if (charge > 0) {
                        respawnAnchor.setCharge(charge-1);
                        respawnAnchor.getLevel().setBlock(respawnAnchor, respawnBlock);
                        respawnAnchor.getLevel().scheduleUpdate(respawnAnchor, 10);
                    }
                }
            }
        }

        Position respawnPos = playerRespawnEvent.getRespawnPosition();

        this.sendExperience();
        this.sendExperienceLevel();

        this.setSprinting(false);
        this.setSneaking(false);

        this.setDataProperty(new ShortEntityData(Player.DATA_AIR, 400), false);
        this.deadTicks = 0;
        this.noDamageTicks = 60;

        this.removeAllEffects();
        this.setHealth(this.getMaxHealth());
        this.getFoodData().setLevel(20, 20);

        this.sendData(this);

        this.setMovementSpeed(DEFAULT_SPEED);

        this.getAdventureSettings().update();
        this.inventory.sendContents(this);
        this.inventory.sendArmorContents(this);
        this.offhandInventory.sendContents(this);

        this.teleport(respawnPos, null);
        this.spawnToAll();
        this.scheduleUpdate();

        if (playerRespawnEvent.isConsumeCharge()) {
            getLevel().addSound(this, Sound.RESPAWN_ANCHOR_DEPLETE, 1, 1, this);
        }
    }

    @Override
    public void setHealth(float health) {
        if (health < 1) {
            health = 0;
        }

        super.setHealth(health);
        //TODO: Remove it in future! This a hack to solve the client-side absorption bug! WFT Mojang (Half a yellow heart cannot be shown, we can test it in local gaming)
        Attribute attr = Attribute.getAttribute(Attribute.MAX_HEALTH).setMaxValue(this.getAbsorption() % 2 != 0 ? this.getMaxHealth() + 1 : this.getMaxHealth()).setValue(health > 0 ? (health < getMaxHealth() ? health : getMaxHealth()) : 0);
        if (this.spawned) {
            UpdateAttributesPacket pk = new UpdateAttributesPacket();
            pk.entries = new Attribute[]{attr};
            pk.entityId = this.id;
            this.dataPacket(pk);
        }
    }

    @Override
    public void setMaxHealth(int maxHealth) {
        super.setMaxHealth(maxHealth);

        Attribute attr = Attribute.getAttribute(Attribute.MAX_HEALTH).setMaxValue(this.getAbsorption() % 2 != 0 ? this.getMaxHealth() + 1 : this.getMaxHealth()).setValue(health > 0 ? (health < getMaxHealth() ? health : getMaxHealth()) : 0);
        if (this.spawned) {
            UpdateAttributesPacket pk = new UpdateAttributesPacket();
            pk.entries = new Attribute[]{attr};
            pk.entityId = this.id;
            this.dataPacket(pk);
        }
    }

    public int getExperience() {
        return this.exp;
    }

    public int getExperienceLevel() {
        return this.expLevel;
    }

    public void addExperience(int add) {
        addExperience(add, false);
    }

    public void addExperience(int add, boolean playLevelUpSound) {
        if (add == 0) return;
        int now = this.getExperience();
        int added = now + add;
        int level = this.getExperienceLevel();
        int most = calculateRequireExperience(level);
        while (added >= most) {  //Level Up!
            added = added - most;
            level++;
            most = calculateRequireExperience(level);
        }
        this.setExperience(added, level, playLevelUpSound);
    }

    public static int calculateRequireExperience(int level) {
        if (level >= 30) {
            return 112 + (level - 30) * 9;
        } else if (level >= 15) {
            return 37 + (level - 15) * 5;
        } else {
            return 7 + level * 2;
        }
    }

    public void setExperience(int exp) {
        setExperience(exp, this.getExperienceLevel());
    }

    public void setExperience(int exp, int level) {
        setExperience(exp, level, false);
    }

    //todo something on performance, lots of exp orbs then lots of packets, could crash client

    public void setExperience(int exp, int level, boolean playLevelUpSound) {
        int levelBefore = this.expLevel;
        this.exp = exp;
        this.expLevel = level;

        this.sendExperienceLevel(level);
        this.sendExperience(exp);
        if (playLevelUpSound && levelBefore < level && levelBefore / 5 != level / 5 && this.lastPlayerdLevelUpSoundTime < this.age - 100) {
            this.lastPlayerdLevelUpSoundTime = this.age;
            this.level.addLevelSoundEvent(
                    this, 
                    LevelSoundEventPacketV2.SOUND_LEVELUP,
                    Math.min(7, level / 5) << 28,
                    "",
                    false, false
            );
        }
    }

    public void sendExperience() {
        sendExperience(this.getExperience());
    }

    public void sendExperience(int exp) {
        if (this.spawned) {
            float percent = ((float) exp) / calculateRequireExperience(this.getExperienceLevel());
            percent = Math.max(0f, Math.min(1f, percent));
            this.setAttribute(Attribute.getAttribute(Attribute.EXPERIENCE).setValue(percent));
        }
    }

    public void sendExperienceLevel() {
        sendExperienceLevel(this.getExperienceLevel());
    }

    public void sendExperienceLevel(int level) {
        if (this.spawned) {
            this.setAttribute(Attribute.getAttribute(Attribute.EXPERIENCE_LEVEL).setValue(level));
        }
    }

    public void setAttribute(Attribute attribute) {
        UpdateAttributesPacket pk = new UpdateAttributesPacket();
        pk.entries = new Attribute[]{attribute};
        pk.entityId = this.id;
        this.dataPacket(pk);
    }

    @Override
    public void setMovementSpeed(float speed) {
        setMovementSpeed(speed, true);
    }

    public void setMovementSpeed(float speed, boolean send) {
        super.setMovementSpeed(speed);
        if (this.spawned && send) {
            Attribute attribute = Attribute.getAttribute(Attribute.MOVEMENT_SPEED).setValue(speed);
            this.setAttribute(attribute);
        }
    }

    public Entity getKiller() {
        return killer;
    }

    @Override
    public boolean attack(EntityDamageEvent source) {
        if (!this.isAlive()) {
            return false;
        }

        if (this.isSpectator() || (this.isCreative() && source.getCause() != DamageCause.SUICIDE)) {
            //source.setCancelled();
            return false;
        } else if (this.getAdventureSettings().get(Type.ALLOW_FLIGHT) && source.getCause() == DamageCause.FALL) {
            //source.setCancelled();
            return false;
        } else if (source.getCause() == DamageCause.FALL) {
            if (this.getLevel().getBlock(this.getPosition().floor().add(0.5, -1, 0.5)).getId() == Block.SLIME_BLOCK) {
                if (!this.isSneaking()) {
                    //source.setCancelled();
                    this.resetFallDistance();
                    return false;
                }
            }
        }

        if (super.attack(source)) { //!source.isCancelled()
            if (this.getLastDamageCause() == source && this.spawned) {
                if (source instanceof EntityDamageByEntityEvent) {
                    Entity damager = ((EntityDamageByEntityEvent) source).getDamager();
                    if (damager instanceof Player) {
                        ((Player) damager).getFoodData().updateFoodExpLevel(0.3);
                    }
                }
                EntityEventPacket pk = new EntityEventPacket();
                pk.eid = this.id;
                pk.event = EntityEventPacket.HURT_ANIMATION;
                this.dataPacket(pk);
            }
            return true;
        } else {
            return false;
        }
    }

    /**
     * Drops an item on the ground in front of the player. Returns if the item drop was successful.
     *
     * @param item to drop
     * @return bool if the item was dropped or if the item was null
     */
    public boolean dropItem(Item item) {
        if (!this.spawned || !this.isAlive()) {
            return false;
        }

        if (item.isNull()) {
            log.debug("{} attempted to drop a null item ({})", this.getName(), item);
            return true;
        }

        Vector3 motion = this.getDirectionVector().multiply(0.4);

        this.level.dropItem(this.add(0, 1.3, 0), item, motion, 40);

        this.setDataFlag(DATA_FLAGS, DATA_FLAG_ACTION, false);
        return true;
    }

    /**
     * Drops an item on the ground in front of the player. Returns the dropped item.
     *
     * @param item to drop
     * @return EntityItem if the item was dropped or null if the item was null
     */
    @Since("1.3.2.0-PN")
    @Nullable
    public EntityItem dropAndGetItem(@Nonnull Item item) {
        if (!this.spawned || !this.isAlive()) {
            return null;
        }

        if (item.isNull()) {
            log.debug("{} attempted to drop a null item ({})", this.getName(), item);
            return null;
        }

        Vector3 motion = this.getDirectionVector().multiply(0.4);

        this.setDataFlag(DATA_FLAGS, DATA_FLAG_ACTION, false);

        return this.level.dropAndGetItem(this.add(0, 1.3, 0), item, motion, 40);
    }

    public void sendPosition(Vector3 pos) {
        this.sendPosition(pos, this.yaw);
    }

    public void sendPosition(Vector3 pos, double yaw) {
        this.sendPosition(pos, yaw, this.pitch);
    }

    public void sendPosition(Vector3 pos, double yaw, double pitch) {
        this.sendPosition(pos, yaw, pitch, MovePlayerPacket.MODE_NORMAL);
    }

    public void sendPosition(Vector3 pos, double yaw, double pitch, int mode) {
        this.sendPosition(pos, yaw, pitch, mode, null);
    }

    public void sendPosition(Vector3 pos, double yaw, double pitch, int mode, Player[] targets) {
        MovePlayerPacket pk = new MovePlayerPacket();
        pk.eid = this.getId();
        pk.x = (float) pos.x;
        pk.y = (float) (pos.y + this.getEyeHeight());
        pk.z = (float) pos.z;
        pk.headYaw = (float) yaw;
        pk.pitch = (float) pitch;
        pk.yaw = (float) yaw;
        pk.mode = mode;

        if (targets != null) {
            Server.broadcastPacket(targets, pk);
        } else {
            pk.eid = this.id;
            this.dataPacket(pk);
        }
    }

    @Override
    protected void checkChunks() {
        if (this.chunk == null || (this.chunk.getX() != ((int) this.x >> 4) || this.chunk.getZ() != ((int) this.z >> 4))) {
            if (this.chunk != null) {
                this.chunk.removeEntity(this);
            }
            this.chunk = this.level.getChunk((int) this.x >> 4, (int) this.z >> 4, true);

            if (!this.justCreated) {
                Map<Integer, Player> newChunk = this.level.getChunkPlayers((int) this.x >> 4, (int) this.z >> 4);
                newChunk.remove(this.getLoaderId());

                //List<Player> reload = new ArrayList<>();
                for (Player player : new ArrayList<>(this.hasSpawned.values())) {
                    if (!newChunk.containsKey(player.getLoaderId())) {
                        this.despawnFrom(player);
                    } else {
                        newChunk.remove(player.getLoaderId());
                        //reload.add(player);
                    }
                }

                for (Player player : newChunk.values()) {
                    this.spawnTo(player);
                }
            }

            if (this.chunk == null) {
                return;
            }

            this.chunk.addEntity(this);
        }
    }

    protected boolean checkTeleportPosition() {
        if (this.teleportPosition != null) {
            int chunkX = (int) this.teleportPosition.x >> 4;
            int chunkZ = (int) this.teleportPosition.z >> 4;

            for (int X = -1; X <= 1; ++X) {
                for (int Z = -1; Z <= 1; ++Z) {
                    long index = Level.chunkHash(chunkX + X, chunkZ + Z);
                    if (!this.usedChunks.containsKey(index) || !this.usedChunks.get(index)) {
                        return false;
                    }
                }
            }

            this.spawnToAll();
            this.forceMovement = this.teleportPosition;
            this.teleportPosition = null;
            return true;
        }

        return false;
    }

    protected void sendPlayStatus(int status) {
        sendPlayStatus(status, false);
    }

    protected void sendPlayStatus(int status, boolean immediate) {
        PlayStatusPacket pk = new PlayStatusPacket();
        pk.status = status;

        this.dataPacket(pk);
    }

    @Override
    public boolean teleport(Location location, TeleportCause cause) {
        if (!this.isOnline()) {
            return false;
        }

        Location from = this.getLocation();
        Location to = location;

        if (cause != null) {
            PlayerTeleportEvent event = new PlayerTeleportEvent(this, from, to, cause);
            this.server.getPluginManager().callEvent(event);
            if (event.isCancelled()) return false;
            to = event.getTo();
        }

        //TODO Remove it! A hack to solve the client-side teleporting bug! (inside into the block)
        if (super.teleport(to.getY() == to.getFloorY() ? to.add(0, 0.00001, 0) : to, null)) { // null to prevent fire of duplicate EntityTeleportEvent
            this.removeAllWindows();

            this.teleportPosition = new Vector3(this.x, this.y, this.z);
            this.forceMovement = this.teleportPosition;
            this.yaw = to.yaw;
            this.pitch = to.pitch;
            this.sendPosition(this, to.yaw, to.pitch, MovePlayerPacket.MODE_TELEPORT);

            this.checkTeleportPosition();

            this.resetFallDistance();
            this.nextChunkOrderRun = 0;
            this.newPosition = null;

            //DummyBossBar
            this.getDummyBossBars().values().forEach(DummyBossBar::reshow);
            //Weather
            this.getLevel().sendWeather(this);
            //Update time
            this.getLevel().sendTime(this);
            updateTrackingPositions(true);
            return true;
        }

        return false;
    }

    protected void forceSendEmptyChunks() {
        int chunkPositionX = this.getFloorX() >> 4;
        int chunkPositionZ = this.getFloorZ() >> 4;
        for (int x = -chunkRadius; x < chunkRadius; x++) {
            for (int z = -chunkRadius; z < chunkRadius; z++) {
                LevelChunkPacket chunk = new LevelChunkPacket();
                chunk.chunkX = chunkPositionX + x;
                chunk.chunkZ = chunkPositionZ + z;
                chunk.data = EmptyArrays.EMPTY_BYTES;
                this.dataPacket(chunk);
            }
        }
    }

    public void teleportImmediate(Location location) {
        this.teleportImmediate(location, TeleportCause.PLUGIN);
    }

    public void teleportImmediate(Location location, TeleportCause cause) {
        Location from = this.getLocation();
        if (super.teleport(location, cause)) {

            for (Inventory window : new ArrayList<>(this.windows.keySet())) {
                if (window == this.inventory) {
                    continue;
                }
                this.removeWindow(window);
            }

            if (from.getLevel().getId() != location.getLevel().getId()) { //Different level, update compass position
                SetSpawnPositionPacket pk = new SetSpawnPositionPacket();
                pk.spawnType = SetSpawnPositionPacket.TYPE_WORLD_SPAWN;
                Position spawn = location.getLevel().getSpawnLocation();
                pk.x = spawn.getFloorX();
                pk.y = spawn.getFloorY();
                pk.z = spawn.getFloorZ();
                pk.dimension = spawn.getLevel().getDimension();
                dataPacket(pk);
            }

            this.forceMovement = new Vector3(this.x, this.y, this.z);
            this.sendPosition(this, this.yaw, this.pitch, MovePlayerPacket.MODE_RESET);

            this.resetFallDistance();
            this.orderChunks();
            this.nextChunkOrderRun = 0;
            this.newPosition = null;

            //Weather
            this.getLevel().sendWeather(this);
            //Update time
            this.getLevel().sendTime(this);
            updateTrackingPositions(true);
        }
    }

    /**
     * Shows a new FormWindow to the player
     * You can find out FormWindow result by listening to PlayerFormRespondedEvent
     *
     * @param window to show
     * @return form id to use in {@link PlayerFormRespondedEvent}
     */
    public int showFormWindow(FormWindow window) {
        return showFormWindow(window, this.formWindowCount++);
    }

    /**
     * Shows a new FormWindow to the player
     * You can find out FormWindow result by listening to PlayerFormRespondedEvent
     *
     * @param window to show
     * @param id form id
     * @return form id to use in {@link PlayerFormRespondedEvent}
     */
    public int showFormWindow(FormWindow window, int id) {
        ModalFormRequestPacket packet = new ModalFormRequestPacket();
        packet.formId = id;
        packet.data = window.getJSONData();
        this.formWindows.put(packet.formId, window);

        this.dataPacket(packet);
        return id;
    }

    /**
     * Shows a new setting page in game settings
     * You can find out settings result by listening to PlayerFormRespondedEvent
     *
     * @param window to show on settings page
     * @return form id to use in {@link PlayerFormRespondedEvent}
     */
    public int addServerSettings(FormWindow window) {
        int id = this.formWindowCount++;

        this.serverSettings.put(id, window);
        return id;
    }

    /**
     * Creates and sends a BossBar to the player
     *
     * @param text   The BossBar message
     * @param length The BossBar percentage
     * @return bossBarId  The BossBar ID, you should store it if you want to remove or update the BossBar later
     */
    @Deprecated
    public long createBossBar(String text, int length) {
        DummyBossBar bossBar = new DummyBossBar.Builder(this).text(text).length(length).build();
        return this.createBossBar(bossBar);
    }

    /**
     * Creates and sends a BossBar to the player
     *
     * @param dummyBossBar DummyBossBar Object (Instantiate it by the Class Builder)
     * @return bossBarId  The BossBar ID, you should store it if you want to remove or update the BossBar later
     * @see DummyBossBar.Builder
     */
    public long createBossBar(DummyBossBar dummyBossBar) {
        this.dummyBossBars.put(dummyBossBar.getBossBarId(), dummyBossBar);
        dummyBossBar.create();
        return dummyBossBar.getBossBarId();
    }

    /**
     * Get a DummyBossBar object
     *
     * @param bossBarId The BossBar ID
     * @return DummyBossBar object
     * @see DummyBossBar#setText(String) Set BossBar text
     * @see DummyBossBar#setLength(float) Set BossBar length
     * @see DummyBossBar#setColor(BlockColor) Set BossBar color
     */
    public DummyBossBar getDummyBossBar(long bossBarId) {
        return this.dummyBossBars.getOrDefault(bossBarId, null);
    }

    /**
     * Get all DummyBossBar objects
     *
     * @return DummyBossBars Map
     */
    public Map<Long, DummyBossBar> getDummyBossBars() {
        return dummyBossBars;
    }

    /**
     * Updates a BossBar
     *
     * @param text      The new BossBar message
     * @param length    The new BossBar length
     * @param bossBarId The BossBar ID
     */
    @Deprecated
    public void updateBossBar(String text, int length, long bossBarId) {
        if (this.dummyBossBars.containsKey(bossBarId)) {
            DummyBossBar bossBar = this.dummyBossBars.get(bossBarId);
            bossBar.setText(text);
            bossBar.setLength(length);
        }
    }

    /**
     * Removes a BossBar
     *
     * @param bossBarId The BossBar ID
     */
    public void removeBossBar(long bossBarId) {
        if (this.dummyBossBars.containsKey(bossBarId)) {
            this.dummyBossBars.get(bossBarId).destroy();
            this.dummyBossBars.remove(bossBarId);
        }
    }

    public int getWindowId(Inventory inventory) {
        if (this.windows.containsKey(inventory)) {
            return this.windows.get(inventory);
        }

        return -1;
    }

    public Inventory getWindowById(int id) {
        return this.windowIndex.get(id);
    }

    public int addWindow(Inventory inventory) {
        return this.addWindow(inventory, null);
    }

    public int addWindow(Inventory inventory, Integer forceId) {
        return addWindow(inventory, forceId, false);
    }

    public int addWindow(Inventory inventory, Integer forceId, boolean isPermanent) {
        return addWindow(inventory, forceId, isPermanent, false);
    }

    public int addWindow(Inventory inventory, Integer forceId, boolean isPermanent, boolean alwaysOpen) {
        if (this.windows.containsKey(inventory)) {
            return this.windows.get(inventory);
        }
        int cnt;
        if (forceId == null) {
            this.windowCnt = cnt = Math.max(4, ++this.windowCnt % 99);
        } else {
            cnt = forceId;
        }
        this.windows.forcePut(inventory, cnt);

        if (isPermanent) {
            this.permanentWindows.add(cnt);
        }

        if (this.spawned && inventory.open(this)) {
            if (!isPermanent) {
                updateTrackingPositions(true);
            }
            return cnt;
        } else if (!alwaysOpen) {
            this.removeWindow(inventory);

            return -1;
        } else {
            inventory.getViewers().add(this);
        }
        
        if (!isPermanent) {
            updateTrackingPositions(true);
        }

        return cnt;
    }

    public Optional<Inventory> getTopWindow() {
        for (Entry<Inventory, Integer> entry : this.windows.entrySet()) {
            if (!this.permanentWindows.contains(entry.getValue())) {
                return Optional.of(entry.getKey());
            }
        }
        return Optional.empty();
    }

    public void removeWindow(Inventory inventory) {
        this.removeWindow(inventory, false);
    }

    @Since("1.3.2.0-PN")
    protected void removeWindow(Inventory inventory, boolean isResponse) {
        inventory.close(this);
        if (isResponse && !this.permanentWindows.contains(this.getWindowId(inventory))) {
            this.windows.remove(inventory);
            updateTrackingPositions(true);
        }
    }

    public void sendAllInventories() {
        for (Inventory inv : this.windows.keySet()) {
            inv.sendContents(this);

            if (inv instanceof PlayerInventory) {
                ((PlayerInventory) inv).sendArmorContents(this);
            }
        }
    }

    protected void addDefaultWindows() {
        this.addWindow(this.getInventory(), ContainerIds.INVENTORY, true, true);

        this.playerUIInventory = new PlayerUIInventory(this);
        this.addWindow(this.playerUIInventory, ContainerIds.UI, true);
        this.addWindow(this.offhandInventory, ContainerIds.OFFHAND, true, true);

        this.craftingGrid = this.playerUIInventory.getCraftingGrid();
        this.addWindow(this.craftingGrid, ContainerIds.NONE, true);

        //TODO: more windows
    }

    public PlayerUIInventory getUIInventory() {
        return playerUIInventory;
    }

    public PlayerCursorInventory getCursorInventory() {
        return this.playerUIInventory.getCursorInventory();
    }

    public CraftingGrid getCraftingGrid() {
        return this.craftingGrid;
    }

    public void setCraftingGrid(CraftingGrid grid) {
        this.craftingGrid = grid;
        this.addWindow(grid, ContainerIds.NONE);
    }

    public void resetCraftingGridType() {
        if (this.craftingGrid != null) {
            Item[] drops = this.inventory.addItem(this.craftingGrid.getContents().values().toArray(Item.EMPTY_ARRAY));

            if (drops.length > 0) {
                for (Item drop : drops) {
                    this.dropItem(drop);
                }
            }

            drops = this.inventory.addItem(this.getCursorInventory().getItem(0));
            if (drops.length > 0) {
                for (Item drop : drops) {
                    this.dropItem(drop);
                }
            }

            this.playerUIInventory.clearAll();

            if (this.craftingGrid instanceof BigCraftingGrid) {
                this.craftingGrid = this.playerUIInventory.getCraftingGrid();
                this.addWindow(this.craftingGrid, ContainerIds.NONE);
//
//                ContainerClosePacket pk = new ContainerClosePacket(); //be sure, big crafting is really closed
//                pk.windowId = ContainerIds.NONE;
//                this.dataPacket(pk);
            }

            this.craftingType = CRAFTING_SMALL;
        }
    }

    public void removeAllWindows() {
        removeAllWindows(false);
    }

    public void removeAllWindows(boolean permanent) {
        for (Entry<Integer, Inventory> entry : new ArrayList<>(this.windowIndex.entrySet())) {
            if (!permanent && this.permanentWindows.contains(entry.getKey())) {
                continue;
            }
            this.removeWindow(entry.getValue());
        }
    }

    @Since("1.3.2.0-PN")
    public int getClosingWindowId() {
        return this.closingWindowId;
    }

    @Override
    public void setMetadata(String metadataKey, MetadataValue newMetadataValue) {
        this.server.getPlayerMetadata().setMetadata(this, metadataKey, newMetadataValue);
    }

    @Override
    public List<MetadataValue> getMetadata(String metadataKey) {
        return this.server.getPlayerMetadata().getMetadata(this, metadataKey);
    }

    @Override
    public boolean hasMetadata(String metadataKey) {
        return this.server.getPlayerMetadata().hasMetadata(this, metadataKey);
    }

    @Override
    public void removeMetadata(String metadataKey, Plugin owningPlugin) {
        this.server.getPlayerMetadata().removeMetadata(this, metadataKey, owningPlugin);
    }

    @Override
    public void onChunkChanged(FullChunk chunk) {
        this.usedChunks.remove(Level.chunkHash(chunk.getX(), chunk.getZ()));
    }

    @Override
    public void onChunkLoaded(FullChunk chunk) {

    }

    @Override
    public void onChunkPopulated(FullChunk chunk) {

    }

    @Override
    public void onChunkUnloaded(FullChunk chunk) {

    }

    @Override
    public void onBlockChanged(Vector3 block) {

    }

    @Override
    public int getLoaderId() {
        return this.loaderId;
    }

    @Override
    public boolean isLoaderActive() {
        return this.isConnected();
    }


    public static BatchPacket getChunkCacheFromData(int chunkX, int chunkZ, int subChunkCount, byte[] payload) {
        LevelChunkPacket pk = new LevelChunkPacket();
        pk.chunkX = chunkX;
        pk.chunkZ = chunkZ;
        pk.subChunkCount = subChunkCount;
        pk.data = payload;
        pk.encode();

        BatchPacket batch = new BatchPacket();
        byte[][] batchPayload = new byte[2][];
        byte[] buf = pk.getBuffer();
        batchPayload[0] = Binary.writeUnsignedVarInt(buf.length);
        batchPayload[1] = buf;
        byte[] data = Binary.appendBytes(batchPayload);
        try {
            batch.payload = Network.deflateRaw(data, Server.getInstance().networkCompressionLevel);
        } catch (Exception e) {
            throw new RuntimeException(e);
        }
        return batch;
    }

    private boolean foodEnabled = true;

    public boolean isFoodEnabled() {
        return !(this.isCreative() || this.isSpectator()) && this.foodEnabled;
    }

    public void setFoodEnabled(boolean foodEnabled) {
        this.foodEnabled = foodEnabled;
    }

    public PlayerFood getFoodData() {
        return this.foodData;
    }

    //todo a lot on dimension

    private void setDimension(int dimension) {
        ChangeDimensionPacket pk = new ChangeDimensionPacket();
        pk.dimension = dimension;
        pk.x = (float) this.x;
        pk.y = (float) this.y;
        pk.z = (float) this.z;
        this.dataPacket(pk);
    }

    @Override
    public boolean switchLevel(Level level) {
        Level oldLevel = this.level;
        if (super.switchLevel(level)) {
            SetSpawnPositionPacket spawnPosition = new SetSpawnPositionPacket();
            spawnPosition.spawnType = SetSpawnPositionPacket.TYPE_WORLD_SPAWN;
            Position spawn = level.getSpawnLocation();
            spawnPosition.x = spawn.getFloorX();
            spawnPosition.y = spawn.getFloorY();
            spawnPosition.z = spawn.getFloorZ();
            spawnPosition.dimension = spawn.getLevel().getDimension();
            this.dataPacket(spawnPosition);

            // Remove old chunks
            for (long index : new ArrayList<>(this.usedChunks.keySet())) {
                int chunkX = Level.getHashX(index);
                int chunkZ = Level.getHashZ(index);
                this.unloadChunk(chunkX, chunkZ, oldLevel);
            }
            this.usedChunks.clear();

            SetTimePacket setTime = new SetTimePacket();
            setTime.time = level.getTime();
            this.dataPacket(setTime);

            GameRulesChangedPacket gameRulesChanged = new GameRulesChangedPacket();
            gameRulesChanged.gameRules = level.getGameRules();
            this.dataPacket(gameRulesChanged);

            if (oldLevel.getDimension() != level.getDimension()) {
                this.setDimension(level.getDimension());
            }
            updateTrackingPositions(true);
            return true;
        }

        return false;
    }

    public void setCheckMovement(boolean checkMovement) {
        this.checkMovement = checkMovement;
    }

    /**
     * @since 1.2.1.0-PN
     */
    public boolean isCheckingMovement() {
        return this.checkMovement;
    }

    public synchronized void setLocale(Locale locale) {
        this.locale.set(locale);
    }

    public synchronized Locale getLocale() {
        return this.locale.get();
    }

    @Override
    public void setSprinting(boolean value) {
        if (isSprinting() != value) {
            super.setSprinting(value);
            this.setMovementSpeed(value ? getMovementSpeed() * 1.3f : getMovementSpeed() / 1.3f);
        }
    }

    public void transfer(InetSocketAddress address) {
        String hostName = address.getAddress().getHostAddress();
        int port = address.getPort();
        TransferPacket pk = new TransferPacket();
        pk.address = hostName;
        pk.port = port;
        this.dataPacket(pk);
    }

    public LoginChainData getLoginChainData() {
        return this.loginChainData;
    }

    public boolean pickupEntity(Entity entity, boolean near) {
        if (!this.spawned || !this.isAlive() || !this.isOnline() || this.isSpectator() || entity.isClosed()) {
            return false;
        }

        if (near) {
            Inventory inventory = this.inventory;
            if (entity instanceof EntityArrow && ((EntityArrow) entity).hadCollision) {
                ItemArrow item = new ItemArrow();
                if (this.isSurvival()) {
                    // Should only collect to the offhand slot if the item matches what is already there
                    if (this.offhandInventory.getItem(0).getId() == item.getId() && this.offhandInventory.canAddItem(item)) {
                        inventory = this.offhandInventory;
                    } else if (!inventory.canAddItem(item)) {
                        return false;
                    }
                }

                InventoryPickupArrowEvent ev = new InventoryPickupArrowEvent(inventory, (EntityArrow) entity);

                int pickupMode = ((EntityArrow) entity).getPickupMode();
                if (pickupMode == EntityArrow.PICKUP_NONE || pickupMode == EntityArrow.PICKUP_CREATIVE && !this.isCreative()) {
                    ev.setCancelled();
                }

                this.server.getPluginManager().callEvent(ev);
                if (ev.isCancelled()) {
                    return false;
                }

                TakeItemEntityPacket pk = new TakeItemEntityPacket();
                pk.entityId = this.getId();
                pk.target = entity.getId();
                Server.broadcastPacket(entity.getViewers().values(), pk);
                this.dataPacket(pk);

                if (!this.isCreative()) {
                    inventory.addItem(item.clone());
                }
                entity.close();
                return true;
            } else if (entity instanceof EntityThrownTrident) {
                // Check Trident is returning to shooter
                if (!((EntityThrownTrident) entity).hadCollision) {
                    if (entity.isNoClip()) {
                        if (!((EntityProjectile) entity).shootingEntity.equals(this)) {
                            return false;
                        }
                    } else {
                        return false;
                    }
                }
                
                if (!((EntityThrownTrident) entity).isPlayer()) {
                    return false;
                }
                
                Item item = ((EntityThrownTrident) entity).getItem();
                if (this.isSurvival() && !inventory.canAddItem(item)) {
                    return false;
                }

                InventoryPickupTridentEvent ev = new InventoryPickupTridentEvent(this.inventory, (EntityThrownTrident) entity);
                this.server.getPluginManager().callEvent(ev);
                if (ev.isCancelled()) {
                    return false;
                }

                TakeItemEntityPacket pk = new TakeItemEntityPacket();
                pk.entityId = this.getId();
                pk.target = entity.getId();
                Server.broadcastPacket(entity.getViewers().values(), pk);
                this.dataPacket(pk);

                if (!((EntityThrownTrident) entity).isCreative()) {
                    if (inventory.getItem(((EntityThrownTrident) entity).getFavoredSlot()).getId() == Item.AIR) {
                        inventory.setItem(((EntityThrownTrident) entity).getFavoredSlot(), item.clone());
                    } else {
                        inventory.addItem(item.clone());
                    }
                }
                entity.close();
                return true;
            } else if (entity instanceof EntityItem) {
                if (((EntityItem) entity).getPickupDelay() <= 0) {
                    Item item = ((EntityItem) entity).getItem();

                    if (item != null) {
                        if (this.isSurvival() && !inventory.canAddItem(item)) {
                            return false;
                        }

                        InventoryPickupItemEvent ev;
                        this.server.getPluginManager().callEvent(ev = new InventoryPickupItemEvent(inventory, (EntityItem) entity));
                        if (ev.isCancelled()) {
                            return false;
                        }

                        switch (item.getId()) {
                            case Item.WOOD:
                            case Item.WOOD2:
                                this.awardAchievement("mineWood");
                                break;
                            case Item.DIAMOND:
                                this.awardAchievement("diamond");
                                break;
                        }

                        TakeItemEntityPacket pk = new TakeItemEntityPacket();
                        pk.entityId = this.getId();
                        pk.target = entity.getId();
                        Server.broadcastPacket(entity.getViewers().values(), pk);
                        this.dataPacket(pk);

                        entity.close();
                        inventory.addItem(item.clone());
                        return true;
                    }
                }
            }
        }

        int tick = this.getServer().getTick();
        if (pickedXPOrb < tick && entity instanceof EntityXPOrb && this.boundingBox.isVectorInside(entity)) {
            EntityXPOrb xpOrb = (EntityXPOrb) entity;
            if (xpOrb.getPickupDelay() <= 0) {
                int exp = xpOrb.getExp();
                entity.kill();
                this.getLevel().addLevelEvent(LevelEventPacket.EVENT_SOUND_EXPERIENCE_ORB, 0, this);
                pickedXPOrb = tick;

                //Mending
                ArrayList<Integer> itemsWithMending = new ArrayList<>();
                for (int i = 0; i < 4; i++) {
                    if (inventory.getArmorItem(i).getEnchantment((short)Enchantment.ID_MENDING) != null) {
                        itemsWithMending.add(inventory.getSize() + i);
                    }
                }
                if (inventory.getItemInHand().getEnchantment((short)Enchantment.ID_MENDING) != null) {
                    itemsWithMending.add(inventory.getHeldItemIndex());
                }
                if (itemsWithMending.size() > 0) {
                    Random rand = new Random();
                    Integer itemToRepair = itemsWithMending.get(rand.nextInt(itemsWithMending.size()));
                    Item toRepair = inventory.getItem(itemToRepair);
                    if (toRepair instanceof ItemTool || toRepair instanceof ItemArmor) {
                        if (toRepair.getDamage() > 0) {
                            int dmg = toRepair.getDamage() - 2;
                            if (dmg < 0)
                                dmg = 0;
                            toRepair.setDamage(dmg);
                            inventory.setItem(itemToRepair, toRepair);
                            return true;
                        }
                    }
                }

                this.addExperience(exp, true);
                return true;
            }
        }

        return false;
    }

    @Override
    public int hashCode() {
        if ((this.hash == 0) || (this.hash == 485)) {
            this.hash = (485 + (getUniqueId() != null ? getUniqueId().hashCode() : 0));
        }

        return this.hash;
    }

    @Override
    public boolean equals(Object obj) {
        if (!(obj instanceof Player)) {
            return false;
        }
        Player other = (Player) obj;
        return Objects.equals(this.getUniqueId(), other.getUniqueId()) && this.getId() == other.getId();
    }

    public boolean isBreakingBlock() {
        return this.breakingBlock != null;
    }

    /**
     * Show a window of a XBOX account's profile
     * @param xuid XUID
     */
    public void showXboxProfile(String xuid) {
        ShowProfilePacket pk = new ShowProfilePacket();
        pk.xuid = xuid;
        this.dataPacket(pk);
    }

    public void startFishing(Item fishingRod) {
        CompoundTag nbt = new CompoundTag()
                .putList(new ListTag<DoubleTag>("Pos")
                        .add(new DoubleTag("", x))
                        .add(new DoubleTag("", y + this.getEyeHeight()))
                        .add(new DoubleTag("", z)))
                .putList(new ListTag<DoubleTag>("Motion")
                        .add(new DoubleTag("", -Math.sin(yaw / 180 + Math.PI) * Math.cos(pitch / 180 * Math.PI)))
                        .add(new DoubleTag("", -Math.sin(pitch / 180 * Math.PI)))
                        .add(new DoubleTag("", Math.cos(yaw / 180 * Math.PI) * Math.cos(pitch / 180 * Math.PI))))
                .putList(new ListTag<FloatTag>("Rotation")
                        .add(new FloatTag("", (float) yaw))
                        .add(new FloatTag("", (float) pitch)));
        double f = 1;
        EntityFishingHook fishingHook = new EntityFishingHook(chunk, nbt, this);
        fishingHook.setMotion(new Vector3(-Math.sin(Math.toRadians(yaw)) * Math.cos(Math.toRadians(pitch)) * f * f, -Math.sin(Math.toRadians(pitch)) * f * f,
                Math.cos(Math.toRadians(yaw)) * Math.cos(Math.toRadians(pitch)) * f * f));
        ProjectileLaunchEvent ev = new ProjectileLaunchEvent(fishingHook);
        this.getServer().getPluginManager().callEvent(ev);
        if (ev.isCancelled()) {
            fishingHook.kill();
        } else {
            fishingHook.spawnToAll();
            this.fishing = fishingHook;
            fishingHook.rod = fishingRod;
        }
    }

    public void stopFishing(boolean click) {
        if (click) {
            fishing.reelLine();
        } else if (this.fishing != null) {
            this.fishing.kill();
            this.fishing.close();
        }

        this.fishing = null;
    }

    @Override
    public boolean doesTriggerPressurePlate() {
        return this.gamemode != SPECTATOR;
    }

    private void updateBlockingFlag() {
        boolean shouldBlock = getNoShieldTicks() == 0
                && (this.isSneaking() || getRiding() != null)
                && (this.getInventory().getItemInHand().getId() == ItemID.SHIELD || this.getOffhandInventory().getItem(0).getId() == ItemID.SHIELD);
        
        if (isBlocking() != shouldBlock) {
            this.setBlocking(shouldBlock);
        }
    }

    @Override
    protected void onBlock(Entity entity, boolean animate) {
        super.onBlock(entity, animate);
        if (animate) {
            this.setDataFlag(DATA_FLAGS, DATA_FLAG_BLOCKED_USING_DAMAGED_SHIELD, true);
            this.getServer().getScheduler().scheduleTask(null, ()-> {
                if (this.isOnline()) {
                    this.setDataFlag(DATA_FLAGS, DATA_FLAG_BLOCKED_USING_DAMAGED_SHIELD, false);
                }
            });
        }
    }

    @PowerNukkitOnly
    @Since("1.4.0.0-PN")
    public int getNoShieldTicks() {
        return noShieldTicks;
    }

    @PowerNukkitOnly
    @Since("1.4.0.0-PN")
    public void setNoShieldTicks(int noShieldTicks) {
        this.noShieldTicks = noShieldTicks;
    }

    @Override
    public String toString() {
        return "Player(name='" + getName() +
                "', location=" + super.toString() +
                ')';
    }

    /**
     * Adds the items to the main player inventory and drops on the floor any excess. 
     * @param items The items to give to the player.
     */
    @PowerNukkitOnly
    @Since("1.4.0.0-PN")
    public void giveItem(Item... items) {
        for(Item failed: getInventory().addItem(items)) {
            getLevel().dropItem(this, failed);
        }
    }

    @Since("1.3.2.0-PN")
    public int getTimeSinceRest() {
        return timeSinceRest;
    }

    @Since("1.3.2.0-PN")
    public void setTimeSinceRest(int timeSinceRest) {
        this.timeSinceRest = timeSinceRest;
    }

    // TODO: Support Translation Parameters
    @PowerNukkitOnly
    @Since("1.4.0.0-PN")
    public void sendPopupJukebox(String message) {
        TextPacket pk = new TextPacket();
        pk.type = TextPacket.TYPE_JUKEBOX_POPUP;
        pk.message = message;
        this.dataPacket(pk);
    }

    @PowerNukkitOnly
    @Since("1.4.0.0-PN")
    public void sendSystem(String message) {
        TextPacket pk = new TextPacket();
        pk.type = TextPacket.TYPE_SYSTEM;
        pk.message = message;
        this.dataPacket(pk);
    }

    @PowerNukkitOnly
    @Since("1.4.0.0-PN")
    public void sendWhisper(String message) {
        this.sendWhisper("", message);
    }

    @PowerNukkitOnly
    @Since("1.4.0.0-PN")
    public void sendWhisper(String source, String message) {
        TextPacket pk = new TextPacket();
        pk.type = TextPacket.TYPE_WHISPER;
        pk.source = source;
        pk.message = message;
        this.dataPacket(pk);
    }

    @PowerNukkitOnly
    @Since("1.4.0.0-PN")
    public void sendAnnouncement(String message) {
        this.sendAnnouncement("", message);
    }

    @PowerNukkitOnly
    @Since("1.4.0.0-PN")
    public void sendAnnouncement(String source, String message) {
        TextPacket pk = new TextPacket();
        pk.type = TextPacket.TYPE_ANNOUNCEMENT;
        pk.source = source;
        pk.message = message;
        this.dataPacket(pk);
    }
}<|MERGE_RESOLUTION|>--- conflicted
+++ resolved
@@ -2673,9 +2673,8 @@
                                 this.inventory.sendHeldItem(this);
                                 break;
                             }
-<<<<<<< HEAD
                             target.onTouch(this, playerInteractEvent.getAction());
-=======
+
                             switch (target.getId()) {
                                 case BlockID.NOTEBLOCK:
                                     ((BlockNoteblock) target).emitSound();
@@ -2690,7 +2689,6 @@
                                     ((BlockItemFrame) target).getOrCreateBlockEntity().dropItem(this);
                                     break;
                             }
->>>>>>> 98e78064
                             Block block = target.getSide(face);
                             if (block.getId() == BlockID.FIRE || block.getId() == BlockID.SOUL_FIRE) {
                                 this.level.setBlock(block, Block.get(BlockID.AIR), true);
@@ -3233,11 +3231,6 @@
                         Command.broadcastCommandMessage(this, new TranslationContainer("commands.gamemode.success.self", Server.getGamemodeString(this.gamemode)));
                     }
                     break;
-<<<<<<< HEAD
-                    
-=======
-
->>>>>>> 98e78064
                 // PowerNukkit Note: This packed is not being sent anymore since 1.16.210
                 case ProtocolInfo.ITEM_FRAME_DROP_ITEM_PACKET:
                     ItemFrameDropItemPacket itemFrameDropItemPacket = (ItemFrameDropItemPacket) packet;
