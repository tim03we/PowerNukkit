package cn.nukkit;

import cn.nukkit.AdventureSettings.Type;
import cn.nukkit.api.PowerNukkitOnly;
import cn.nukkit.api.Since;
import cn.nukkit.block.*;
import cn.nukkit.blockentity.BlockEntity;
import cn.nukkit.blockentity.BlockEntityItemFrame;
import cn.nukkit.blockentity.BlockEntityLectern;
import cn.nukkit.blockentity.BlockEntitySpawnable;
import cn.nukkit.command.Command;
import cn.nukkit.command.CommandSender;
import cn.nukkit.command.data.CommandDataVersions;
import cn.nukkit.entity.*;
import cn.nukkit.entity.data.*;
import cn.nukkit.entity.item.*;
import cn.nukkit.entity.projectile.EntityArrow;
import cn.nukkit.entity.projectile.EntityThrownTrident;
import cn.nukkit.event.block.ItemFrameDropItemEvent;
import cn.nukkit.event.block.LecternPageChangeEvent;
import cn.nukkit.event.block.WaterFrostEvent;
import cn.nukkit.event.entity.*;
import cn.nukkit.event.entity.EntityDamageEvent.DamageCause;
import cn.nukkit.event.entity.EntityDamageEvent.DamageModifier;
import cn.nukkit.event.entity.EntityPortalEnterEvent.PortalType;
import cn.nukkit.event.inventory.InventoryCloseEvent;
import cn.nukkit.event.inventory.InventoryPickupArrowEvent;
import cn.nukkit.event.inventory.InventoryPickupItemEvent;
import cn.nukkit.event.inventory.InventoryPickupTridentEvent;
import cn.nukkit.event.player.*;
import cn.nukkit.event.player.PlayerAsyncPreLoginEvent.LoginResult;
import cn.nukkit.event.player.PlayerInteractEvent.Action;
import cn.nukkit.event.player.PlayerTeleportEvent.TeleportCause;
import cn.nukkit.event.server.DataPacketReceiveEvent;
import cn.nukkit.event.server.DataPacketSendEvent;
import cn.nukkit.form.window.FormWindow;
import cn.nukkit.form.window.FormWindowCustom;
import cn.nukkit.inventory.*;
import cn.nukkit.inventory.transaction.CraftingTransaction;
import cn.nukkit.inventory.transaction.EnchantTransaction;
import cn.nukkit.inventory.transaction.InventoryTransaction;
import cn.nukkit.inventory.transaction.action.InventoryAction;
import cn.nukkit.inventory.transaction.data.ReleaseItemData;
import cn.nukkit.inventory.transaction.data.UseItemData;
import cn.nukkit.inventory.transaction.data.UseItemOnEntityData;
import cn.nukkit.item.*;
import cn.nukkit.item.enchantment.Enchantment;
import cn.nukkit.lang.TextContainer;
import cn.nukkit.lang.TranslationContainer;
import cn.nukkit.level.*;
import cn.nukkit.level.format.FullChunk;
import cn.nukkit.level.format.generic.BaseFullChunk;
import cn.nukkit.level.particle.PunchBlockParticle;
import cn.nukkit.math.*;
import cn.nukkit.metadata.MetadataValue;
import cn.nukkit.nbt.NBTIO;
import cn.nukkit.nbt.tag.*;
import cn.nukkit.network.Network;
import cn.nukkit.network.SourceInterface;
import cn.nukkit.network.protocol.*;
import cn.nukkit.network.protocol.types.ContainerIds;
import cn.nukkit.network.protocol.types.NetworkInventoryAction;
import cn.nukkit.permission.PermissibleBase;
import cn.nukkit.permission.Permission;
import cn.nukkit.permission.PermissionAttachment;
import cn.nukkit.permission.PermissionAttachmentInfo;
import cn.nukkit.plugin.Plugin;
import cn.nukkit.potion.Effect;
import cn.nukkit.resourcepacks.ResourcePack;
import cn.nukkit.scheduler.AsyncTask;
import cn.nukkit.utils.*;
import co.aikar.timings.Timing;
import co.aikar.timings.Timings;
import com.google.common.base.Strings;
import com.google.common.collect.BiMap;
import com.google.common.collect.HashBiMap;
import it.unimi.dsi.fastutil.ints.Int2ObjectOpenHashMap;
import it.unimi.dsi.fastutil.ints.IntOpenHashSet;
import it.unimi.dsi.fastutil.longs.Long2ObjectLinkedOpenHashMap;
import it.unimi.dsi.fastutil.longs.Long2ObjectMap;
import it.unimi.dsi.fastutil.longs.Long2ObjectOpenHashMap;
import it.unimi.dsi.fastutil.longs.LongIterator;
import it.unimi.dsi.fastutil.objects.ObjectIterator;
import lombok.extern.log4j.Log4j2;

import java.io.File;
import java.io.IOException;
import java.lang.reflect.Field;
import java.net.InetAddress;
import java.net.InetSocketAddress;
import java.net.UnknownHostException;
import java.nio.ByteOrder;
import java.util.*;
import java.util.Map.Entry;
import java.util.concurrent.ConcurrentLinkedDeque;
import java.util.concurrent.ThreadLocalRandom;
import java.util.concurrent.TimeUnit;
import java.util.concurrent.atomic.AtomicReference;
import java.util.function.Consumer;

/**
 * @author MagicDroidX &amp; Box
 * Nukkit Project
 */
@Log4j2
public class Player extends EntityHuman implements CommandSender, InventoryHolder, ChunkLoader, IPlayer {

    public static final int SURVIVAL = 0;
    public static final int CREATIVE = 1;
    public static final int ADVENTURE = 2;
    public static final int SPECTATOR = 3;
    public static final int VIEW = SPECTATOR;

    public static final int SURVIVAL_SLOTS = 36;
    public static final int CREATIVE_SLOTS = 112;

    public static final int CRAFTING_SMALL = 0;
    public static final int CRAFTING_BIG = 1;
    public static final int CRAFTING_ANVIL = 2;
    public static final int CRAFTING_ENCHANT = 3;
    public static final int CRAFTING_BEACON = 4;
    public static final int CRAFTING_GRINDSTONE = 5;
    public static final int CRAFTING_STONECUTTER = 6;
    public static final int CRAFTING_CARTOGRAPHY = 7;

    public static final float DEFAULT_SPEED = 0.1f;
    public static final float MAXIMUM_SPEED = 0.5f;

    public static final int PERMISSION_CUSTOM = 3;
    public static final int PERMISSION_OPERATOR = 2;
    public static final int PERMISSION_MEMBER = 1;
    public static final int PERMISSION_VISITOR = 0;

    public static final int ANVIL_WINDOW_ID = 2;
    public static final int ENCHANT_WINDOW_ID = 3;
    public static final int BEACON_WINDOW_ID = 4;
    public static final int GRINDSTONE_WINDOW_ID = 2;

    protected final SourceInterface interfaz;

    public boolean playedBefore;
    public boolean spawned = false;
    public boolean loggedIn = false;
    public boolean locallyInitialized = false;
    public int gamemode;
    public long lastBreak;
    private BlockVector3 lastBreakPosition = new BlockVector3();

    protected int windowCnt = 4;

    protected final BiMap<Inventory, Integer> windows = HashBiMap.create();

    protected final BiMap<Integer, Inventory> windowIndex = windows.inverse();
    protected final Set<Integer> permanentWindows = new IntOpenHashSet();
    private boolean inventoryOpen;

    protected int messageCounter = 2;

    private String clientSecret;

    public Vector3 speed = null;

    public final HashSet<String> achievements = new HashSet<>();

    public int craftingType = CRAFTING_SMALL;

    protected PlayerUIInventory playerUIInventory;
    protected CraftingGrid craftingGrid;
    protected CraftingTransaction craftingTransaction;
    @Since("1.3.1.0-PN") protected EnchantTransaction enchantTransaction;

    public long creationTime = 0;

    protected long randomClientId;

    protected Vector3 forceMovement = null;

    protected Vector3 teleportPosition = null;

    protected boolean connected = true;
    protected final InetSocketAddress socketAddress;
    protected boolean removeFormat = true;

    protected String username;
    protected String iusername;
    protected String displayName;

    protected int startAction = -1;

    protected Vector3 sleeping = null;
    protected Long clientID = null;

    private int loaderId;

    protected float stepHeight = 0.6f;

    public final Map<Long, Boolean> usedChunks = new Long2ObjectOpenHashMap<>();

    protected int chunkLoadCount = 0;
    protected final Long2ObjectLinkedOpenHashMap<Boolean> loadQueue = new Long2ObjectLinkedOpenHashMap<>();
    protected int nextChunkOrderRun = 1;

    protected final Map<UUID, Player> hiddenPlayers = new HashMap<>();

    protected Vector3 newPosition = null;

    protected int chunkRadius;
    protected int viewDistance;
    protected final int chunksPerTick;
    protected final int spawnThreshold;

    protected Position spawnPosition = null;

    protected int inAirTicks = 0;
    protected int startAirTicks = 5;

    protected AdventureSettings adventureSettings;

    protected boolean checkMovement = true;

    private final Queue<DataPacket> packetQueue = new ConcurrentLinkedDeque<>();

    private PermissibleBase perm = null;

    private int exp = 0;
    private int expLevel = 0;

    protected PlayerFood foodData = null;

    private Entity killer = null;

    private final AtomicReference<Locale> locale = new AtomicReference<>(null);

    private int hash;

    private String buttonText = "Button";

    protected boolean enableClientCommand = true;

    private BlockEnderChest viewingEnderChest = null;

    protected int lastEnderPearl = 20;
    protected int lastChorusFruitTeleport = 20;

    private LoginChainData loginChainData;

    public Block breakingBlock = null;

    public int pickedXPOrb = 0;

    protected int formWindowCount = 0;
    protected Map<Integer, FormWindow> formWindows = new Int2ObjectOpenHashMap<>();
    protected Map<Integer, FormWindow> serverSettings = new Int2ObjectOpenHashMap<>();

    protected Map<Long, DummyBossBar> dummyBossBars = new Long2ObjectLinkedOpenHashMap<>();

    private AsyncTask preLoginEventTask = null;
    protected boolean shouldLogin = false;

    public EntityFishingHook fishing = null;

    public long lastSkinChange;

    protected double lastRightClickTime = 0.0;
    protected Vector3 lastRightClickPos = null;

    private int timeSinceRest;

    protected int lastPlayerdLevelUpSoundTime = 0;

    public int getStartActionTick() {
        return startAction;
    }

    public void startAction() {
        this.startAction = this.server.getTick();
    }

    public void stopAction() {
        this.startAction = -1;
    }

    public int getLastEnderPearlThrowingTick() {
        return lastEnderPearl;
    }

    public void onThrowEnderPearl() {
        this.lastEnderPearl = this.server.getTick();
    }

    public int getLastChorusFruitTeleport() {
        return lastChorusFruitTeleport;
    }

    public void onChorusFruitTeleport() {
        this.lastChorusFruitTeleport = this.server.getTick();
    }

    public BlockEnderChest getViewingEnderChest() {
        return viewingEnderChest;
    }

    public void setViewingEnderChest(BlockEnderChest chest) {
        if (chest == null && this.viewingEnderChest != null) {
            this.viewingEnderChest.getViewers().remove(this);
        } else if (chest != null) {
            chest.getViewers().add(this);
        }
        this.viewingEnderChest = chest;
    }

    public TranslationContainer getLeaveMessage() {
        return new TranslationContainer(TextFormat.YELLOW + "%multiplayer.player.left", this.getDisplayName());
    }

    public String getClientSecret() {
        return clientSecret;
    }

    /**
     * This might disappear in the future.
     * Please use getUniqueId() instead (IP + clientId + name combo, in the future it'll change to real UUID for online auth)
     * @return random client id
     */
    @Deprecated
    public Long getClientId() {
        return randomClientId;
    }

    @Override
    public boolean isBanned() {
        return this.server.getNameBans().isBanned(this.getName());
    }

    @Override
    public void setBanned(boolean value) {
        if (value) {
            this.server.getNameBans().addBan(this.getName(), null, null, null);
            this.kick(PlayerKickEvent.Reason.NAME_BANNED, "Banned by admin");
        } else {
            this.server.getNameBans().remove(this.getName());
        }
    }

    @Override
    public boolean isWhitelisted() {
        return this.server.isWhitelisted(this.getName().toLowerCase());
    }

    @Override
    public void setWhitelisted(boolean value) {
        if (value) {
            this.server.addWhitelist(this.getName().toLowerCase());
        } else {
            this.server.removeWhitelist(this.getName().toLowerCase());
        }
    }

    @Override
    public Player getPlayer() {
        return this;
    }

    @Override
    public Long getFirstPlayed() {
        return this.namedTag != null ? this.namedTag.getLong("firstPlayed") : null;
    }

    @Override
    public Long getLastPlayed() {
        return this.namedTag != null ? this.namedTag.getLong("lastPlayed") : null;
    }

    @Override
    public boolean hasPlayedBefore() {
        return this.playedBefore;
    }

    public AdventureSettings getAdventureSettings() {
        return adventureSettings;
    }

    public void setAdventureSettings(AdventureSettings adventureSettings) {
        this.adventureSettings = adventureSettings.clone(this);
        this.adventureSettings.update();
    }

    public void resetInAirTicks() {
        this.inAirTicks = 0;
    }

    @Deprecated
    public void setAllowFlight(boolean value) {
        this.getAdventureSettings().set(Type.ALLOW_FLIGHT, value);
        this.getAdventureSettings().update();
    }

    @Deprecated
    public boolean getAllowFlight() {
        return this.getAdventureSettings().get(Type.ALLOW_FLIGHT);
    }

    public void setAllowModifyWorld(boolean value) {
        this.getAdventureSettings().set(Type.WORLD_IMMUTABLE, !value);
        this.getAdventureSettings().set(Type.BUILD_AND_MINE, value);
        this.getAdventureSettings().set(Type.WORLD_BUILDER, value);
        this.getAdventureSettings().update();
    }

    public void setAllowInteract(boolean value) {
        setAllowInteract(value, value);
    }

    public void setAllowInteract(boolean value, boolean containers) {
        this.getAdventureSettings().set(Type.WORLD_IMMUTABLE, !value);
        this.getAdventureSettings().set(Type.DOORS_AND_SWITCHED, value);
        this.getAdventureSettings().set(Type.OPEN_CONTAINERS, containers);
        this.getAdventureSettings().update();
    }

    @Deprecated
    public void setAutoJump(boolean value) {
        this.getAdventureSettings().set(Type.AUTO_JUMP, value);
        this.getAdventureSettings().update();
    }

    @Deprecated
    public boolean hasAutoJump() {
        return this.getAdventureSettings().get(Type.AUTO_JUMP);
    }

    @Override
    public void spawnTo(Player player) {
        if (this.spawned && player.spawned && this.isAlive() && player.getLevel() == this.level && player.canSee(this) && !this.isSpectator()) {
            super.spawnTo(player);
        }
    }

    @Override
    public Server getServer() {
        return this.server;
    }

    public boolean getRemoveFormat() {
        return removeFormat;
    }

    public void setRemoveFormat() {
        this.setRemoveFormat(true);
    }

    public void setRemoveFormat(boolean remove) {
        this.removeFormat = remove;
    }

    public boolean canSee(Player player) {
        return !this.hiddenPlayers.containsKey(player.getUniqueId());
    }

    public void hidePlayer(Player player) {
        if (this == player) {
            return;
        }
        this.hiddenPlayers.put(player.getUniqueId(), player);
        player.despawnFrom(this);
    }

    public void showPlayer(Player player) {
        if (this == player) {
            return;
        }
        this.hiddenPlayers.remove(player.getUniqueId());
        if (player.isOnline()) {
            player.spawnTo(this);
        }
    }

    @Override
    public boolean canCollideWith(Entity entity) {
        return false;
    }

    @Override
    public void resetFallDistance() {
        super.resetFallDistance();
        if (this.inAirTicks != 0) {
            this.startAirTicks = 5;
        }
        this.inAirTicks = 0;
        this.highestPosition = this.y;
    }

    @Override
    public boolean isOnline() {
        return this.connected && this.loggedIn;
    }

    @Override
    public boolean isOp() {
        return this.server.isOp(this.getName());
    }

    @Override
    public void setOp(boolean value) {
        if (value == this.isOp()) {
            return;
        }

        if (value) {
            this.server.addOp(this.getName());
        } else {
            this.server.removeOp(this.getName());
        }

        this.recalculatePermissions();
        this.getAdventureSettings().update();
        this.sendCommandData();
    }

    @Override
    public boolean isPermissionSet(String name) {
        return this.perm.isPermissionSet(name);
    }

    @Override
    public boolean isPermissionSet(Permission permission) {
        return this.perm.isPermissionSet(permission);
    }

    @Override
    public boolean hasPermission(String name) {
        return this.perm != null && this.perm.hasPermission(name);
    }

    @Override
    public boolean hasPermission(Permission permission) {
        return this.perm.hasPermission(permission);
    }

    @Override
    public PermissionAttachment addAttachment(Plugin plugin) {
        return this.addAttachment(plugin, null);
    }

    @Override
    public PermissionAttachment addAttachment(Plugin plugin, String name) {
        return this.addAttachment(plugin, name, null);
    }

    @Override
    public PermissionAttachment addAttachment(Plugin plugin, String name, Boolean value) {
        return this.perm.addAttachment(plugin, name, value);
    }

    @Override
    public void removeAttachment(PermissionAttachment attachment) {
        this.perm.removeAttachment(attachment);
    }

    @Override
    public void recalculatePermissions() {
        this.server.getPluginManager().unsubscribeFromPermission(Server.BROADCAST_CHANNEL_USERS, this);
        this.server.getPluginManager().unsubscribeFromPermission(Server.BROADCAST_CHANNEL_ADMINISTRATIVE, this);

        if (this.perm == null) {
            return;
        }

        this.perm.recalculatePermissions();

        if (this.hasPermission(Server.BROADCAST_CHANNEL_USERS)) {
            this.server.getPluginManager().subscribeToPermission(Server.BROADCAST_CHANNEL_USERS, this);
        }

        if (this.hasPermission(Server.BROADCAST_CHANNEL_ADMINISTRATIVE)) {
            this.server.getPluginManager().subscribeToPermission(Server.BROADCAST_CHANNEL_ADMINISTRATIVE, this);
        }

        if (this.isEnableClientCommand() && spawned) this.sendCommandData();
    }

    public boolean isEnableClientCommand() {
        return this.enableClientCommand;
    }

    public void setEnableClientCommand(boolean enable) {
        this.enableClientCommand = enable;
        SetCommandsEnabledPacket pk = new SetCommandsEnabledPacket();
        pk.enabled = enable;
        this.dataPacket(pk);
        if (enable) this.sendCommandData();
    }

    public void sendCommandData() {
        if (!spawned) {
            return;
        }
        AvailableCommandsPacket pk = new AvailableCommandsPacket();
        Map<String, CommandDataVersions> data = new HashMap<>();
        int count = 0;
        for (Command command : this.server.getCommandMap().getCommands().values()) {
            if (!command.testPermissionSilent(this)) {
                continue;
            }
            ++count;
            CommandDataVersions data0 = command.generateCustomCommandData(this);
            data.put(command.getName(), data0);
        }
        if (count > 0) {
            //TODO: structure checking
            pk.commands = data;
            this.dataPacket(pk);
        }
    }

    @Override
    public Map<String, PermissionAttachmentInfo> getEffectivePermissions() {
        return this.perm.getEffectivePermissions();
    }
    
    private static InetSocketAddress uncheckedNewInetSocketAddress(String ip, int port) {
        try {
            return new InetSocketAddress(InetAddress.getByName(ip), port);
        } catch (UnknownHostException exception) {
            throw new IllegalArgumentException(exception);
        }
    }
    
    public Player(SourceInterface interfaz, Long clientID, String ip, int port) {
        this(interfaz, clientID, uncheckedNewInetSocketAddress(ip, port));
    }
    
    @PowerNukkitOnly
    public Player(SourceInterface interfaz, Long clientID, InetSocketAddress socketAddress) {
        super(null, new CompoundTag());
        this.interfaz = interfaz;
        this.perm = new PermissibleBase(this);
        this.server = Server.getInstance();
        this.lastBreak = -1;
        this.socketAddress = socketAddress;
        this.clientID = clientID;
        this.loaderId = Level.generateChunkLoaderId(this);
        this.chunksPerTick = this.server.getConfig("chunk-sending.per-tick", 4);
        this.spawnThreshold = this.server.getConfig("chunk-sending.spawn-threshold", 56);
        this.spawnPosition = null;
        this.gamemode = this.server.getGamemode();
        this.setLevel(this.server.getDefaultLevel());
        this.viewDistance = this.server.getViewDistance();
        this.chunkRadius = viewDistance;
        //this.newPosition = new Vector3(0, 0, 0);
        this.boundingBox = new SimpleAxisAlignedBB(0, 0, 0, 0, 0, 0);
        this.lastSkinChange = -1;

        this.uuid = null;
        this.rawUUID = null;

        this.creationTime = System.currentTimeMillis();
    }

    @Override
    protected void initEntity() {
        super.initEntity();

        this.addDefaultWindows();
    }

    public boolean isPlayer() {
        return true;
    }

    public void removeAchievement(String achievementId) {
        achievements.remove(achievementId);
    }

    public boolean hasAchievement(String achievementId) {
        return achievements.contains(achievementId);
    }

    public boolean isConnected() {
        return connected;
    }

    public String getDisplayName() {
        return this.displayName;
    }

    public void setDisplayName(String displayName) {
        this.displayName = displayName;
        if (this.spawned) {
            this.server.updatePlayerListData(this.getUniqueId(), this.getId(), this.getDisplayName(), this.getSkin(), this.getLoginChainData().getXUID());
        }
    }

    @Override
    public void setSkin(Skin skin) {
        super.setSkin(skin);
        if (this.spawned) {
            this.server.updatePlayerListData(this.getUniqueId(), this.getId(), this.getDisplayName(), skin, this.getLoginChainData().getXUID());
        }
    }

    public String getAddress() {
        return this.socketAddress.getAddress().getHostAddress();
    }

    public int getPort() {
        return this.socketAddress.getPort();
    }

    public InetSocketAddress getSocketAddress() {
        return this.socketAddress;
    }

    public Position getNextPosition() {
        return this.newPosition != null ? new Position(this.newPosition.x, this.newPosition.y, this.newPosition.z, this.level) : this.getPosition();
    }

    public boolean isSleeping() {
        return this.sleeping != null;
    }

    public int getInAirTicks() {
        return this.inAirTicks;
    }

    /**
     * Returns whether the player is currently using an item (right-click and hold).
     *
     * @return bool
     */
    public boolean isUsingItem() {
        return this.getDataFlag(DATA_FLAGS, DATA_FLAG_ACTION) && this.startAction > -1;
    }

    public void setUsingItem(boolean value) {
        this.startAction = value ? this.server.getTick() : -1;
        this.setDataFlag(DATA_FLAGS, DATA_FLAG_ACTION, value);
    }

    public String getButtonText() {
        return this.buttonText;
    }

    public void setButtonText(String text) {
        this.buttonText = text;
        this.setDataProperty(new StringEntityData(Entity.DATA_INTERACTIVE_TAG, this.buttonText));
    }

    public void unloadChunk(int x, int z) {
        this.unloadChunk(x, z, null);
    }

    public void unloadChunk(int x, int z, Level level) {
        level = level == null ? this.level : level;
        long index = Level.chunkHash(x, z);
        if (this.usedChunks.containsKey(index)) {
            for (Entity entity : level.getChunkEntities(x, z).values()) {
                if (entity != this) {
                    entity.despawnFrom(this);
                }
            }

            this.usedChunks.remove(index);
        }
        level.unregisterChunkLoader(this, x, z);
        this.loadQueue.remove(index);
    }

    public Position getSpawn() {
        if (this.spawnPosition != null && this.spawnPosition.getLevel() != null) {
            return this.spawnPosition;
        } else {
            return this.server.getDefaultLevel().getSafeSpawn();
        }
    }

    public void sendChunk(int x, int z, DataPacket packet) {
        if (!this.connected) {
            return;
        }

        this.usedChunks.put(Level.chunkHash(x, z), Boolean.TRUE);
        this.chunkLoadCount++;

        this.dataPacket(packet);

        if (this.spawned) {
            for (Entity entity : this.level.getChunkEntities(x, z).values()) {
                if (this != entity && !entity.closed && entity.isAlive()) {
                    entity.spawnTo(this);
                }
            }
        }
    }

    public void sendChunk(int x, int z, int subChunkCount, byte[] payload) {
        if (!this.connected) {
            return;
        }

        this.usedChunks.put(Level.chunkHash(x, z), true);
        this.chunkLoadCount++;

        LevelChunkPacket pk = new LevelChunkPacket();
        pk.chunkX = x;
        pk.chunkZ = z;
        pk.subChunkCount = subChunkCount;
        pk.data = payload;

        this.batchDataPacket(pk);

        if (this.spawned) {
            for (Entity entity : this.level.getChunkEntities(x, z).values()) {
                if (this != entity && !entity.closed && entity.isAlive()) {
                    entity.spawnTo(this);
                }
            }
        }
    }

    protected void sendNextChunk() {
        if (!this.connected) {
            return;
        }

        Timings.playerChunkSendTimer.startTiming();

        if (!loadQueue.isEmpty()) {
            int count = 0;
            ObjectIterator<Long2ObjectMap.Entry<Boolean>> iter = loadQueue.long2ObjectEntrySet().fastIterator();
            while (iter.hasNext()) {
                Long2ObjectMap.Entry<Boolean> entry = iter.next();
                long index = entry.getLongKey();

                if (count >= this.chunksPerTick) {
                    break;
                }
                int chunkX = Level.getHashX(index);
                int chunkZ = Level.getHashZ(index);

                ++count;

                this.usedChunks.put(index, false);
                this.level.registerChunkLoader(this, chunkX, chunkZ, false);

                if (!this.level.populateChunk(chunkX, chunkZ)) {
                    if (this.spawned && this.teleportPosition == null) {
                        continue;
                    } else {
                        break;
                    }
                }

                iter.remove();

                PlayerChunkRequestEvent ev = new PlayerChunkRequestEvent(this, chunkX, chunkZ);
                this.server.getPluginManager().callEvent(ev);
                if (!ev.isCancelled()) {
                    this.level.requestChunk(chunkX, chunkZ, this);
                }
            }
        }
        if (this.chunkLoadCount >= this.spawnThreshold && !this.spawned && this.teleportPosition == null) {
            this.doFirstSpawn();
        }
        Timings.playerChunkSendTimer.stopTiming();
    }

    protected void doFirstSpawn() {
        this.spawned = true;

        this.inventory.sendContents(this);
        this.inventory.sendArmorContents(this);
        this.offhandInventory.sendContents(this);
        this.setEnableClientCommand(true);

        SetTimePacket setTimePacket = new SetTimePacket();
        setTimePacket.time = this.level.getTime();
        this.dataPacket(setTimePacket);

        Position pos = this.level.getSafeSpawn(this);

        PlayerRespawnEvent respawnEvent = new PlayerRespawnEvent(this, pos, true);

        this.server.getPluginManager().callEvent(respawnEvent);

        pos = respawnEvent.getRespawnPosition();

        this.sendPlayStatus(PlayStatusPacket.PLAYER_SPAWN);

        PlayerJoinEvent playerJoinEvent = new PlayerJoinEvent(this,
                new TranslationContainer(TextFormat.YELLOW + "%multiplayer.player.joined", new String[]{
                        this.getDisplayName()
                })
        );

        this.server.getPluginManager().callEvent(playerJoinEvent);

        if (playerJoinEvent.getJoinMessage().toString().trim().length() > 0) {
            this.server.broadcastMessage(playerJoinEvent.getJoinMessage());
        }

        this.noDamageTicks = 60;

        this.getServer().sendRecipeList(this);


        for (long index : this.usedChunks.keySet()) {
            int chunkX = Level.getHashX(index);
            int chunkZ = Level.getHashZ(index);
            for (Entity entity : this.level.getChunkEntities(chunkX, chunkZ).values()) {
                if (this != entity && !entity.closed && entity.isAlive()) {
                    entity.spawnTo(this);
                }
            }
        }

        int experience = this.getExperience();
        if (experience != 0) {
            this.sendExperience(experience);
        }

        int level = this.getExperienceLevel();
        if (level != 0) {
            this.sendExperienceLevel(this.getExperienceLevel());
        }

        this.teleport(pos, null); // Prevent PlayerTeleportEvent during player spawn

        if (!this.isSpectator()) {
            this.spawnToAll();
        }

        //todo Updater

        //Weather
        this.getLevel().sendWeather(this);

        //FoodLevel
        PlayerFood food = this.getFoodData();
        if (food.getLevel() != food.getMaxLevel()) {
            food.sendFoodLevel();
        }

        if (this.getHealth() < 1) {
            this.respawn();
        }

    }

    protected boolean orderChunks() {
        if (!this.connected) {
            return false;
        }

        Timings.playerChunkOrderTimer.startTiming();

        this.nextChunkOrderRun = 200;

        loadQueue.clear();
        Long2ObjectOpenHashMap<Boolean> lastChunk = new Long2ObjectOpenHashMap<>(this.usedChunks);

        int centerX = (int) this.x >> 4;
        int centerZ = (int) this.z >> 4;

        int radius = spawned ? this.chunkRadius : (int) Math.ceil(Math.sqrt(spawnThreshold));
        int radiusSqr = radius * radius;



        long index;
        for (int x = 0; x <= radius; x++) {
            int xx = x * x;
            for (int z = 0; z <= x; z++) {
                int distanceSqr = xx + z * z;
                if (distanceSqr > radiusSqr) continue;

                /* Top right quadrant */
                if(this.usedChunks.get(index = Level.chunkHash(centerX + x, centerZ + z)) != Boolean.TRUE) {
                    this.loadQueue.put(index, Boolean.TRUE);
                }
                lastChunk.remove(index);
                /* Top left quadrant */
                if(this.usedChunks.get(index = Level.chunkHash(centerX - x - 1, centerZ + z)) != Boolean.TRUE) {
                    this.loadQueue.put(index, Boolean.TRUE);
                }
                lastChunk.remove(index);
                /* Bottom right quadrant */
                if(this.usedChunks.get(index = Level.chunkHash(centerX + x, centerZ - z - 1)) != Boolean.TRUE) {
                    this.loadQueue.put(index, Boolean.TRUE);
                }
                lastChunk.remove(index);
                /* Bottom left quadrant */
                if(this.usedChunks.get(index = Level.chunkHash(centerX - x - 1, centerZ - z - 1)) != Boolean.TRUE) {
                    this.loadQueue.put(index, Boolean.TRUE);
                }
                lastChunk.remove(index);
                if(x != z){
                    /* Top right quadrant mirror */
                    if(this.usedChunks.get(index = Level.chunkHash(centerX + z, centerZ + x)) != Boolean.TRUE) {
                        this.loadQueue.put(index, Boolean.TRUE);
                    }
                    lastChunk.remove(index);
                    /* Top left quadrant mirror */
                    if(this.usedChunks.get(index = Level.chunkHash(centerX - z - 1, centerZ + x)) != Boolean.TRUE) {
                        this.loadQueue.put(index, Boolean.TRUE);
                    }
                    lastChunk.remove(index);
                    /* Bottom right quadrant mirror */
                    if(this.usedChunks.get(index = Level.chunkHash(centerX + z, centerZ - x - 1)) != Boolean.TRUE) {
                        this.loadQueue.put(index, Boolean.TRUE);
                    }
                    lastChunk.remove(index);
                    /* Bottom left quadrant mirror */
                    if(this.usedChunks.get(index = Level.chunkHash(centerX - z - 1, centerZ - x - 1)) != Boolean.TRUE) {
                        this.loadQueue.put(index, Boolean.TRUE);
                    }
                    lastChunk.remove(index);
                }
            }
        }

        LongIterator keys = lastChunk.keySet().iterator();
        while (keys.hasNext()) {
            index = keys.nextLong();
            this.unloadChunk(Level.getHashX(index), Level.getHashZ(index));
        }

        if (!loadQueue.isEmpty()) {
            NetworkChunkPublisherUpdatePacket packet = new NetworkChunkPublisherUpdatePacket();
            packet.position = this.asBlockVector3();
            packet.radius = viewDistance << 4;
            this.dataPacket(packet);
        }

        Timings.playerChunkOrderTimer.stopTiming();
        return true;
    }

    public boolean batchDataPacket(DataPacket packet) {
        if (packet instanceof BatchPacket) {
            this.directDataPacket(packet); // We don't want to batch a batched packet...
        }
        if (!this.connected) {
            return false;
        }

        try (Timing timing = Timings.getSendDataPacketTiming(packet)) {
            DataPacketSendEvent event = new DataPacketSendEvent(this, packet);
            this.server.getPluginManager().callEvent(event);
            if (event.isCancelled()) {
                return false;
            }
            if (log.isTraceEnabled() && !server.isIgnoredPacket(packet.getClass())) {
                log.trace("Outbound {}: {}", this.getName(), packet);
            }

            this.packetQueue.offer(packet);
        }
        return true;
    }

    /**
     * 0 is true
     * -1 is false
     * other is identifer
     * @param packet packet to send
     * @return packet successfully sent
     */
    public boolean dataPacket(DataPacket packet) {
        return batchDataPacket(packet);
    }

    @Deprecated
    public int dataPacket(DataPacket packet, boolean needACK) {
        return this.dataPacket(packet) ? 0 : -1;
    }

    /**
     * 0 is true
     * -1 is false
     * other is identifer
     * @param packet packet to send
     * @return packet successfully sent
     */
    public boolean directDataPacket(DataPacket packet) {
        if (!this.connected) {
            return false;
        }

        try (Timing timing = Timings.getSendDataPacketTiming(packet)) {
            DataPacketSendEvent ev = new DataPacketSendEvent(this, packet);
            this.server.getPluginManager().callEvent(ev);
            if (ev.isCancelled()) {
                return false;
            }

            this.interfaz.putPacket(this, packet, false, true);
        }
        return true;
    }

    @Deprecated
    public int directDataPacket(DataPacket packet, boolean needACK) {
        return this.directDataPacket(packet) ? 0 : -1;
    }

    public int getPing() {
        return this.interfaz.getNetworkLatency(this);
    }

    public boolean sleepOn(Vector3 pos) {
        if (!this.isOnline()) {
            return false;
        }

        for (Entity p : this.level.getNearbyEntities(this.boundingBox.grow(2, 1, 2), this)) {
            if (p instanceof Player) {
                if (((Player) p).sleeping != null && pos.distance(((Player) p).sleeping) <= 0.1) {
                    return false;
                }
            }
        }

        PlayerBedEnterEvent ev;
        this.server.getPluginManager().callEvent(ev = new PlayerBedEnterEvent(this, this.level.getBlock(pos)));
        if (ev.isCancelled()) {
            return false;
        }

        this.sleeping = pos.clone();
        this.teleport(new Location(pos.x + 0.5, pos.y + 0.5, pos.z + 0.5, this.yaw, this.pitch, this.level), null);

        this.setDataProperty(new IntPositionEntityData(DATA_PLAYER_BED_POSITION, (int) pos.x, (int) pos.y, (int) pos.z));
        this.setDataFlag(DATA_PLAYER_FLAGS, DATA_PLAYER_FLAG_SLEEP, true);

        this.setSpawn(pos);

        this.level.sleepTicks = 60;

        this.timeSinceRest = 0;

        return true;
    }

    public void setSpawn(Vector3 pos) {
        Level level;
        if (!(pos instanceof Position)) {
            level = this.level;
        } else {
            level = ((Position) pos).getLevel();
        }
        this.spawnPosition = new Position(pos.x, pos.y, pos.z, level);
        SetSpawnPositionPacket pk = new SetSpawnPositionPacket();
        pk.spawnType = SetSpawnPositionPacket.TYPE_PLAYER_SPAWN;
        pk.x = (int) this.spawnPosition.x;
        pk.y = (int) this.spawnPosition.y;
        pk.z = (int) this.spawnPosition.z;
        pk.dimension = this.getLevel().getDimension();
        this.dataPacket(pk);
    }

    public void stopSleep() {
        if (this.sleeping != null) {
            this.server.getPluginManager().callEvent(new PlayerBedLeaveEvent(this, this.level.getBlock(this.sleeping)));

            this.sleeping = null;
            this.setDataProperty(new IntPositionEntityData(DATA_PLAYER_BED_POSITION, 0, 0, 0));
            this.setDataFlag(DATA_PLAYER_FLAGS, DATA_PLAYER_FLAG_SLEEP, false);


            this.level.sleepTicks = 0;

            AnimatePacket pk = new AnimatePacket();
            pk.eid = this.id;
            pk.action = AnimatePacket.Action.WAKE_UP;
            this.dataPacket(pk);
        }
    }

    public boolean awardAchievement(String achievementId) {
        if (!Server.getInstance().getPropertyBoolean("achievements", true)) {
            return false;
        }

        Achievement achievement = Achievement.achievements.get(achievementId);

        if (achievement == null || hasAchievement(achievementId)) {
            return false;
        }

        for (String id : achievement.requires) {
            if (!this.hasAchievement(id)) {
                return false;
            }
        }
        PlayerAchievementAwardedEvent event = new PlayerAchievementAwardedEvent(this, achievementId);
        this.server.getPluginManager().callEvent(event);

        if (event.isCancelled()) {
            return false;
        }

        this.achievements.add(achievementId);
        achievement.broadcast(this);
        return true;
    }

    public int getGamemode() {
        return gamemode;
    }

    /**
     * Returns a client-friendly gamemode of the specified real gamemode
     * This function takes care of handling gamemodes known to MCPE (as of 1.1.0.3, that includes Survival, Creative and Adventure)
     * <p>
     * TODO: remove this when Spectator Mode gets added properly to MCPE
     */
    private static int getClientFriendlyGamemode(int gamemode) {
        gamemode &= 0x03;
        if (gamemode == Player.SPECTATOR) {
            return Player.CREATIVE;
        }
        return gamemode;
    }

    public boolean setGamemode(int gamemode) {
        return this.setGamemode(gamemode, false, null);
    }

    public boolean setGamemode(int gamemode, boolean clientSide) {
        return this.setGamemode(gamemode, clientSide, null);
    }

    public boolean setGamemode(int gamemode, boolean clientSide, AdventureSettings newSettings) {
        if (gamemode < 0 || gamemode > 3 || this.gamemode == gamemode) {
            return false;
        }

        if (newSettings == null) {
            newSettings = this.getAdventureSettings().clone(this);
            newSettings.set(Type.WORLD_IMMUTABLE, (gamemode & 0x02) > 0);
            newSettings.set(Type.BUILD_AND_MINE, (gamemode & 0x02) <= 0);
            newSettings.set(Type.WORLD_BUILDER, (gamemode & 0x02) <= 0);
            newSettings.set(Type.ALLOW_FLIGHT, (gamemode & 0x01) > 0);
            newSettings.set(Type.NO_CLIP, gamemode == 0x03);
            newSettings.set(Type.FLYING, gamemode == 0x03);
        }

        PlayerGameModeChangeEvent ev;
        this.server.getPluginManager().callEvent(ev = new PlayerGameModeChangeEvent(this, gamemode, newSettings));

        if (ev.isCancelled()) {
            return false;
        }

        this.gamemode = gamemode;

        if (this.isSpectator()) {
            this.keepMovement = true;
            this.despawnFromAll();
        } else {
            this.keepMovement = false;
            this.spawnToAll();
        }

        this.namedTag.putInt("playerGameType", this.gamemode);

        if (!clientSide) {
            SetPlayerGameTypePacket pk = new SetPlayerGameTypePacket();
            pk.gamemode = getClientFriendlyGamemode(gamemode);
            this.dataPacket(pk);
        }

        this.setAdventureSettings(ev.getNewAdventureSettings());

        if (this.isSpectator()) {
            this.getAdventureSettings().set(Type.FLYING, true);
            this.teleport(this.temporalVector.setComponents(this.x, this.y + 0.1, this.z));

            /*InventoryContentPacket inventoryContentPacket = new InventoryContentPacket();
            inventoryContentPacket.inventoryId = InventoryContentPacket.SPECIAL_CREATIVE;
            this.dataPacket(inventoryContentPacket);*/
        } else {
            if (this.isSurvival()) {
                this.getAdventureSettings().set(Type.FLYING, false);
            }
            /*InventoryContentPacket inventoryContentPacket = new InventoryContentPacket();
            inventoryContentPacket.inventoryId = InventoryContentPacket.SPECIAL_CREATIVE;
            inventoryContentPacket.slots = Item.getCreativeItems().toArray(new Item[0]);
            this.dataPacket(inventoryContentPacket);*/
        }

        this.resetFallDistance();

        this.inventory.sendContents(this);
        this.inventory.sendContents(this.getViewers().values());
        this.inventory.sendHeldItem(this.hasSpawned.values());
        this.offhandInventory.sendContents(this);
        this.offhandInventory.sendContents(this.getViewers().values());

        this.inventory.sendCreativeContents();
        return true;
    }

    @Deprecated
    public void sendSettings() {
        this.getAdventureSettings().update();
    }

    public boolean isSurvival() {
        return this.gamemode == SURVIVAL;
    }

    public boolean isCreative() {
        return this.gamemode == CREATIVE;
    }

    public boolean isSpectator() {
        return this.gamemode == SPECTATOR;
    }

    public boolean isAdventure() {
        return this.gamemode == ADVENTURE;
    }

    @Override
    public Item[] getDrops() {
        if (!this.isCreative() && !this.isSpectator()) {
            return super.getDrops();
        }

        return new Item[0];
    }

    @Override
    public boolean setDataProperty(EntityData data) {
        return setDataProperty(data, true);
    }

    @Override
    public boolean setDataProperty(EntityData data, boolean send) {
        if (super.setDataProperty(data, send)) {
            if (send) this.sendData(this, new EntityMetadata().put(this.getDataProperty(data.getId())));
            return true;
        }
        return false;
    }

    @Override
    protected void checkGroundState(double movX, double movY, double movZ, double dx, double dy, double dz) {
        if (!this.onGround || movX != 0 || movY != 0 || movZ != 0) {
            boolean onGround = false;

            AxisAlignedBB bb = this.boundingBox.clone();
            bb.setMaxY(bb.getMinY() + 0.5);
            bb.setMinY(bb.getMinY() - 1);

            AxisAlignedBB realBB = this.boundingBox.clone();
            realBB.setMaxY(realBB.getMinY() + 0.1);
            realBB.setMinY(realBB.getMinY() - 0.2);

            int minX = NukkitMath.floorDouble(bb.getMinX());
            int minY = NukkitMath.floorDouble(bb.getMinY());
            int minZ = NukkitMath.floorDouble(bb.getMinZ());
            int maxX = NukkitMath.ceilDouble(bb.getMaxX());
            int maxY = NukkitMath.ceilDouble(bb.getMaxY());
            int maxZ = NukkitMath.ceilDouble(bb.getMaxZ());

            for (int z = minZ; z <= maxZ; ++z) {
                for (int x = minX; x <= maxX; ++x) {
                    for (int y = minY; y <= maxY; ++y) {
                        Block block = this.level.getBlock(this.temporalVector.setComponents(x, y, z));

                        if (!block.canPassThrough() && block.collidesWithBB(realBB)) {
                            onGround = true;
                            break;
                        }
                    }
                }
            }

            this.onGround = onGround;
        }

        this.isCollided = this.onGround;
    }

    @Override
    protected void checkBlockCollision() {
        boolean portal = false;
        boolean scaffolding = false;
        boolean endPortal = false;
        for (Block block : this.getCollisionBlocks()) {
            switch (block.getId()) {
                case Block.NETHER_PORTAL:
                    portal = true;
                    break;
                case BlockID.SCAFFOLDING:
                    scaffolding = true;
                    break;
                case BlockID.END_PORTAL:
                    endPortal = true;
                    break;
            }

            block.onEntityCollide(this);
            block.getLevelBlockAtLayer(1).onEntityCollide(this);
        }

        setDataFlag(DATA_FLAGS_EXTENDED, DATA_FLAG_IN_SCAFFOLDING, scaffolding);

        AxisAlignedBB scanBoundingBox = boundingBox.getOffsetBoundingBox(0, -0.125, 0);
        scanBoundingBox.setMaxY(boundingBox.getMinY());
        Block[] scaffoldingUnder = level.getCollisionBlocks(
                scanBoundingBox,
                true, true,
                b-> b.getId() == BlockID.SCAFFOLDING
        );
        setDataFlag(DATA_FLAGS_EXTENDED, DATA_FLAG_OVER_SCAFFOLDING, scaffoldingUnder.length > 0);
        
        if (endPortal) {
            if (!inEndPortal) {
                inEndPortal = true;
                EntityPortalEnterEvent ev = new EntityPortalEnterEvent(this, PortalType.END);
                getServer().getPluginManager().callEvent(ev);
            }
        } else {
            inEndPortal = false;
        }
        
        if (portal) {
            if (this.isCreative() && this.inPortalTicks < 80) {
                this.inPortalTicks = 80;
            } else {
                this.inPortalTicks++;
            }
        } else {
            this.inPortalTicks = 0;
        }
    }

    protected void checkNearEntities() {
        for (Entity entity : this.level.getNearbyEntities(this.boundingBox.grow(1, 0.5, 1), this)) {
            entity.scheduleUpdate();

            if (!entity.isAlive() || !this.isAlive()) {
                continue;
            }

            this.pickupEntity(entity, true);
        }
    }

    protected void processMovement(int tickDiff) {
        if (!this.isAlive() || !this.spawned || this.newPosition == null || this.teleportPosition != null || this.isSleeping()) {
            this.positionChanged = false;
            return;
        }
        Vector3 newPos = this.newPosition;
        double distanceSquared = newPos.distanceSquared(this);
        boolean revert = false;
        if ((distanceSquared / ((double) (tickDiff * tickDiff))) > 100 && (newPos.y - this.y) > -5) {
            revert = true;
        } else {
            if (this.chunk == null || !this.chunk.isGenerated()) {
                BaseFullChunk chunk = this.level.getChunk((int) newPos.x >> 4, (int) newPos.z >> 4, false);
                if (chunk == null || !chunk.isGenerated()) {
                    revert = true;
                    this.nextChunkOrderRun = 0;
                } else {
                    if (this.chunk != null) {
                        this.chunk.removeEntity(this);
                    }
                    this.chunk = chunk;
                }
            }
        }

        double tdx = newPos.x - this.x;
        double tdz = newPos.z - this.z;
        double distance = Math.sqrt(tdx * tdx + tdz * tdz);

        if (!revert && distanceSquared != 0) {
            double dx = newPos.x - this.x;
            double dy = newPos.y - this.y;
            double dz = newPos.z - this.z;

            this.fastMove(dx, dy, dz);
            if (this.newPosition == null) {
                return; //maybe solve that in better way
            }

            double diffX = this.x - newPos.x;
            double diffY = this.y - newPos.y;
            double diffZ = this.z - newPos.z;

            double yS = 0.5 + this.ySize;
            if (diffY >= -yS || diffY <= yS) {
                diffY = 0;
            }

            if (diffX != 0 || diffY != 0 || diffZ != 0) {
                if (this.checkMovement && !isOp() && !server.getAllowFlight() && (this.isSurvival() || this.isAdventure())) {
                    // Some say: I cant move my head when riding because the server
                    // blocked my movement
                    if (!this.isSleeping() && this.riding == null && !this.hasEffect(Effect.LEVITATION)) {
                        double diffHorizontalSqr = (diffX * diffX + diffZ * diffZ) / ((double) (tickDiff * tickDiff));
                        if (diffHorizontalSqr > 0.5) {
                            PlayerInvalidMoveEvent ev;
                            this.getServer().getPluginManager().callEvent(ev = new PlayerInvalidMoveEvent(this, true));
                            if (!ev.isCancelled()) {
                                revert = ev.isRevert();

                                if (revert) {
                                    this.server.getLogger().warning(this.getServer().getLanguage().translateString("nukkit.player.invalidMove", this.getName()));
                                }
                            }
                        }
                    }
                }


                this.x = newPos.x;
                this.y = newPos.y;
                this.z = newPos.z;
                double radius = this.getWidth() / 2;
                this.boundingBox.setBounds(this.x - radius, this.y, this.z - radius, this.x + radius, this.y + this.getHeight(), this.z + radius);
            }
        }

        Location from = new Location(
                this.lastX,
                this.lastY,
                this.lastZ,
                this.lastYaw,
                this.lastPitch,
                this.level);
        Location to = this.getLocation();

        double delta = Math.pow(this.lastX - to.x, 2) + Math.pow(this.lastY - to.y, 2) + Math.pow(this.z - to.z, 2);
        double deltaAngle = Math.abs(this.lastYaw - to.yaw) + Math.abs(this.lastPitch - to.pitch);

        if (!revert && (delta > 0.0001d || deltaAngle > 1d)) {
            boolean isFirst = this.firstMove;

            this.firstMove = false;
            this.lastX = to.x;
            this.lastY = to.y;
            this.lastZ = to.z;

            this.lastYaw = to.yaw;
            this.lastPitch = to.pitch;

            if (!isFirst) {
                List<Block> blocksAround = new ArrayList<>(this.blocksAround);
                List<Block> collidingBlocks = new ArrayList<>(this.collisionBlocks);

                PlayerMoveEvent ev = new PlayerMoveEvent(this, from, to);

                this.blocksAround = null;
                this.collisionBlocks = null;

                this.server.getPluginManager().callEvent(ev);

                if (!(revert = ev.isCancelled())) { //Yes, this is intended
                    if (!to.equals(ev.getTo())) { //If plugins modify the destination
                        this.teleport(ev.getTo(), null);
                    } else {
                        this.addMovement(this.x, this.y, this.z, this.yaw, this.pitch, this.yaw);
                    }
                    //Biome biome = Biome.biomes[level.getBiomeId(this.getFloorX(), this.getFloorZ())];
                    //sendTip(biome.getName() + " (" + biome.doesOverhang() + " " + biome.getBaseHeight() + "-" + biome.getHeightVariation() + ")");
                } else {
                    this.blocksAround = blocksAround;
                    this.collisionBlocks = collidingBlocks;
                }
            }

            if (this.speed == null) speed = new Vector3(from.x - to.x, from.y - to.y, from.z - to.z);
            else this.speed.setComponents(from.x - to.x, from.y - to.y, from.z - to.z);
        } else {
            if (this.speed == null) speed = new Vector3(0, 0, 0);
            else this.speed.setComponents(0, 0, 0);
        }

        if (!revert && (this.isFoodEnabled() || this.getServer().getDifficulty() == 0)) {
            if ((this.isSurvival() || this.isAdventure())/* && !this.getRiddingOn() instanceof Entity*/) {

                //UpdateFoodExpLevel
                if (distance >= 0.05) {
                    double jump = 0;
                    double swimming = this.isInsideOfWater() ? 0.015 * distance : 0;
                    if (swimming != 0) distance = 0;
                    if (this.isSprinting()) {  //Running
                        if (this.inAirTicks == 3 && swimming == 0) {
                            jump = 0.7;
                        }
                        this.getFoodData().updateFoodExpLevel(0.06 * distance + jump + swimming);
                    } else {
                        if (this.inAirTicks == 3 && swimming == 0) {
                            jump = 0.2;
                        }
                        this.getFoodData().updateFoodExpLevel(0.01 * distance + jump + swimming);
                    }
                }
            }
        }

        if (!revert && delta > 0.0001d) {
            Enchantment frostWalker = inventory.getBoots().getEnchantment(Enchantment.ID_FROST_WALKER);
            if (frostWalker != null && frostWalker.getLevel() > 0 && !this.isSpectator() && this.y >= 1 && this.y <= 255) {
                int radius = 2 + frostWalker.getLevel();
                for (int coordX = this.getFloorX() - radius; coordX < this.getFloorX() + radius + 1; coordX++) {
                    for (int coordZ = this.getFloorZ() - radius; coordZ < this.getFloorZ() + radius + 1; coordZ++) {
                        Block block = level.getBlock(coordX, this.getFloorY() - 1, coordZ);
                        int layer = 0;
                        if ((block.getId() != Block.STILL_WATER && (block.getId() != Block.WATER || block.getDamage() != 0)) || block.up().getId() != Block.AIR) {
                            block = block.getLevelBlockAtLayer(1);
                            layer = 1;
                            if ((block.getId() != Block.STILL_WATER && (block.getId() != Block.WATER || block.getDamage() != 0)) || block.up().getId() != Block.AIR) {
                                continue;
                            }
                        }
                        WaterFrostEvent ev = new WaterFrostEvent(block, this);
                        server.getPluginManager().callEvent(ev);
                        if (!ev.isCancelled()) {
                            level.setBlock(block, layer, Block.get(Block.ICE_FROSTED), true, false);
                            level.scheduleUpdate(level.getBlock(block, layer), ThreadLocalRandom.current().nextInt(20, 40));
                        }
                    }
                }
            }
        }

        if (revert) {

            this.lastX = from.x;
            this.lastY = from.y;
            this.lastZ = from.z;

            this.lastYaw = from.yaw;
            this.lastPitch = from.pitch;

            // We have to send slightly above otherwise the player will fall into the ground.
            this.sendPosition(from.add(0, 0.00001, 0), from.yaw, from.pitch, MovePlayerPacket.MODE_RESET);
            //this.sendSettings();
            this.forceMovement = new Vector3(from.x, from.y + 0.00001, from.z);
        } else {
            this.forceMovement = null;
            if (distanceSquared != 0 && this.nextChunkOrderRun > 20) {
                this.nextChunkOrderRun = 20;
            }
        }

        this.newPosition = null;
    }

    @Override
    public void addMovement(double x, double y, double z, double yaw, double pitch, double headYaw) {
        this.sendPosition(new Vector3(x, y, z), yaw, pitch, MovePlayerPacket.MODE_NORMAL, this.getViewers().values().toArray(new Player[0]));
    }

    @Override
    public boolean setMotion(Vector3 motion) {
        if (super.setMotion(motion)) {
            if (this.chunk != null) {
                this.addMotion(this.motionX, this.motionY, this.motionZ);  //Send to others
                SetEntityMotionPacket pk = new SetEntityMotionPacket();
                pk.eid = this.id;
                pk.motionX = (float) motion.x;
                pk.motionY = (float) motion.y;
                pk.motionZ = (float) motion.z;
                this.dataPacket(pk);  //Send to self
            }

            if (this.motionY > 0) {
                //todo: check this
                this.startAirTicks = (int) ((-(Math.log(this.getGravity() / (this.getGravity() + this.getDrag() * this.motionY))) / this.getDrag()) * 2 + 5);
            }

            return true;
        }

        return false;
    }

    public void sendAttributes() {
        UpdateAttributesPacket pk = new UpdateAttributesPacket();
        pk.entityId = this.getId();
        pk.entries = new Attribute[]{
                Attribute.getAttribute(Attribute.MAX_HEALTH).setMaxValue(this.getMaxHealth()).setValue(health > 0 ? (health < getMaxHealth() ? health : getMaxHealth()) : 0),
                Attribute.getAttribute(Attribute.MAX_HUNGER).setValue(this.getFoodData().getLevel()),
                Attribute.getAttribute(Attribute.MOVEMENT_SPEED).setValue(this.getMovementSpeed()),
                Attribute.getAttribute(Attribute.EXPERIENCE_LEVEL).setValue(this.getExperienceLevel()),
                Attribute.getAttribute(Attribute.EXPERIENCE).setValue(((float) this.getExperience()) / calculateRequireExperience(this.getExperienceLevel()))
        };
        this.dataPacket(pk);
    }

    @Override
    public boolean onUpdate(int currentTick) {
        if (!this.loggedIn) {
            return false;
        }

        int tickDiff = currentTick - this.lastUpdate;

        if (tickDiff <= 0) {
            return true;
        }

        this.messageCounter = 2;

        this.lastUpdate = currentTick;

        if (this.fishing != null && this.server.getTick() % 20 == 0) {
            if (this.distance(fishing) > 33) {
                this.stopFishing(false);
            }
        }

        if (!this.isAlive() && this.spawned) {
            ++this.deadTicks;
            if (this.deadTicks >= 10) {
                this.despawnFromAll();
            }
            return true;
        }

        if (this.spawned) {
            this.processMovement(tickDiff);

            if (!this.isSpectator()) {
                this.checkNearEntities();
            }

            this.entityBaseTick(tickDiff);

            if (this.getServer().getDifficulty() == 0 && this.level.getGameRules().getBoolean(GameRule.NATURAL_REGENERATION)) {
                if (this.getHealth() < this.getMaxHealth() && this.ticksLived % 20 == 0) {
                    this.heal(1);
                }

                PlayerFood foodData = this.getFoodData();

                if (foodData.getLevel() < 20 && this.ticksLived % 10 == 0) {
                    foodData.addFoodLevel(1, 0);
                }
            }

            if (this.isOnFire() && this.lastUpdate % 10 == 0) {
                if (this.isCreative() && !this.isInsideOfFire()) {
                    this.extinguish();
                } else if (this.getLevel().isRaining()) {
                    if (this.getLevel().canBlockSeeSky(this)) {
                        this.extinguish();
                    }
                }
            }

            if (!this.isSpectator() && this.speed != null) {
                if (this.onGround) {
                    if (this.inAirTicks != 0) {
                        this.startAirTicks = 5;
                    }
                    this.inAirTicks = 0;
                    this.highestPosition = this.y;
                } else {
                    if (this.checkMovement && !this.isGliding() && !server.getAllowFlight() && !this.getAdventureSettings().get(Type.ALLOW_FLIGHT) && this.inAirTicks > 20 && !this.isSleeping() && !this.isImmobile() && !this.isSwimming() && this.riding == null && !this.hasEffect(Effect.LEVITATION)) {
                        double expectedVelocity = (-this.getGravity()) / ((double) this.getDrag()) - ((-this.getGravity()) / ((double) this.getDrag())) * Math.exp(-((double) this.getDrag()) * ((double) (this.inAirTicks - this.startAirTicks)));
                        double diff = (this.speed.y - expectedVelocity) * (this.speed.y - expectedVelocity);

                        Block block = level.getBlock(this);
                        int blockId = block.getId();
                        boolean ignore = blockId == Block.LADDER || blockId == Block.VINES || blockId == Block.COBWEB
                                || blockId == Block.SCAFFOLDING;// || (blockId == Block.SWEET_BERRY_BUSH && block.getDamage() > 0);

                        if (!this.hasEffect(Effect.JUMP) && diff > 0.6 && expectedVelocity < this.speed.y && !ignore) {
                            if (this.inAirTicks < 150) {
                                this.setMotion(new Vector3(0, expectedVelocity, 0));
                            } else if (this.kick(PlayerKickEvent.Reason.FLYING_DISABLED, "Flying is not enabled on this server")) {
                                return false;
                            }
                        }
                        if (ignore) {
                            this.resetFallDistance();
                        }
                    }

                    if (this.y > highestPosition) {
                        this.highestPosition = this.y;
                    }

                    if (this.isGliding()) this.resetFallDistance();

                    ++this.inAirTicks;

                }

                if (this.isSurvival() || this.isAdventure()) {
                    if (this.getFoodData() != null) this.getFoodData().update(tickDiff);
                }
            }

            if (!this.isSleeping()) {
                this.timeSinceRest++;
            }
        }

        this.checkTeleportPosition();

        if (currentTick % 10 == 0) {
            this.checkInteractNearby();
        }

        if (this.spawned && this.dummyBossBars.size() > 0 && currentTick % 100 == 0) {
            this.dummyBossBars.values().forEach(DummyBossBar::updateBossEntityPosition);
        }

        this.setDataFlag(DATA_FLAGS_EXTENDED, DATA_FLAG_BLOCKING, this.isSneaking() && (this.getInventory().getItemInHand().getId() == Item.SHIELD || this.getOffhandInventory().getItem(0).getId() == Item.SHIELD));

        return true;
    }

    public void checkInteractNearby() {
        int interactDistance = isCreative() ? 5 : 3;
        if (canInteract(this, interactDistance)) {
            if (getEntityPlayerLookingAt(interactDistance) != null) {
                EntityInteractable onInteract = getEntityPlayerLookingAt(interactDistance);
                setButtonText(onInteract.getInteractButtonText());
            } else {
                setButtonText("");
            }
        } else {
            setButtonText("");
        }
    }

    /**
     * Returns the Entity the player is looking at currently
     *
     * @param maxDistance the maximum distance to check for entities
     * @return Entity|null    either NULL if no entity is found or an instance of the entity
     */
    public EntityInteractable getEntityPlayerLookingAt(int maxDistance) {
        timing.startTiming();

        EntityInteractable entity = null;

        // just a fix because player MAY not be fully initialized
        if (temporalVector != null) {
            Entity[] nearbyEntities = level.getNearbyEntities(boundingBox.grow(maxDistance, maxDistance, maxDistance), this);

            // get all blocks in looking direction until the max interact distance is reached (it's possible that startblock isn't found!)
            try {
                BlockIterator itr = new BlockIterator(level, getPosition(), getDirectionVector(), getEyeHeight(), maxDistance);
                if (itr.hasNext()) {
                    Block block;
                    while (itr.hasNext()) {
                        block = itr.next();
                        entity = getEntityAtPosition(nearbyEntities, block.getFloorX(), block.getFloorY(), block.getFloorZ());
                        if (entity != null) {
                            break;
                        }
                    }
                }
            } catch (Exception ex) {
                // nothing to log here!
            }
        }

        timing.stopTiming();

        return entity;
    }

    private EntityInteractable getEntityAtPosition(Entity[] nearbyEntities, int x, int y, int z) {
        for (Entity nearestEntity : nearbyEntities) {
            if (nearestEntity.getFloorX() == x && nearestEntity.getFloorY() == y && nearestEntity.getFloorZ() == z
                    && nearestEntity instanceof EntityInteractable
                    && ((EntityInteractable) nearestEntity).canDoInteraction()) {
                return (EntityInteractable) nearestEntity;
            }
        }
        return null;
    }

    public void checkNetwork() {
        if (!this.packetQueue.isEmpty()) {
            Player[] pArr = new Player[]{this};
            List<DataPacket> toBatch = new ArrayList<>();
            DataPacket packet;
            while ((packet = this.packetQueue.poll()) != null) {
                toBatch.add(packet);
            }
            DataPacket[] arr = toBatch.toArray(new DataPacket[0]);
            this.server.batchPackets(pArr, arr, false);
        }

        if (!this.isOnline()) {
            return;
        }

        if (this.nextChunkOrderRun-- <= 0 || this.chunk == null) {
            this.orderChunks();
        }

        if (!this.loadQueue.isEmpty() || !this.spawned) {
            this.sendNextChunk();
        }

    }

    public boolean canInteract(Vector3 pos, double maxDistance) {
        return this.canInteract(pos, maxDistance, 6.0);
    }

    public boolean canInteract(Vector3 pos, double maxDistance, double maxDiff) {
        if (this.distanceSquared(pos) > maxDistance * maxDistance) {
            return false;
        }

        Vector2 dV = this.getDirectionPlane();
        double dot = dV.dot(new Vector2(this.x, this.z));
        double dot1 = dV.dot(new Vector2(pos.x, pos.z));
        return (dot1 - dot) >= -maxDiff;
    }

    protected void processLogin() {
        if (!this.server.isWhitelisted((this.getName()).toLowerCase())) {
            this.kick(PlayerKickEvent.Reason.NOT_WHITELISTED, "Server is white-listed");

            return;
        } else if (this.isBanned()) {
            String reason = this.server.getNameBans().getEntires().get(this.getName().toLowerCase()).getReason();
            this.kick(PlayerKickEvent.Reason.NAME_BANNED, !reason.isEmpty() ? "You are banned. Reason: " + reason : "You are banned");
            return;
        } else if (this.server.getIPBans().isBanned(this.getAddress())) {
            String reason = this.server.getIPBans().getEntires().get(this.getAddress()).getReason();
            this.kick(PlayerKickEvent.Reason.IP_BANNED, !reason.isEmpty() ? "You are banned. Reason: " + reason : "You are banned");
            return;
        }

        if (this.hasPermission(Server.BROADCAST_CHANNEL_USERS)) {
            this.server.getPluginManager().subscribeToPermission(Server.BROADCAST_CHANNEL_USERS, this);
        }
        if (this.hasPermission(Server.BROADCAST_CHANNEL_ADMINISTRATIVE)) {
            this.server.getPluginManager().subscribeToPermission(Server.BROADCAST_CHANNEL_ADMINISTRATIVE, this);
        }

        Player oldPlayer = null;
        for (Player p : new ArrayList<>(this.server.getOnlinePlayers().values())) {
            if (p != this && p.getName() != null && p.getName().equalsIgnoreCase(this.getName()) ||
                    this.getUniqueId().equals(p.getUniqueId())) {
                oldPlayer = p;
                break;
            }
        }
        CompoundTag nbt;
        if (oldPlayer != null) {
            oldPlayer.saveNBT();
            nbt = oldPlayer.namedTag;
            oldPlayer.close("", "disconnectionScreen.loggedinOtherLocation");
        } else {
            File legacyDataFile = new File(server.getDataPath() + "players/" + this.username.toLowerCase() + ".dat");
            File dataFile = new File(server.getDataPath() + "players/" + this.uuid.toString() + ".dat");
            if (legacyDataFile.exists() && !dataFile.exists()) {
                nbt = this.server.getOfflinePlayerData(this.username, false);

                if (!legacyDataFile.delete()) {
                    log.warn("Could not delete legacy player data for {}", this.username);
                }
            } else {
                nbt = this.server.getOfflinePlayerData(this.uuid, true);
            }
        }

        if (nbt == null) {
            this.close(this.getLeaveMessage(), "Invalid data");
            return;
        }

        if (loginChainData.isXboxAuthed() && server.getPropertyBoolean("xbox-auth") || !server.getPropertyBoolean("xbox-auth")) {
            server.updateName(this.uuid, this.username);
        }

        this.playedBefore = (nbt.getLong("lastPlayed") - nbt.getLong("firstPlayed")) > 1;


        nbt.putString("NameTag", this.username);

        int exp = nbt.getInt("EXP");
        int expLevel = nbt.getInt("expLevel");
        this.setExperience(exp, expLevel);

        this.gamemode = nbt.getInt("playerGameType") & 0x03;
        if (this.server.getForceGamemode()) {
            this.gamemode = this.server.getGamemode();
            nbt.putInt("playerGameType", this.gamemode);
        }

        this.adventureSettings = new AdventureSettings(this)
                .set(Type.WORLD_IMMUTABLE, isAdventure() || isSpectator())
                .set(Type.WORLD_BUILDER, !isAdventure() && !isSpectator())
                .set(Type.AUTO_JUMP, true)
                .set(Type.ALLOW_FLIGHT, isCreative())
                .set(Type.NO_CLIP, isSpectator());

        Level level;
        if ((level = this.server.getLevelByName(nbt.getString("Level"))) == null) {
            this.setLevel(this.server.getDefaultLevel());
            nbt.putString("Level", this.level.getName());
            Position spawnLocation = this.level.getSafeSpawn();
            nbt.getList("Pos", DoubleTag.class)
                    .add(new DoubleTag("0", spawnLocation.x))
                    .add(new DoubleTag("1", spawnLocation.y))
                    .add(new DoubleTag("2", spawnLocation.z));
        } else {
            this.setLevel(level);
        }

        for (Tag achievement : nbt.getCompound("Achievements").getAllTags()) {
            if (!(achievement instanceof ByteTag)) {
                continue;
            }

            if (((ByteTag) achievement).getData() > 0) {
                this.achievements.add(achievement.getName());
            }
        }

        nbt.putLong("lastPlayed", System.currentTimeMillis() / 1000);

        UUID uuid = getUniqueId();
        nbt.putLong("UUIDLeast", uuid.getLeastSignificantBits());
        nbt.putLong("UUIDMost", uuid.getMostSignificantBits());

        if (this.server.getAutoSave()) {
            this.server.saveOfflinePlayerData(this.uuid, nbt, true);
        }

        this.sendPlayStatus(PlayStatusPacket.LOGIN_SUCCESS);
        this.server.onPlayerLogin(this);

        ListTag<DoubleTag> posList = nbt.getList("Pos", DoubleTag.class);

        super.init(this.level.getChunk((int) posList.get(0).data >> 4, (int) posList.get(2).data >> 4, true), nbt);

        if (!this.namedTag.contains("foodLevel")) {
            this.namedTag.putInt("foodLevel", 20);
        }
        int foodLevel = this.namedTag.getInt("foodLevel");
        if (!this.namedTag.contains("FoodSaturationLevel")) {
            this.namedTag.putFloat("FoodSaturationLevel", 20);
        }
        float foodSaturationLevel = this.namedTag.getFloat("foodSaturationLevel");
        this.foodData = new PlayerFood(this, foodLevel, foodSaturationLevel);

        if (this.isSpectator()) this.keepMovement = true;

        this.forceMovement = this.teleportPosition = this.getPosition();

        if (!this.namedTag.contains("TimeSinceRest")) {
            this.namedTag.putInt("TimeSinceRest", 0);
        }
        this.timeSinceRest = this.namedTag.getInt("TimeSinceRest");

        ResourcePacksInfoPacket infoPacket = new ResourcePacksInfoPacket();
        infoPacket.resourcePackEntries = this.server.getResourcePackManager().getResourceStack();
        infoPacket.mustAccept = this.server.getForceResources();
        this.dataPacket(infoPacket);
    }

    protected void completeLoginSequence() {
        PlayerLoginEvent ev;
        this.server.getPluginManager().callEvent(ev = new PlayerLoginEvent(this, "Plugin reason"));
        if (ev.isCancelled()) {
            this.close(this.getLeaveMessage(), ev.getKickMessage());
            return;
        }

        Level level = this.server.getLevelByName(this.namedTag.getString("SpawnLevel"));
        if(level != null){
            this.spawnPosition = new Position(this.namedTag.getInt("SpawnX"), this.namedTag.getInt("SpawnY"), this.namedTag.getInt("SpawnZ"), level);
        }else{
            this.spawnPosition = this.level.getSafeSpawn();
        }

        spawnPosition = this.getSpawn();

        StartGamePacket startGamePacket = new StartGamePacket();
        startGamePacket.entityUniqueId = this.id;
        startGamePacket.entityRuntimeId = this.id;
        startGamePacket.playerGamemode = getClientFriendlyGamemode(this.gamemode);
        startGamePacket.x = (float) this.x;
        startGamePacket.y = (float) this.y;
        startGamePacket.z = (float) this.z;
        startGamePacket.yaw = (float) this.yaw;
        startGamePacket.pitch = (float) this.pitch;
        startGamePacket.seed = -1;
        startGamePacket.dimension = /*(byte) (this.level.getDimension() & 0xff)*/0;
        startGamePacket.worldGamemode = getClientFriendlyGamemode(this.gamemode);
        startGamePacket.difficulty = this.server.getDifficulty();
        startGamePacket.spawnX = spawnPosition.getFloorX();
        startGamePacket.spawnY = spawnPosition.getFloorY();
        startGamePacket.spawnZ = spawnPosition.getFloorZ();
        startGamePacket.hasAchievementsDisabled = true;
        startGamePacket.dayCycleStopTime = -1;
        startGamePacket.rainLevel = 0;
        startGamePacket.lightningLevel = 0;
        startGamePacket.commandsEnabled = this.isEnableClientCommand();
        startGamePacket.gameRules = getLevel().getGameRules();
        startGamePacket.levelId = "";
        startGamePacket.worldName = this.getServer().getNetwork().getName();
        startGamePacket.generator = 1; //0 old, 1 infinite, 2 flat
<<<<<<< HEAD
        startGamePacket.dimension = (byte) getLevel().getDimension();
        //startGamePacket.isInventoryServerAuthoritative = true;
        this.dataPacket(startGamePacket);
=======
        this.directDataPacket(startGamePacket);
>>>>>>> bb055ad1

        this.dataPacket(new BiomeDefinitionListPacket());
        this.dataPacket(new AvailableEntityIdentifiersPacket());
        this.inventory.sendCreativeContents();
        this.getAdventureSettings().update();

        this.sendAttributes();

        this.sendPotionEffects(this);
        this.sendData(this);

        this.loggedIn = true;

        this.level.sendTime(this);

        this.sendAttributes();
        this.setNameTagVisible(true);
        this.setNameTagAlwaysVisible(true);
        this.setCanClimb(true);

        this.server.getLogger().info(this.getServer().getLanguage().translateString("nukkit.player.logIn",
                TextFormat.AQUA + this.username + TextFormat.WHITE,
                this.getAddress(),
                String.valueOf(this.getPort()),
                String.valueOf(this.id),
                this.level.getName(),
                String.valueOf(NukkitMath.round(this.x, 4)),
                String.valueOf(NukkitMath.round(this.y, 4)),
                String.valueOf(NukkitMath.round(this.z, 4))));

        if (this.isOp() || this.hasPermission("nukkit.textcolor")) {
            this.setRemoveFormat(false);
        }

        this.server.addOnlinePlayer(this);
        this.server.onPlayerCompleteLoginSequence(this);
    }

    public void handleDataPacket(DataPacket packet) {
        if (!connected) {
            return;
        }

        try (Timing timing = Timings.getReceiveDataPacketTiming(packet)) {
            DataPacketReceiveEvent ev = new DataPacketReceiveEvent(this, packet);
            this.server.getPluginManager().callEvent(ev);
            if (ev.isCancelled()) {
                return;
            }

            if (packet.pid() == ProtocolInfo.BATCH_PACKET) {
                this.server.getNetwork().processBatch((BatchPacket) packet, this);
                return;
            }

            if (log.isTraceEnabled() && !server.isIgnoredPacket(packet.getClass())) {
                log.trace("Inbound {}: {}", this.getName(), packet);
            }

            packetswitch:
            switch (packet.pid()) {
                case ProtocolInfo.LOGIN_PACKET:
                    if (this.loggedIn) {
                        break;
                    }

                    LoginPacket loginPacket = (LoginPacket) packet;

                    String message;
                    if (!ProtocolInfo.SUPPORTED_PROTOCOLS.contains(loginPacket.getProtocol())) {
                        if (loginPacket.getProtocol() < ProtocolInfo.CURRENT_PROTOCOL) {
                            message = "disconnectionScreen.outdatedClient";

                            this.sendPlayStatus(PlayStatusPacket.LOGIN_FAILED_CLIENT, true);
                        } else {
                            message = "disconnectionScreen.outdatedServer";

                            this.sendPlayStatus(PlayStatusPacket.LOGIN_FAILED_SERVER, true);
                        }
                        if (((LoginPacket) packet).protocol < 137) {
                            DisconnectPacket disconnectPacket = new DisconnectPacket();
                            disconnectPacket.message = message;
                            disconnectPacket.encode();
                            BatchPacket batch = new BatchPacket();
                            batch.payload = disconnectPacket.getBuffer();
                            this.directDataPacket(batch);
                            // Still want to run close() to allow the player to be removed properly
                        }
                        this.close("", message, false);
                        break;
                    }

                    this.username = TextFormat.clean(loginPacket.username);
                    this.displayName = this.username;
                    this.iusername = this.username.toLowerCase();
                    this.setDataProperty(new StringEntityData(DATA_NAMETAG, this.username), false);

                    this.loginChainData = ClientChainData.read(loginPacket);

                    if (!loginChainData.isXboxAuthed() && server.getPropertyBoolean("xbox-auth")) {
                        this.close("", "disconnectionScreen.notAuthenticated");
                        break;
                    }

                    if (this.server.getOnlinePlayers().size() >= this.server.getMaxPlayers() && this.kick(PlayerKickEvent.Reason.SERVER_FULL, "disconnectionScreen.serverFull", false)) {
                        break;
                    }

                    this.randomClientId = loginPacket.clientId;

                    this.uuid = loginPacket.clientUUID;
                    this.rawUUID = Binary.writeUUID(this.uuid);

                    boolean valid = true;
                    int len = loginPacket.username.length();
                    if (len > 16 || len < 3) {
                        valid = false;
                    }

                    for (int i = 0; i < len && valid; i++) {
                        char c = loginPacket.username.charAt(i);
                        if ((c >= 'a' && c <= 'z') ||
                                (c >= 'A' && c <= 'Z') ||
                                (c >= '0' && c <= '9') ||
                                c == '_' || c == ' '
                        ) {
                            continue;
                        }

                        valid = false;
                        break;
                    }

                    if (!valid || Objects.equals(this.iusername, "rcon") || Objects.equals(this.iusername, "console")) {
                        this.close("", "disconnectionScreen.invalidName");

                        break;
                    }

                    if (!loginPacket.skin.isValid()) {
                        this.close("", "disconnectionScreen.invalidSkin");
                        break;
                    } else {
                        this.setSkin(loginPacket.skin);
                    }

                    PlayerPreLoginEvent playerPreLoginEvent;
                    this.server.getPluginManager().callEvent(playerPreLoginEvent = new PlayerPreLoginEvent(this, "Plugin reason"));
                    if (playerPreLoginEvent.isCancelled()) {
                        this.close("", playerPreLoginEvent.getKickMessage());

                        break;
                    }

                    Player playerInstance = this;
                    this.preLoginEventTask = new AsyncTask() {

                        private PlayerAsyncPreLoginEvent e;

                        @Override
                        public void onRun() {
                            e = new PlayerAsyncPreLoginEvent(username, uuid, loginChainData.getXUID(), Player.this.getAddress(), Player.this.getPort());
                            server.getPluginManager().callEvent(e);
                        }

                        @Override
                        public void onCompletion(Server server) {
                            if (!playerInstance.closed) {
                                if (e.getLoginResult() == LoginResult.KICK) {
                                    playerInstance.close(e.getKickMessage(), e.getKickMessage());
                                } else if (playerInstance.shouldLogin) {
                                    playerInstance.completeLoginSequence();

                                    for (Consumer<Server> action : e.getScheduledActions()) {
                                        action.accept(server);
                                    }
                                }
                            }
                        }
                    };

                    this.server.getScheduler().scheduleAsyncTask(this.preLoginEventTask);

                    this.processLogin();
                    break;
                case ProtocolInfo.RESOURCE_PACK_CLIENT_RESPONSE_PACKET:
                    ResourcePackClientResponsePacket responsePacket = (ResourcePackClientResponsePacket) packet;
                    switch (responsePacket.responseStatus) {
                        case ResourcePackClientResponsePacket.STATUS_REFUSED:
                            this.close("", "disconnectionScreen.noReason");
                            break;
                        case ResourcePackClientResponsePacket.STATUS_SEND_PACKS:
                            for (ResourcePackClientResponsePacket.Entry entry : responsePacket.packEntries) {
                                ResourcePack resourcePack = this.server.getResourcePackManager().getPackById(entry.uuid);
                                if (resourcePack == null) {
                                    this.close("", "disconnectionScreen.resourcePack");
                                    break;
                                }

                                ResourcePackDataInfoPacket dataInfoPacket = new ResourcePackDataInfoPacket();
                                dataInfoPacket.packId = resourcePack.getPackId();
                                dataInfoPacket.maxChunkSize = 1048576; //megabyte
                                dataInfoPacket.chunkCount = resourcePack.getPackSize() / dataInfoPacket.maxChunkSize;
                                dataInfoPacket.compressedPackSize = resourcePack.getPackSize();
                                dataInfoPacket.sha256 = resourcePack.getSha256();
                                this.dataPacket(dataInfoPacket);
                            }
                            break;
                        case ResourcePackClientResponsePacket.STATUS_HAVE_ALL_PACKS:
                            ResourcePackStackPacket stackPacket = new ResourcePackStackPacket();
                            stackPacket.mustAccept = this.server.getForceResources();
                            stackPacket.resourcePackStack = this.server.getResourcePackManager().getResourceStack();
                            this.dataPacket(stackPacket);
                            break;
                        case ResourcePackClientResponsePacket.STATUS_COMPLETED:
                            this.shouldLogin = true;

                            if (this.preLoginEventTask.isFinished()) {
                                this.preLoginEventTask.onCompletion(server);
                            }
                            break;
                    }
                    break;
                case ProtocolInfo.RESOURCE_PACK_CHUNK_REQUEST_PACKET:
                    ResourcePackChunkRequestPacket requestPacket = (ResourcePackChunkRequestPacket) packet;
                    ResourcePack resourcePack = this.server.getResourcePackManager().getPackById(requestPacket.packId);
                    if (resourcePack == null) {
                        this.close("", "disconnectionScreen.resourcePack");
                        break;
                    }

                    ResourcePackChunkDataPacket dataPacket = new ResourcePackChunkDataPacket();
                    dataPacket.packId = resourcePack.getPackId();
                    dataPacket.chunkIndex = requestPacket.chunkIndex;
                    dataPacket.data = resourcePack.getPackChunk(1048576 * requestPacket.chunkIndex, 1048576);
                    dataPacket.progress = 1048576 * requestPacket.chunkIndex;
                    this.dataPacket(dataPacket);
                    break;
                case ProtocolInfo.SET_LOCAL_PLAYER_AS_INITIALIZED_PACKET:
                    if (this.locallyInitialized) {
                        break;
                    }
                    this.locallyInitialized = true;
                    PlayerLocallyInitializedEvent locallyInitializedEvent = new PlayerLocallyInitializedEvent(this);
                    this.server.getPluginManager().callEvent(locallyInitializedEvent);
                    break;
                case ProtocolInfo.PLAYER_SKIN_PACKET:
                    PlayerSkinPacket skinPacket = (PlayerSkinPacket) packet;
                    Skin skin = skinPacket.skin;

                    if (!skin.isValid()) {
                        break;
                    }

                    PlayerChangeSkinEvent playerChangeSkinEvent = new PlayerChangeSkinEvent(this, skin);
                    playerChangeSkinEvent.setCancelled(TimeUnit.SECONDS.toMillis(this.server.getPlayerSkinChangeCooldown()) > System.currentTimeMillis() - this.lastSkinChange);
                    this.server.getPluginManager().callEvent(playerChangeSkinEvent);
                    if (!playerChangeSkinEvent.isCancelled()) {
                        this.lastSkinChange = System.currentTimeMillis();
                        this.setSkin(skin);
                    }

                    break;
                case ProtocolInfo.PACKET_VIOLATION_WARNING_PACKET:
                    Optional<String> packetName = Arrays.stream(ProtocolInfo.class.getDeclaredFields())
                            .filter(field -> field.getType() == Byte.TYPE)
                            .filter(field -> {
                                try {
                                    return field.getByte(null) == ((PacketViolationWarningPacket) packet).packetId;
                                } catch (IllegalAccessException e) {
                                    return false;
                                }
                            }).map(Field::getName).findFirst();
                    log.warn("Received packet violation warning"+ packetName.map(name-> " for packet "+name).orElse("")+": " + packet.toString());
                    break;
                case ProtocolInfo.EMOTE_PACKET:
                    for (Player viewer : this.getViewers().values()) {
                        viewer.dataPacket(packet);
                    }
                    return;
                case ProtocolInfo.PLAYER_INPUT_PACKET:
                    if (!this.isAlive() || !this.spawned) {
                        break;
                    }
                    PlayerInputPacket ipk = (PlayerInputPacket) packet;
                    if (riding instanceof EntityMinecartAbstract) {
                        ((EntityMinecartAbstract) riding).setCurrentSpeed(ipk.motionY);
                    }
                    break;
                case ProtocolInfo.MOVE_PLAYER_PACKET:
                    if (this.teleportPosition != null) {
                        break;
                    }

                    MovePlayerPacket movePlayerPacket = (MovePlayerPacket) packet;
                    Vector3 newPos = new Vector3(movePlayerPacket.x, movePlayerPacket.y - this.getEyeHeight(), movePlayerPacket.z);

                    if (newPos.distanceSquared(this) < 0.01 && movePlayerPacket.yaw % 360 == this.yaw && movePlayerPacket.pitch % 360 == this.pitch) {
                        break;
                    }

                    if (newPos.distanceSquared(this) > 100) {
                        this.sendPosition(this, movePlayerPacket.yaw, movePlayerPacket.pitch, MovePlayerPacket.MODE_RESET);
                        break;
                    }

                    boolean revert = false;
                    if (!this.isAlive() || !this.spawned) {
                        revert = true;
                        this.forceMovement = new Vector3(this.x, this.y, this.z);
                    }

                    if (this.forceMovement != null && (newPos.distanceSquared(this.forceMovement) > 0.1 || revert)) {
                        this.sendPosition(this.forceMovement, movePlayerPacket.yaw, movePlayerPacket.pitch, MovePlayerPacket.MODE_RESET);
                    } else {

                        movePlayerPacket.yaw %= 360;
                        movePlayerPacket.pitch %= 360;

                        if (movePlayerPacket.yaw < 0) {
                            movePlayerPacket.yaw += 360;
                        }

                        this.setRotation(movePlayerPacket.yaw, movePlayerPacket.pitch);
                        this.newPosition = newPos;
                        this.positionChanged = true;
                        this.forceMovement = null;
                    }

                    if (riding != null) {
                        if (riding instanceof EntityBoat) {
                            riding.setPositionAndRotation(this.temporalVector.setComponents(movePlayerPacket.x, movePlayerPacket.y - 1, movePlayerPacket.z), (movePlayerPacket.headYaw + 90) % 360, 0);
                        }
                    }

                    break;
                case ProtocolInfo.ADVENTURE_SETTINGS_PACKET:
                    //TODO: player abilities, check for other changes
                    AdventureSettingsPacket adventureSettingsPacket = (AdventureSettingsPacket) packet;
                    if (!server.getAllowFlight() && adventureSettingsPacket.getFlag(AdventureSettingsPacket.FLYING) && !this.getAdventureSettings().get(Type.ALLOW_FLIGHT)) {
                        this.kick(PlayerKickEvent.Reason.FLYING_DISABLED, "Flying is not enabled on this server");
                        break;
                    }
                    PlayerToggleFlightEvent playerToggleFlightEvent = new PlayerToggleFlightEvent(this, adventureSettingsPacket.getFlag(AdventureSettingsPacket.FLYING));
                    this.server.getPluginManager().callEvent(playerToggleFlightEvent);
                    if (playerToggleFlightEvent.isCancelled()) {
                        this.getAdventureSettings().update();
                    } else {
                        this.getAdventureSettings().set(Type.FLYING, playerToggleFlightEvent.isFlying());
                    }
                    break;
                case ProtocolInfo.MOB_EQUIPMENT_PACKET:
                    if (!this.spawned || !this.isAlive()) {
                        break;
                    }

                    MobEquipmentPacket mobEquipmentPacket = (MobEquipmentPacket) packet;

                    Inventory inv = this.getWindowById(mobEquipmentPacket.windowId);

                    if (inv == null) {
                        this.server.getLogger().debug("Player " + this.getName() + " has no open container with window ID " + mobEquipmentPacket.windowId);
                        return;
                    }

                    Item item = inv.getItem(mobEquipmentPacket.hotbarSlot);

                    if (!item.equals(mobEquipmentPacket.item)) {
                        this.server.getLogger().debug("Tried to equip " + mobEquipmentPacket.item + " but have " + item + " in target slot");
                        inv.sendContents(this);
                        return;
                    }

                    if (inv instanceof PlayerInventory) {
                        ((PlayerInventory) inv).equipItem(mobEquipmentPacket.hotbarSlot);
                    }

                    this.setDataFlag(Player.DATA_FLAGS, Player.DATA_FLAG_ACTION, false);

                    break;
                case ProtocolInfo.PLAYER_ACTION_PACKET:
                    PlayerActionPacket playerActionPacket = (PlayerActionPacket) packet;
                    if (!this.spawned || (!this.isAlive() && playerActionPacket.action != PlayerActionPacket.ACTION_RESPAWN && playerActionPacket.action != PlayerActionPacket.ACTION_DIMENSION_CHANGE_REQUEST)) {
                        break;
                    }

                    playerActionPacket.entityId = this.id;
                    Vector3 pos = new Vector3(playerActionPacket.x, playerActionPacket.y, playerActionPacket.z);
                    BlockFace face = BlockFace.fromIndex(playerActionPacket.face);

                    actionswitch:
                    switch (playerActionPacket.action) {
                        case PlayerActionPacket.ACTION_START_BREAK:
                            long currentBreak = System.currentTimeMillis();
                            BlockVector3 currentBreakPosition = new BlockVector3(playerActionPacket.x, playerActionPacket.y, playerActionPacket.z);
                            // HACK: Client spams multiple left clicks so we need to skip them.
                            if ((lastBreakPosition.equals(currentBreakPosition) && (currentBreak - this.lastBreak) < 10) || pos.distanceSquared(this) > 100) {
                                break;
                            }
                            Block target = this.level.getBlock(pos);
                            PlayerInteractEvent playerInteractEvent = new PlayerInteractEvent(this, this.inventory.getItemInHand(), target, face, target.getId() == 0 ? Action.LEFT_CLICK_AIR : Action.LEFT_CLICK_BLOCK);
                            this.getServer().getPluginManager().callEvent(playerInteractEvent);
                            if (playerInteractEvent.isCancelled()) {
                                this.inventory.sendHeldItem(this);
                                break;
                            }
                            switch (target.getId()) {
                                case Block.NOTEBLOCK:
                                    ((BlockNoteblock) target).emitSound();
                                    break actionswitch;
                                case Block.DRAGON_EGG:
                                    ((BlockDragonEgg) target).teleport();
                                    break actionswitch;
                                case Block.LECTERN:
                                    ((BlockLectern) target).dropBook(this);
                                    break;
                            }
                            Block block = target.getSide(face);
                            if (block.getId() == Block.FIRE) {
                                this.level.setBlock(block, Block.get(BlockID.AIR), true);
                                this.level.addLevelSoundEvent(block, LevelSoundEventPacket.SOUND_EXTINGUISH_FIRE);
                                break;
                            }
                            if (block.getId() == Block.SWEET_BERRY_BUSH && block.getDamage() == 0) {
                                Item oldItem = playerInteractEvent.getItem();
                                Item i = this.level.useBreakOn(block, oldItem, this, true);
                                if (this.isSurvival()) {
                                    this.getFoodData().updateFoodExpLevel(0.025);
                                    if (!i.equals(oldItem) || i.getCount() != oldItem.getCount()) {
                                        inventory.setItemInHand(i);
                                        inventory.sendHeldItem(this.getViewers().values());
                                    }
                                }
                                break;
                            }
                            if (!this.isCreative()) {
                                //improved this to take stuff like swimming, ladders, enchanted tools into account, fix wrong tool break time calculations for bad tools (pmmp/PocketMine-MP#211)
                                //Done by lmlstarqaq
                                double breakTime = Math.ceil(target.getBreakTime(this.inventory.getItemInHand(), this) * 20);
                                if (breakTime > 0) {
                                    LevelEventPacket pk = new LevelEventPacket();
                                    pk.evid = LevelEventPacket.EVENT_BLOCK_START_BREAK;
                                    pk.x = (float) pos.x;
                                    pk.y = (float) pos.y;
                                    pk.z = (float) pos.z;
                                    pk.data = (int) (65535 / breakTime);
                                    this.getLevel().addChunkPacket(pos.getFloorX() >> 4, pos.getFloorZ() >> 4, pk);
                                }
                            }

                            this.breakingBlock = target;
                            this.lastBreak = currentBreak;
                            this.lastBreakPosition = currentBreakPosition;
                            break;

                        case PlayerActionPacket.ACTION_ABORT_BREAK:
                        case PlayerActionPacket.ACTION_STOP_BREAK:
                            LevelEventPacket pk = new LevelEventPacket();
                            pk.evid = LevelEventPacket.EVENT_BLOCK_STOP_BREAK;
                            pk.x = (float) pos.x;
                            pk.y = (float) pos.y;
                            pk.z = (float) pos.z;
                            pk.data = 0;
                            this.getLevel().addChunkPacket(pos.getFloorX() >> 4, pos.getFloorZ() >> 4, pk);
                            this.breakingBlock = null;
                            break;
                        case PlayerActionPacket.ACTION_GET_UPDATED_BLOCK:
                            //TODO
                        case PlayerActionPacket.ACTION_DROP_ITEM:
                            break; //TODO
                        case PlayerActionPacket.ACTION_STOP_SLEEPING:
                            this.stopSleep();
                            break;
                        case PlayerActionPacket.ACTION_RESPAWN:
                            if (!this.spawned || this.isAlive() || !this.isOnline()) {
                                break;
                            }

                            this.respawn();
                            break;
                        case PlayerActionPacket.ACTION_JUMP:
                            PlayerJumpEvent playerJumpEvent = new PlayerJumpEvent(this);
                            this.server.getPluginManager().callEvent(playerJumpEvent);
                            break packetswitch;
                        case PlayerActionPacket.ACTION_START_SPRINT:
                            PlayerToggleSprintEvent playerToggleSprintEvent = new PlayerToggleSprintEvent(this, true);
                            this.server.getPluginManager().callEvent(playerToggleSprintEvent);
                            if (playerToggleSprintEvent.isCancelled()) {
                                this.sendData(this);
                            } else {
                                this.setSprinting(true);
                            }
                            break packetswitch;
                        case PlayerActionPacket.ACTION_STOP_SPRINT:
                            playerToggleSprintEvent = new PlayerToggleSprintEvent(this, false);
                            this.server.getPluginManager().callEvent(playerToggleSprintEvent);
                            if (playerToggleSprintEvent.isCancelled()) {
                                this.sendData(this);
                            } else {
                                this.setSprinting(false);
                            }
                            break packetswitch;
                        case PlayerActionPacket.ACTION_START_SNEAK:
                            PlayerToggleSneakEvent playerToggleSneakEvent = new PlayerToggleSneakEvent(this, true);
                            this.server.getPluginManager().callEvent(playerToggleSneakEvent);
                            if (playerToggleSneakEvent.isCancelled()) {
                                this.sendData(this);
                            } else {
                                this.setSneaking(true);
                            }
                            break packetswitch;
                        case PlayerActionPacket.ACTION_STOP_SNEAK:
                            playerToggleSneakEvent = new PlayerToggleSneakEvent(this, false);
                            this.server.getPluginManager().callEvent(playerToggleSneakEvent);
                            if (playerToggleSneakEvent.isCancelled()) {
                                this.sendData(this);
                            } else {
                                this.setSneaking(false);
                            }
                            break packetswitch;
                        case PlayerActionPacket.ACTION_DIMENSION_CHANGE_ACK:
                            this.sendPosition(this, this.yaw, this.pitch, MovePlayerPacket.MODE_NORMAL);
                            break; //TODO
                        case PlayerActionPacket.ACTION_START_GLIDE:
                            PlayerToggleGlideEvent playerToggleGlideEvent = new PlayerToggleGlideEvent(this, true);
                            this.server.getPluginManager().callEvent(playerToggleGlideEvent);
                            if (playerToggleGlideEvent.isCancelled()) {
                                this.sendData(this);
                            } else {
                                this.setGliding(true);
                            }
                            break packetswitch;
                        case PlayerActionPacket.ACTION_STOP_GLIDE:
                            playerToggleGlideEvent = new PlayerToggleGlideEvent(this, false);
                            this.server.getPluginManager().callEvent(playerToggleGlideEvent);
                            if (playerToggleGlideEvent.isCancelled()) {
                                this.sendData(this);
                            } else {
                                this.setGliding(false);
                            }
                            break packetswitch;
                        case PlayerActionPacket.ACTION_CONTINUE_BREAK:
                            if (this.isBreakingBlock()) {
                                block = this.level.getBlock(pos);
                                this.level.addParticle(new PunchBlockParticle(pos, block, face));
                            }
                            break;
                        case PlayerActionPacket.ACTION_START_SWIMMING:
                            PlayerToggleSwimEvent ptse = new PlayerToggleSwimEvent(this, true);
                            this.server.getPluginManager().callEvent(ptse);

                            if (ptse.isCancelled()) {
                                this.sendData(this);
                            } else {
                                this.setSwimming(true);
                            }
                            break;
                        case PlayerActionPacket.ACTION_STOP_SWIMMING:
                            ptse = new PlayerToggleSwimEvent(this, false);
                            this.server.getPluginManager().callEvent(ptse);

                            if (ptse.isCancelled()) {
                                this.sendData(this);
                            } else {
                                this.setSwimming(false);
                            }
                            break;
                    }

                    this.setUsingItem(false);
                    break;
                case ProtocolInfo.MOB_ARMOR_EQUIPMENT_PACKET:
                    break;

                case ProtocolInfo.MODAL_FORM_RESPONSE_PACKET:
                    if (!this.spawned || !this.isAlive()) {
                        break;
                    }

                    ModalFormResponsePacket modalFormPacket = (ModalFormResponsePacket) packet;

                    if (formWindows.containsKey(modalFormPacket.formId)) {
                        FormWindow window = formWindows.remove(modalFormPacket.formId);
                        window.setResponse(modalFormPacket.data.trim());

                        PlayerFormRespondedEvent event = new PlayerFormRespondedEvent(this, modalFormPacket.formId, window);
                        getServer().getPluginManager().callEvent(event);
                    } else if (serverSettings.containsKey(modalFormPacket.formId)) {
                        FormWindow window = serverSettings.get(modalFormPacket.formId);
                        window.setResponse(modalFormPacket.data.trim());

                        PlayerSettingsRespondedEvent event = new PlayerSettingsRespondedEvent(this, modalFormPacket.formId, window);
                        getServer().getPluginManager().callEvent(event);

                        //Set back new settings if not been cancelled
                        if (!event.isCancelled() && window instanceof FormWindowCustom)
                            ((FormWindowCustom) window).setElementsFromResponse();
                    }

                    break;

                case ProtocolInfo.INTERACT_PACKET:
                    if (!this.spawned || !this.isAlive()) {
                        break;
                    }

                    InteractPacket interactPacket = (InteractPacket) packet;

                    if (interactPacket.action != InteractPacket.ACTION_MOUSEOVER || interactPacket.target != 0) {
                        this.craftingType = CRAFTING_SMALL;
                        //this.resetCraftingGridType();
                    }


                    Entity targetEntity = this.level.getEntity(interactPacket.target);

                    if (targetEntity == null || !this.isAlive() || !targetEntity.isAlive()) {
                        break;
                    }

                    if (targetEntity instanceof EntityItem || targetEntity instanceof EntityArrow || targetEntity instanceof EntityXPOrb) {
                        this.kick(PlayerKickEvent.Reason.INVALID_PVE, "Attempting to interact with an invalid entity");
                        this.server.getLogger().warning(this.getServer().getLanguage().translateString("nukkit.player.invalidEntity", this.getName()));
                        break;
                    }

                    item = this.inventory.getItemInHand();

                    switch (interactPacket.action) {
                        case InteractPacket.ACTION_MOUSEOVER:
                            if (interactPacket.target == 0) {
                                break packetswitch;
                            }
                            this.getServer().getPluginManager().callEvent(new PlayerMouseOverEntityEvent(this, targetEntity));
                            break;
                        case InteractPacket.ACTION_VEHICLE_EXIT:
                            if (!(targetEntity instanceof EntityRideable) || this.riding == null) {
                                break;
                            }

                            ((EntityRideable) riding).mountEntity(this);
                            break;
                        case InteractPacket.ACTION_OPEN_INVENTORY:
                            if (targetEntity.getId() != this.getId()) break;
                            if (!this.inventoryOpen) {
                                this.inventory.open(this);
                                this.inventoryOpen = true;
                            }
                            break;
                    }
                    break;
                case ProtocolInfo.BLOCK_PICK_REQUEST_PACKET:
                    BlockPickRequestPacket pickRequestPacket = (BlockPickRequestPacket) packet;
                    Block block = this.level.getBlock(this.temporalVector.setComponents(pickRequestPacket.x, pickRequestPacket.y, pickRequestPacket.z));
                    item = block.toItem();

                    if (pickRequestPacket.addUserData) {
                        BlockEntity blockEntity = this.getLevel().getBlockEntity(new Vector3(pickRequestPacket.x, pickRequestPacket.y, pickRequestPacket.z));
                        if (blockEntity != null) {
                            CompoundTag nbt = blockEntity.getCleanedNBT();
                            if (nbt != null) {
                                item.setCustomBlockData(nbt);
                                item.setLore("+(DATA)");
                            }
                        }
                    }

                    PlayerBlockPickEvent pickEvent = new PlayerBlockPickEvent(this, block, item);
                    if (this.isSpectator()) {
                        log.debug("Got block-pick request from " + this.getName() + " when in spectator mode");
                        pickEvent.setCancelled();
                    }

                    this.server.getPluginManager().callEvent(pickEvent);

                    if (!pickEvent.isCancelled()) {
                        boolean itemExists = false;
                        int itemSlot = -1;
                        for (int slot = 0; slot < this.inventory.getSize(); slot++) {
                            if (this.inventory.getItem(slot).equals(pickEvent.getItem())) {
                                if (slot < this.inventory.getHotbarSize()) {
                                    this.inventory.setHeldItemSlot(slot);
                                } else {
                                    itemSlot = slot;
                                }
                                itemExists = true;
                                break;
                            }
                        }

                        for (int slot = 0; slot < this.inventory.getHotbarSize(); slot++) {
                            if (this.inventory.getItem(slot).isNull()) {
                                if (!itemExists && this.isCreative()) {
                                    this.inventory.setHeldItemSlot(slot);
                                    this.inventory.setItemInHand(pickEvent.getItem());
                                    break packetswitch;
                                } else if (itemSlot > -1) {
                                    this.inventory.setHeldItemSlot(slot);
                                    this.inventory.setItemInHand(this.inventory.getItem(itemSlot));
                                    this.inventory.clear(itemSlot, true);
                                    break packetswitch;
                                }
                            }
                        }

                        if (!itemExists && this.isCreative()) {
                            Item itemInHand = this.inventory.getItemInHand();
                            this.inventory.setItemInHand(pickEvent.getItem());
                            if (!this.inventory.isFull()) {
                                for (int slot = 0; slot < this.inventory.getSize(); slot++) {
                                    if (this.inventory.getItem(slot).isNull()) {
                                        this.inventory.setItem(slot, itemInHand);
                                        break;
                                    }
                                }
                            }
                        } else if (itemSlot > -1) {
                            Item itemInHand = this.inventory.getItemInHand();
                            this.inventory.setItemInHand(this.inventory.getItem(itemSlot));
                            this.inventory.setItem(itemSlot, itemInHand);
                        }
                    }
                    break;
                case ProtocolInfo.ANIMATE_PACKET:
                    if (!this.spawned || !this.isAlive()) {
                        break;
                    }

                    PlayerAnimationEvent animationEvent = new PlayerAnimationEvent(this, ((AnimatePacket) packet).action);
                    this.server.getPluginManager().callEvent(animationEvent);
                    if (animationEvent.isCancelled()) {
                        break;
                    }

                    AnimatePacket.Action animation = animationEvent.getAnimationType();

                    switch (animation) {
                        case ROW_RIGHT:
                        case ROW_LEFT:
                            if (this.riding instanceof EntityBoat) {
                                ((EntityBoat) this.riding).onPaddle(animation, ((AnimatePacket) packet).rowingTime);
                            }
                            break;
                    }

                    AnimatePacket animatePacket = new AnimatePacket();
                    animatePacket.eid = this.getId();
                    animatePacket.action = animationEvent.getAnimationType();
                    Server.broadcastPacket(this.getViewers().values(), animatePacket);
                    break;
                case ProtocolInfo.SET_HEALTH_PACKET:
                    //use UpdateAttributePacket instead
                    break;

                case ProtocolInfo.ENTITY_EVENT_PACKET:
                    if (!this.spawned || !this.isAlive()) {
                        break;
                    }
                    EntityEventPacket entityEventPacket = (EntityEventPacket) packet;
                    if (craftingType != CRAFTING_ANVIL && entityEventPacket.event != EntityEventPacket.ENCHANT) {
                        this.craftingType = CRAFTING_SMALL;
                        //this.resetCraftingGridType();
                    }


                    if (entityEventPacket.event == EntityEventPacket.EATING_ITEM) {
                        if (entityEventPacket.data == 0 || entityEventPacket.eid != this.id) {
                            break;
                        }

                        entityEventPacket.eid = this.id;
                        entityEventPacket.isEncoded = false;

                        this.dataPacket(entityEventPacket);
                        Server.broadcastPacket(this.getViewers().values(), entityEventPacket);
                    }
                    break;
                case ProtocolInfo.COMMAND_REQUEST_PACKET:
                    if (!this.spawned || !this.isAlive()) {
                        break;
                    }
                    this.craftingType = CRAFTING_SMALL;
                    CommandRequestPacket commandRequestPacket = (CommandRequestPacket) packet;
                    PlayerCommandPreprocessEvent playerCommandPreprocessEvent = new PlayerCommandPreprocessEvent(this, commandRequestPacket.command);
                    this.server.getPluginManager().callEvent(playerCommandPreprocessEvent);
                    if (playerCommandPreprocessEvent.isCancelled()) {
                        break;
                    }

                    Timings.playerCommandTimer.startTiming();
                    this.server.dispatchCommand(playerCommandPreprocessEvent.getPlayer(), playerCommandPreprocessEvent.getMessage().substring(1));
                    Timings.playerCommandTimer.stopTiming();
                    break;
                case ProtocolInfo.TEXT_PACKET:
                    if (!this.spawned || !this.isAlive()) {
                        break;
                    }

                    TextPacket textPacket = (TextPacket) packet;

                    if (textPacket.type == TextPacket.TYPE_CHAT) {
                        String chatMessage = textPacket.message;
                        int breakLine = chatMessage.indexOf('\n');
                        // Chat messages shouldn't contain break lines so ignore text afterwards
                        if (breakLine != -1) {
                            chatMessage = chatMessage.substring(0, breakLine);
                        }
                        this.chat(chatMessage);
                    }
                    break;
                case ProtocolInfo.CONTAINER_CLOSE_PACKET:
                    ContainerClosePacket containerClosePacket = (ContainerClosePacket) packet;
                    if (!this.spawned || containerClosePacket.windowId == ContainerIds.INVENTORY && !inventoryOpen) {
                        break;
                    }

                    if (this.windowIndex.containsKey(containerClosePacket.windowId)) {
                        this.server.getPluginManager().callEvent(new InventoryCloseEvent(this.windowIndex.get(containerClosePacket.windowId), this));
                        if (containerClosePacket.windowId == ContainerIds.INVENTORY) this.inventoryOpen = false;
                        this.removeWindow(this.windowIndex.get(containerClosePacket.windowId));
                    }
                    if (containerClosePacket.windowId == -1) {
                        this.craftingType = CRAFTING_SMALL;
                        this.resetCraftingGridType();
                        this.addWindow(this.craftingGrid, ContainerIds.NONE);
                        ContainerClosePacket pk = new ContainerClosePacket();
                        pk.wasServerInitiated = false;
                        pk.windowId = -1;
                        this.dataPacket(pk);
                    }
                    break;
                case ProtocolInfo.CRAFTING_EVENT_PACKET:
                    break;
                case ProtocolInfo.BLOCK_ENTITY_DATA_PACKET:
                    if (!this.spawned || !this.isAlive()) {
                        break;
                    }

                    BlockEntityDataPacket blockEntityDataPacket = (BlockEntityDataPacket) packet;
                    this.craftingType = CRAFTING_SMALL;
                    this.resetCraftingGridType();

                    pos = new Vector3(blockEntityDataPacket.x, blockEntityDataPacket.y, blockEntityDataPacket.z);
                    if (pos.distanceSquared(this) > 10000) {
                        break;
                    }

                    BlockEntity t = this.level.getBlockEntity(pos);
                    if (t instanceof BlockEntitySpawnable) {
                        CompoundTag nbt;
                        try {
                            nbt = NBTIO.read(blockEntityDataPacket.namedTag, ByteOrder.LITTLE_ENDIAN, true);
                        } catch (IOException e) {
                            throw new RuntimeException(e);
                        }

                        if (!((BlockEntitySpawnable) t).updateCompoundTag(nbt, this)) {
                            ((BlockEntitySpawnable) t).spawnTo(this);
                        }
                    }
                    break;
                case ProtocolInfo.REQUEST_CHUNK_RADIUS_PACKET:
                    RequestChunkRadiusPacket requestChunkRadiusPacket = (RequestChunkRadiusPacket) packet;
                    ChunkRadiusUpdatedPacket chunkRadiusUpdatePacket = new ChunkRadiusUpdatedPacket();
                    this.chunkRadius = Math.max(3, Math.min(requestChunkRadiusPacket.radius, this.viewDistance));
                    chunkRadiusUpdatePacket.radius = this.chunkRadius;
                    this.dataPacket(chunkRadiusUpdatePacket);
                    break;
                case ProtocolInfo.SET_PLAYER_GAME_TYPE_PACKET:
                    SetPlayerGameTypePacket setPlayerGameTypePacket = (SetPlayerGameTypePacket) packet;
                    if (setPlayerGameTypePacket.gamemode != this.gamemode) {
                        if (!this.hasPermission("nukkit.command.gamemode")) {
                            SetPlayerGameTypePacket setPlayerGameTypePacket1 = new SetPlayerGameTypePacket();
                            setPlayerGameTypePacket1.gamemode = this.gamemode & 0x01;
                            this.dataPacket(setPlayerGameTypePacket1);
                            this.getAdventureSettings().update();
                            break;
                        }
                        this.setGamemode(setPlayerGameTypePacket.gamemode, true);
                        Command.broadcastCommandMessage(this, new TranslationContainer("commands.gamemode.success.self", Server.getGamemodeString(this.gamemode)));
                    }
                    break;
                case ProtocolInfo.ITEM_FRAME_DROP_ITEM_PACKET:
                    ItemFrameDropItemPacket itemFrameDropItemPacket = (ItemFrameDropItemPacket) packet;
                    Vector3 vector3 = this.temporalVector.setComponents(itemFrameDropItemPacket.x, itemFrameDropItemPacket.y, itemFrameDropItemPacket.z);
                    BlockEntity blockEntityItemFrame = this.level.getBlockEntity(vector3);
                    BlockEntityItemFrame itemFrame = (BlockEntityItemFrame) blockEntityItemFrame;
                    if (itemFrame != null) {
                        block = itemFrame.getBlock();
                        Item itemDrop = itemFrame.getItem();
                        ItemFrameDropItemEvent itemFrameDropItemEvent = new ItemFrameDropItemEvent(this, block, itemFrame, itemDrop);
                        this.server.getPluginManager().callEvent(itemFrameDropItemEvent);
                        if (!itemFrameDropItemEvent.isCancelled()) {
                            if (itemDrop.getId() != Item.AIR) {
                                vector3 = this.temporalVector.setComponents(itemFrame.x + 0.5, itemFrame.y, itemFrame.z + 0.5);
                                this.level.dropItem(vector3, itemDrop);
                                itemFrame.setItem(new ItemBlock(Block.get(BlockID.AIR)));
                                itemFrame.setItemRotation(0);
                                this.getLevel().addLevelEvent(this, LevelEventPacket.EVENT_SOUND_ITEM_FRAME_ITEM_REMOVED);
                            }
                        } else {
                            itemFrame.spawnTo(this);
                        }
                    }
                    break;
                case ProtocolInfo.LECTERN_UPDATE_PACKET:
                    LecternUpdatePacket lecternUpdatePacket = (LecternUpdatePacket) packet;
                    BlockVector3 blockPosition = lecternUpdatePacket.blockPosition;
                    this.temporalVector.setComponents(blockPosition.x, blockPosition.y, blockPosition.z);
                    if (lecternUpdatePacket.dropBook) {
                        Block blockLectern = this.getLevel().getBlock(temporalVector);
                        if (blockLectern instanceof BlockLectern) {
                            ((BlockLectern) blockLectern).dropBook(this);
                        }
                    } else {
                        BlockEntity blockEntityLectern = this.level.getBlockEntity(this.temporalVector);
                        if (blockEntityLectern instanceof BlockEntityLectern) {
                            BlockEntityLectern lectern = (BlockEntityLectern) blockEntityLectern;
                            LecternPageChangeEvent lecternPageChangeEvent = new LecternPageChangeEvent(this, lectern, lecternUpdatePacket.page);
                            this.server.getPluginManager().callEvent(lecternPageChangeEvent);
                            if (!lecternPageChangeEvent.isCancelled()) {
                                lectern.setRawPage(lecternPageChangeEvent.getNewRawPage());
                                lectern.spawnToAll();
                                Block blockLectern = lectern.getBlock();
                                if (blockLectern instanceof BlockLectern) {
                                    ((BlockLectern) blockLectern).executeRedstonePulse();
                                }
                            }
                        }
                    }
                    break;
                case ProtocolInfo.MAP_INFO_REQUEST_PACKET:
                    MapInfoRequestPacket pk = (MapInfoRequestPacket) packet;
                    Item mapItem = null;

                    for (Item item1 : this.inventory.getContents().values()) {
                        if (item1 instanceof ItemMap && ((ItemMap) item1).getMapId() == pk.mapId) {
                            mapItem = item1;
                        }
                    }

                    if (mapItem == null) {
                        for (BlockEntity be : this.level.getBlockEntities().values()) {
                            if (be instanceof BlockEntityItemFrame) {
                                BlockEntityItemFrame itemFrame1 = (BlockEntityItemFrame) be;

                                if (itemFrame1.getItem() instanceof ItemMap && ((ItemMap) itemFrame1.getItem()).getMapId() == pk.mapId) {
                                    ((ItemMap) itemFrame1.getItem()).sendImage(this);
                                    break;
                                }
                            }
                        }
                    }

                    if (mapItem != null) {
                        PlayerMapInfoRequestEvent event;
                        getServer().getPluginManager().callEvent(event = new PlayerMapInfoRequestEvent(this, mapItem));

                        if (!event.isCancelled()) {
                            ((ItemMap) mapItem).sendImage(this);
                        }
                    }

                    break;
                case ProtocolInfo.LEVEL_SOUND_EVENT_PACKET_V1:
                case ProtocolInfo.LEVEL_SOUND_EVENT_PACKET_V2:
                case ProtocolInfo.LEVEL_SOUND_EVENT_PACKET:
                    if (!this.isSpectator() || (((LevelSoundEventPacket) packet).sound != LevelSoundEventPacket.SOUND_HIT && ((LevelSoundEventPacket) packet).sound != LevelSoundEventPacket.SOUND_ATTACK_NODAMAGE)) {
                        this.level.addChunkPacket(this.getChunkX(), this.getChunkZ(), packet);
                    }
                    break;
                case ProtocolInfo.INVENTORY_TRANSACTION_PACKET:
                    if (this.isSpectator()) {
                        this.sendAllInventories();
                        break;
                    }

                    InventoryTransactionPacket transactionPacket = (InventoryTransactionPacket) packet;

                    List<InventoryAction> actions = new ArrayList<>();
                    for (NetworkInventoryAction networkInventoryAction : transactionPacket.actions) {
                        if (craftingType == CRAFTING_STONECUTTER && craftingTransaction != null
                                && networkInventoryAction.sourceType == NetworkInventoryAction.SOURCE_TODO) {
                            networkInventoryAction.windowId = NetworkInventoryAction.SOURCE_TYPE_CRAFTING_RESULT;
                        } else if (craftingType == CRAFTING_CARTOGRAPHY && craftingTransaction != null
                                && transactionPacket.actions.length == 2 && transactionPacket.actions[1].windowId == ContainerIds.UI
                                && networkInventoryAction.inventorySlot == 0) {
                            int slot = transactionPacket.actions[1].inventorySlot;
                            if (slot == 50) {
                                networkInventoryAction.windowId = NetworkInventoryAction.SOURCE_TYPE_CRAFTING_RESULT;
                            } else {
                                networkInventoryAction.inventorySlot = slot - 12;
                            }
                        }
                        InventoryAction a = networkInventoryAction.createInventoryAction(this);

                        if (a == null) {
                            this.getServer().getLogger().debug("Unmatched inventory action from " + this.getName() + ": " + networkInventoryAction);
                            this.sendAllInventories();
                            break packetswitch;
                        }

                        actions.add(a);
                    }

                    if (transactionPacket.isCraftingPart) {
                        if (this.craftingTransaction == null) {
                            this.craftingTransaction = new CraftingTransaction(this, actions);
                        } else {
                            for (InventoryAction action : actions) {
                                this.craftingTransaction.addAction(action);
                            }
                        }

                        if (this.craftingTransaction.getPrimaryOutput() != null && this.craftingTransaction.canExecute()) {
                            //we get the actions for this in several packets, so we can't execute it until we get the result

                            if (this.craftingTransaction.execute()) {
                                Sound sound = null;
                                switch (craftingType) {
                                    case CRAFTING_STONECUTTER:
                                        sound = Sound.BLOCK_STONECUTTER_USE;
                                        break;
                                    case CRAFTING_GRINDSTONE:
                                        sound = Sound.BLOCK_GRINDSTONE_USE;
                                        break;
                                    case CRAFTING_CARTOGRAPHY:
                                        sound = Sound.BLOCK_CARTOGRAPHY_TABLE_USE;
                                        break;
                                }

                                if (sound != null) {
                                    Collection<Player> players = level.getChunkPlayers(getChunkX(), getChunkZ()).values();
                                    players.remove(this);
                                    if (!players.isEmpty()) {
                                        level.addSound(this, sound, 1f, 1f, players);
                                    }
                                }
                            }
                            this.craftingTransaction = null;
                        }

                        return;
                    } else if (transactionPacket.isEnchantingPart) {
                        if (this.enchantTransaction == null) {
                            this.enchantTransaction = new EnchantTransaction(this, actions);
                        } else {
                            for (InventoryAction action : actions) {
                                this.enchantTransaction.addAction(action);
                            }
                        }
                        if (this.enchantTransaction.canExecute()) {
                            this.enchantTransaction.execute();
                            this.enchantTransaction = null;
                        }
                        return;
                    } else if (this.craftingTransaction != null) {
                        if (craftingTransaction.checkForCraftingPart(actions)) {
                            for (InventoryAction action : actions) {
                                craftingTransaction.addAction(action);
                            }
                            return;
                        } else {
                            this.server.getLogger().debug("Got unexpected normal inventory action with incomplete crafting transaction from " + this.getName() + ", refusing to execute crafting");
                            this.removeAllWindows(false);
                            this.sendAllInventories();
                            this.craftingTransaction = null;
                        }
                    } else if (this.enchantTransaction != null) {
                        if (enchantTransaction.checkForEnchantPart(actions)) {
                            for (InventoryAction action : actions) {
                                enchantTransaction.addAction(action);
                            }
                            return;
                        } else {
                            this.server.getLogger().debug("Got unexpected normal inventory action with incomplete enchanting transaction from " + this.getName() + ", refusing to execute enchant " + transactionPacket.toString());
                            this.removeAllWindows(false);
                            this.sendAllInventories();
                            this.enchantTransaction = null;
                        }
                    }

                    switch (transactionPacket.transactionType) {
                        case InventoryTransactionPacket.TYPE_NORMAL:
                            InventoryTransaction transaction = new InventoryTransaction(this, actions);

                            if (!transaction.execute()) {
                                this.server.getLogger().debug("Failed to execute inventory transaction from " + this.getName() + " with actions: " + Arrays.toString(transactionPacket.actions));
                                break packetswitch; //oops!
                            }

                            //TODO: fix achievement for getting iron from furnace

                            break packetswitch;
                        case InventoryTransactionPacket.TYPE_MISMATCH:
                            if (transactionPacket.actions.length > 0) {
                                this.server.getLogger().debug("Expected 0 actions for mismatch, got " + transactionPacket.actions.length + ", " + Arrays.toString(transactionPacket.actions));
                            }
                            this.sendAllInventories();

                            break packetswitch;
                        case InventoryTransactionPacket.TYPE_USE_ITEM:
                            UseItemData useItemData = (UseItemData) transactionPacket.transactionData;

                            BlockVector3 blockVector = useItemData.blockPos;
                            face = useItemData.face;

                            int type = useItemData.actionType;
                            switch (type) {
                                case InventoryTransactionPacket.USE_ITEM_ACTION_CLICK_BLOCK:
                                    // Remove if client bug is ever fixed
                                    boolean spamBug = (lastRightClickPos != null && System.currentTimeMillis() - lastRightClickTime < 100.0 && blockVector.distanceSquared(lastRightClickPos) < 0.00001);
                                    lastRightClickPos = blockVector.asVector3();
                                    lastRightClickTime = System.currentTimeMillis();
                                    if (spamBug && this.getInventory().getItemInHand().getBlock().getId() == BlockID.AIR) {
                                        return;
                                    }

                                    this.setDataFlag(DATA_FLAGS, DATA_FLAG_ACTION, false);

                                    if (this.canInteract(blockVector.add(0.5, 0.5, 0.5), this.isCreative() ? 13 : 7)) {
                                        if (this.isCreative()) {
                                            Item i = inventory.getItemInHand();
                                            if (this.level.useItemOn(blockVector.asVector3(), i, face, useItemData.clickPos.x, useItemData.clickPos.y, useItemData.clickPos.z, this) != null) {
                                                break packetswitch;
                                            }
                                        } else if (inventory.getItemInHand().equals(useItemData.itemInHand)) {
                                            Item i = inventory.getItemInHand();
                                            Item oldItem = i.clone();
                                            //TODO: Implement adventure mode checks
                                            if ((i = this.level.useItemOn(blockVector.asVector3(), i, face, useItemData.clickPos.x, useItemData.clickPos.y, useItemData.clickPos.z, this)) != null) {
                                                if (!i.equals(oldItem) || i.getCount() != oldItem.getCount()) {
                                                    inventory.setItemInHand(i);
                                                    inventory.sendHeldItem(this.getViewers().values());
                                                }
                                                break packetswitch;
                                            }
                                        }
                                    }

                                    inventory.sendHeldItem(this);

                                    if (blockVector.distanceSquared(this) > 10000) {
                                        break packetswitch;
                                    }

                                    Block target = this.level.getBlock(blockVector.asVector3());
                                    block = target.getSide(face);

                                    this.level.sendBlocks(new Player[]{this}, new Block[]{target, block}, UpdateBlockPacket.FLAG_NOGRAPHIC);
                                    this.level.sendBlocks(new Player[]{this}, new Block[]{target.getLevelBlockAtLayer(1), block.getLevelBlockAtLayer(1)}, UpdateBlockPacket.FLAG_NOGRAPHIC, 1);
                                    break packetswitch;
                                case InventoryTransactionPacket.USE_ITEM_ACTION_BREAK_BLOCK:
                                    if (!this.spawned || !this.isAlive()) {
                                        break packetswitch;
                                    }

                                    this.resetCraftingGridType();

                                    Item i = this.getInventory().getItemInHand();

                                    Item oldItem = i.clone();

                                    if (this.canInteract(blockVector.add(0.5, 0.5, 0.5), this.isCreative() ? 13 : 7) && (i = this.level.useBreakOn(blockVector.asVector3(), face, i, this, true)) != null) {
                                        if (this.isSurvival()) {
                                            this.getFoodData().updateFoodExpLevel(0.025);
                                            if (!i.equals(oldItem) || i.getCount() != oldItem.getCount()) {
                                                inventory.setItemInHand(i);
                                                inventory.sendHeldItem(this.getViewers().values());
                                            }
                                        }
                                        break packetswitch;
                                    }

                                    inventory.sendContents(this);
                                    target = this.level.getBlock(blockVector.asVector3());
                                    BlockEntity blockEntity = this.level.getBlockEntity(blockVector.asVector3());

                                    this.level.sendBlocks(new Player[]{this}, new Block[]{target}, UpdateBlockPacket.FLAG_ALL_PRIORITY);

                                    inventory.sendHeldItem(this);

                                    if (blockEntity instanceof BlockEntitySpawnable) {
                                        ((BlockEntitySpawnable) blockEntity).spawnTo(this);
                                    }

                                    break packetswitch;
                                case InventoryTransactionPacket.USE_ITEM_ACTION_CLICK_AIR:
                                    Vector3 directionVector = this.getDirectionVector();

                                    if (this.isCreative()) {
                                        item = this.inventory.getItemInHand();
                                    } else if (!this.inventory.getItemInHand().equals(useItemData.itemInHand)) {
                                        this.inventory.sendHeldItem(this);
                                        break packetswitch;
                                    } else {
                                        item = this.inventory.getItemInHand();
                                    }

                                    PlayerInteractEvent interactEvent = new PlayerInteractEvent(this, item, directionVector, face, Action.RIGHT_CLICK_AIR);

                                    this.server.getPluginManager().callEvent(interactEvent);

                                    if (interactEvent.isCancelled()) {
                                        this.inventory.sendHeldItem(this);
                                        break packetswitch;
                                    }

                                    if (item.onClickAir(this, directionVector)) {
                                        if (this.isSurvival()) {
                                            this.inventory.setItemInHand(item);
                                        }

                                        if (!this.isUsingItem()) {
                                            this.setUsingItem(true);
                                            break packetswitch;
                                        }

                                        // Used item
                                        int ticksUsed = this.server.getTick() - this.startAction;
                                        this.setUsingItem(false);

                                        if (!item.onUse(this, ticksUsed)) {
                                            this.inventory.sendContents(this);
                                        }
                                    }

                                    break packetswitch;
                                default:
                                    //unknown
                                    break;
                            }
                            break;
                        case InventoryTransactionPacket.TYPE_USE_ITEM_ON_ENTITY:
                            UseItemOnEntityData useItemOnEntityData = (UseItemOnEntityData) transactionPacket.transactionData;

                            Entity target = this.level.getEntity(useItemOnEntityData.entityRuntimeId);
                            if (target == null) {
                                return;
                            }

                            type = useItemOnEntityData.actionType;

                            if (!useItemOnEntityData.itemInHand.equalsExact(this.inventory.getItemInHand())) {
                                this.inventory.sendHeldItem(this);
                            }

                            item = this.inventory.getItemInHand();

                            switch (type) {
                                case InventoryTransactionPacket.USE_ITEM_ON_ENTITY_ACTION_INTERACT:
                                    PlayerInteractEntityEvent playerInteractEntityEvent = new PlayerInteractEntityEvent(this, target, item, useItemOnEntityData.clickPos);
                                    if (this.isSpectator()) playerInteractEntityEvent.setCancelled();
                                    getServer().getPluginManager().callEvent(playerInteractEntityEvent);

                                    if (playerInteractEntityEvent.isCancelled()) {
                                        break;
                                    }
                                    if (target.onInteract(this, item, useItemOnEntityData.clickPos) && this.isSurvival()) {
                                        if (item.isTool()) {
                                            if (item.useOn(target) && item.getDamage() >= item.getMaxDurability()) {
                                                item = new ItemBlock(Block.get(BlockID.AIR));
                                            }
                                        } else {
                                            if (item.count > 1) {
                                                item.count--;
                                            } else {
                                                item = new ItemBlock(Block.get(BlockID.AIR));
                                            }
                                        }

                                        this.inventory.setItemInHand(item);
                                    }
                                    break;
                                case InventoryTransactionPacket.USE_ITEM_ON_ENTITY_ACTION_ATTACK:
                                    float itemDamage = item.getAttackDamage();

                                    for (Enchantment enchantment : item.getEnchantments()) {
                                        itemDamage += enchantment.getDamageBonus(target);
                                    }

                                    Map<DamageModifier, Float> damage = new EnumMap<>(DamageModifier.class);
                                    damage.put(DamageModifier.BASE, itemDamage);

                                    if (!this.canInteract(target, isCreative() ? 8 : 5)) {
                                        break;
                                    } else if (target instanceof Player) {
                                        if ((((Player) target).getGamemode() & 0x01) > 0) {
                                            break;
                                        } else if (!this.server.getPropertyBoolean("pvp") || this.server.getDifficulty() == 0) {
                                            break;
                                        }
                                    }

                                    EntityDamageByEntityEvent entityDamageByEntityEvent = new EntityDamageByEntityEvent(this, target, DamageCause.ENTITY_ATTACK, damage);
                                    if (this.isSpectator()) entityDamageByEntityEvent.setCancelled();
                                    if ((target instanceof Player) && !this.level.getGameRules().getBoolean(GameRule.PVP)) {
                                        entityDamageByEntityEvent.setCancelled();
                                    }

                                    if (!target.attack(entityDamageByEntityEvent)) {
                                        if (item.isTool() && this.isSurvival()) {
                                            this.inventory.sendContents(this);
                                        }
                                        break;
                                    }

                                    for (Enchantment enchantment : item.getEnchantments()) {
                                        enchantment.doPostAttack(this, target);
                                    }

                                    if (item.isTool() && this.isSurvival()) {
                                        if (item.useOn(target) && item.getDamage() >= item.getMaxDurability()) {
                                            this.inventory.setItemInHand(new ItemBlock(Block.get(BlockID.AIR)));
                                        } else {
                                            this.inventory.setItemInHand(item);
                                        }
                                    }
                                    return;
                                default:
                                    break; //unknown
                            }

                            break;
                        case InventoryTransactionPacket.TYPE_RELEASE_ITEM:
                            if (this.isSpectator()) {
                                this.sendAllInventories();
                                break packetswitch;
                            }
                            ReleaseItemData releaseItemData = (ReleaseItemData) transactionPacket.transactionData;

                            try {
                                type = releaseItemData.actionType;
                                switch (type) {
                                    case InventoryTransactionPacket.RELEASE_ITEM_ACTION_RELEASE:
                                        if (this.isUsingItem()) {
                                            item = this.inventory.getItemInHand();

                                            int ticksUsed = this.server.getTick() - this.startAction;
                                            if (!item.onRelease(this, ticksUsed)) {
                                                this.inventory.sendContents(this);
                                            }

                                            this.setUsingItem(false);
                                        } else {
                                            this.inventory.sendContents(this);
                                        }
                                        return;
                                    case InventoryTransactionPacket.RELEASE_ITEM_ACTION_CONSUME:
                                        log.debug("Unexpected release item action consume from {}", this::getName);
                                        return;
                                    default:
                                        break;
                                }
                            } finally {
                                this.setUsingItem(false);
                            }
                            break;
                        default:
                            this.inventory.sendContents(this);
                            break;
                    }
                    break;
                case ProtocolInfo.PLAYER_HOTBAR_PACKET:
                    PlayerHotbarPacket hotbarPacket = (PlayerHotbarPacket) packet;

                    if (hotbarPacket.windowId != ContainerIds.INVENTORY) {
                        return; //In PE this should never happen
                    }

                    this.inventory.equipItem(hotbarPacket.selectedHotbarSlot);
                    break;
                case ProtocolInfo.SERVER_SETTINGS_REQUEST_PACKET:
                    PlayerServerSettingsRequestEvent settingsRequestEvent = new PlayerServerSettingsRequestEvent(this, new HashMap<>(this.serverSettings));
                    this.getServer().getPluginManager().callEvent(settingsRequestEvent);

                    if (!settingsRequestEvent.isCancelled()) {
                        settingsRequestEvent.getSettings().forEach((id, window) -> {
                            ServerSettingsResponsePacket re = new ServerSettingsResponsePacket();
                            re.formId = id;
                            re.data = window.getJSONData();
                            this.dataPacket(re);
                        });
                    }
                    break;
                case ProtocolInfo.RESPAWN_PACKET:
                    if (this.isAlive()) {
                        break;
                    }
                    RespawnPacket respawnPacket = (RespawnPacket) packet;
                    if (respawnPacket.respawnState == RespawnPacket.STATE_CLIENT_READY_TO_SPAWN) {
                        RespawnPacket respawn1 = new RespawnPacket();
                        respawn1.x = (float) this.getX();
                        respawn1.y = (float) this.getY();
                        respawn1.z = (float) this.getZ();
                        respawn1.respawnState = RespawnPacket.STATE_READY_TO_SPAWN;
                        this.dataPacket(respawn1);
                    }
                    break;
                case ProtocolInfo.BOOK_EDIT_PACKET:
                    BookEditPacket bookEditPacket = (BookEditPacket) packet;
                    Item oldBook = this.inventory.getItem(bookEditPacket.inventorySlot);
                    if (oldBook.getId() != Item.BOOK_AND_QUILL) {
                        return;
                    }

                    if (bookEditPacket.text.length() > 256) {
                        return;
                    }

                    Item newBook = oldBook.clone();
                    boolean success;
                    switch (bookEditPacket.action) {
                        case REPLACE_PAGE:
                            success = ((ItemBookAndQuill) newBook).setPageText(bookEditPacket.pageNumber, bookEditPacket.text);
                            break;
                        case ADD_PAGE:
                            success = ((ItemBookAndQuill) newBook).insertPage(bookEditPacket.pageNumber, bookEditPacket.text);
                            break;
                        case DELETE_PAGE:
                            success = ((ItemBookAndQuill) newBook).deletePage(bookEditPacket.pageNumber);
                            break;
                        case SWAP_PAGES:
                            success = ((ItemBookAndQuill) newBook).swapPages(bookEditPacket.pageNumber, bookEditPacket.secondaryPageNumber);
                            break;
                        case SIGN_BOOK:
                            newBook = Item.get(Item.WRITTEN_BOOK, 0, 1, oldBook.getCompoundTag());
                            success = ((ItemBookWritten) newBook).signBook(bookEditPacket.title, bookEditPacket.author, bookEditPacket.xuid, ItemBookWritten.GENERATION_ORIGINAL);
                            break;
                        default:
                            return;
                    }

                    if (success) {
                        PlayerEditBookEvent editBookEvent = new PlayerEditBookEvent(this, oldBook, newBook, bookEditPacket.action);
                        this.server.getPluginManager().callEvent(editBookEvent);
                        if (!editBookEvent.isCancelled()) {
                            this.inventory.setItem(bookEditPacket.inventorySlot, editBookEvent.getNewBook());
                        }
                    }
                    break;
                default:
                    break;
            }
        }
    }

    /**
     * Sends a chat message as this player. If the message begins with a / (forward-slash) it will be treated
     * as a command.
     * @param message message to send
     * @return successful
     */
    public boolean chat(String message) {
        if (!this.spawned || !this.isAlive()) {
            return false;
        }

        this.resetCraftingGridType();
        this.craftingType = CRAFTING_SMALL;

        if (this.removeFormat) {
            message = TextFormat.clean(message, true);
        }

        for (String msg : message.split("\n")) {
            if (!msg.trim().isEmpty() && msg.length() <= 255 && this.messageCounter-- > 0) {
                PlayerChatEvent chatEvent = new PlayerChatEvent(this, msg);
                this.server.getPluginManager().callEvent(chatEvent);
                if (!chatEvent.isCancelled()) {
                    this.server.broadcastMessage(this.getServer().getLanguage().translateString(chatEvent.getFormat(), new String[]{chatEvent.getPlayer().getDisplayName(), chatEvent.getMessage()}), chatEvent.getRecipients());
                }
            }
        }

        return true;
    }

    public boolean kick() {
        return this.kick("");
    }

    public boolean kick(String reason, boolean isAdmin) {
        return this.kick(PlayerKickEvent.Reason.UNKNOWN, reason, isAdmin);
    }

    public boolean kick(String reason) {
        return kick(PlayerKickEvent.Reason.UNKNOWN, reason);
    }

    public boolean kick(PlayerKickEvent.Reason reason) {
        return this.kick(reason, true);
    }

    public boolean kick(PlayerKickEvent.Reason reason, String reasonString) {
        return this.kick(reason, reasonString, true);
    }

    public boolean kick(PlayerKickEvent.Reason reason, boolean isAdmin) {
        return this.kick(reason, reason.toString(), isAdmin);
    }

    public boolean kick(PlayerKickEvent.Reason reason, String reasonString, boolean isAdmin) {
        PlayerKickEvent ev;
        this.server.getPluginManager().callEvent(ev = new PlayerKickEvent(this, reason, this.getLeaveMessage()));
        if (!ev.isCancelled()) {
            String message;
            if (isAdmin) {
                if (!this.isBanned()) {
                    message = "Kicked by admin." + (!reasonString.isEmpty() ? " Reason: " + reasonString : "");
                } else {
                    message = reasonString;
                }
            } else {
                if (reasonString.isEmpty()) {
                    message = "disconnectionScreen.noReason";
                } else {
                    message = reasonString;
                }
            }

            this.close(ev.getQuitMessage(), message);

            return true;
        }

        return false;
    }

    public void setViewDistance(int distance) {
        this.chunkRadius = distance;

        ChunkRadiusUpdatedPacket pk = new ChunkRadiusUpdatedPacket();
        pk.radius = distance;

        this.dataPacket(pk);
    }

    public int getViewDistance() {
        return this.chunkRadius;
    }

    @Override
    public void sendMessage(String message) {
        TextPacket pk = new TextPacket();
        pk.type = TextPacket.TYPE_RAW;
        pk.message = this.server.getLanguage().translateString(message);
        this.dataPacket(pk);
    }

    @Override
    public void sendMessage(TextContainer message) {
        if (message instanceof TranslationContainer) {
            this.sendTranslation(message.getText(), ((TranslationContainer) message).getParameters());
            return;
        }
        this.sendMessage(message.getText());
    }

    public void sendTranslation(String message) {
        this.sendTranslation(message, new String[0]);
    }

    public void sendTranslation(String message, String[] parameters) {
        TextPacket pk = new TextPacket();
        if (!this.server.isLanguageForced()) {
            pk.type = TextPacket.TYPE_TRANSLATION;
            pk.message = this.server.getLanguage().translateString(message, parameters, "nukkit.");
            for (int i = 0; i < parameters.length; i++) {
                parameters[i] = this.server.getLanguage().translateString(parameters[i], parameters, "nukkit.");

            }
            pk.parameters = parameters;
        } else {
            pk.type = TextPacket.TYPE_RAW;
            pk.message = this.server.getLanguage().translateString(message, parameters);
        }
        this.dataPacket(pk);
    }

    public void sendChat(String message) {
        this.sendChat("", message);
    }

    public void sendChat(String source, String message) {
        TextPacket pk = new TextPacket();
        pk.type = TextPacket.TYPE_CHAT;
        pk.source = source;
        pk.message = this.server.getLanguage().translateString(message);
        this.dataPacket(pk);
    }

    public void sendPopup(String message) {
        this.sendPopup(message, "");
    }

    public void sendPopup(String message, String subtitle) {
        TextPacket pk = new TextPacket();
        pk.type = TextPacket.TYPE_POPUP;
        pk.message = message;
        this.dataPacket(pk);
    }

    public void sendTip(String message) {
        TextPacket pk = new TextPacket();
        pk.type = TextPacket.TYPE_TIP;
        pk.message = message;
        this.dataPacket(pk);
    }

    public void clearTitle() {
        SetTitlePacket pk = new SetTitlePacket();
        pk.type = SetTitlePacket.TYPE_CLEAR;
        this.dataPacket(pk);
    }

    /**
     * Resets both title animation times and subtitle for the next shown title
     */
    public void resetTitleSettings() {
        SetTitlePacket pk = new SetTitlePacket();
        pk.type = SetTitlePacket.TYPE_RESET;
        this.dataPacket(pk);
    }

    public void setSubtitle(String subtitle) {
        SetTitlePacket pk = new SetTitlePacket();
        pk.type = SetTitlePacket.TYPE_SUBTITLE;
        pk.text = subtitle;
        this.dataPacket(pk);
    }

    public void setTitleAnimationTimes(int fadein, int duration, int fadeout) {
        SetTitlePacket pk = new SetTitlePacket();
        pk.type = SetTitlePacket.TYPE_ANIMATION_TIMES;
        pk.fadeInTime = fadein;
        pk.stayTime = duration;
        pk.fadeOutTime = fadeout;
        this.dataPacket(pk);
    }


    private void setTitle(String text) {
        SetTitlePacket packet = new SetTitlePacket();
        packet.text = text;
        packet.type = SetTitlePacket.TYPE_TITLE;
        this.dataPacket(packet);
    }

    public void sendTitle(String title) {
        this.sendTitle(title, null, 20, 20, 5);
    }

    public void sendTitle(String title, String subtitle) {
        this.sendTitle(title, subtitle, 20, 20, 5);
    }

    public void sendTitle(String title, String subtitle, int fadeIn, int stay, int fadeOut) {
        this.setTitleAnimationTimes(fadeIn, stay, fadeOut);
        if (!Strings.isNullOrEmpty(subtitle)) {
            this.setSubtitle(subtitle);
        }
        // title won't send if an empty string is used.
        this.setTitle(Strings.isNullOrEmpty(title) ? " " : title);
    }

    public void sendActionBar(String title) {
        this.sendActionBar(title, 1, 0, 1);
    }

    public void sendActionBar(String title, int fadein, int duration, int fadeout) {
        SetTitlePacket pk = new SetTitlePacket();
        pk.type = SetTitlePacket.TYPE_ACTION_BAR;
        pk.text = title;
        pk.fadeInTime = fadein;
        pk.stayTime = duration;
        pk.fadeOutTime = fadeout;
        this.dataPacket(pk);
    }

    @Override
    public void close() {
        this.close("");
    }

    public void close(String message) {
        this.close(message, "generic");
    }

    public void close(String message, String reason) {
        this.close(message, reason, true);
    }

    public void close(String message, String reason, boolean notify) {
        this.close(new TextContainer(message), reason, notify);
    }

    public void close(TextContainer message) {
        this.close(message, "generic");
    }

    public void close(TextContainer message, String reason) {
        this.close(message, reason, true);
    }

    public void close(TextContainer message, String reason, boolean notify) {
        if (this.connected && !this.closed) {
            if (notify && reason.length() > 0) {
                DisconnectPacket pk = new DisconnectPacket();
                pk.message = reason;
                this.directDataPacket(pk);
            }

            this.connected = false;
            PlayerQuitEvent ev = null;
            if (this.getName() != null && this.getName().length() > 0) {
                this.server.getPluginManager().callEvent(ev = new PlayerQuitEvent(this, message, true, reason));
                if (this.fishing != null) {
                    this.stopFishing(false);
                }
            }
            
            // Close the temporary windows first, so they have chance to change all inventories before being disposed 
            this.removeAllWindows(false);
            resetCraftingGridType();

            if (ev != null && this.loggedIn && ev.getAutoSave()) {
                this.save();
            }

            for (Player player : new ArrayList<>(this.server.getOnlinePlayers().values())) {
                if (!player.canSee(this)) {
                    player.showPlayer(this);
                }
            }

            this.hiddenPlayers.clear();

            this.removeAllWindows(true);

            for (long index : new ArrayList<>(this.usedChunks.keySet())) {
                int chunkX = Level.getHashX(index);
                int chunkZ = Level.getHashZ(index);
                this.level.unregisterChunkLoader(this, chunkX, chunkZ);
                this.usedChunks.remove(index);

                for (Entity entity : level.getChunkEntities(chunkX, chunkZ).values()) {
                    if (entity != this) {
                        entity.getViewers().remove(getLoaderId());
                    }
                }
            }

            super.close();

            this.interfaz.close(this, notify ? reason : "");

            if (this.loggedIn) {
                this.server.removeOnlinePlayer(this);
            }

            this.loggedIn = false;

            if (ev != null && !Objects.equals(this.username, "") && this.spawned && !Objects.equals(ev.getQuitMessage().toString(), "")) {
                this.server.broadcastMessage(ev.getQuitMessage());
            }

            this.server.getPluginManager().unsubscribeFromPermission(Server.BROADCAST_CHANNEL_USERS, this);
            this.spawned = false;
            this.server.getLogger().info(this.getServer().getLanguage().translateString("nukkit.player.logOut",
                    TextFormat.AQUA + (this.getName() == null ? "" : this.getName()) + TextFormat.WHITE,
                    this.getAddress(),
                    String.valueOf(this.getPort()),
                    this.getServer().getLanguage().translateString(reason)));
            this.windows.clear();
            this.usedChunks.clear();
            this.loadQueue.clear();
            this.hasSpawned.clear();
            this.spawnPosition = null;

            if (this.riding instanceof EntityRideable) {
                this.riding.passengers.remove(this);
            }

            this.riding = null;
        }

        if (this.perm != null) {
            this.perm.clearPermissions();
            this.perm = null;
        }

        if (this.inventory != null) {
            this.inventory = null;
        }

        this.chunk = null;

        this.server.removePlayer(this);
    }

    public void save() {
        this.save(false);
    }

    public void save(boolean async) {
        if (this.closed) {
            throw new IllegalStateException("Tried to save closed player");
        }

        super.saveNBT();

        if (this.level != null) {
            this.namedTag.putString("Level", this.level.getFolderName());
            if (this.spawnPosition != null && this.spawnPosition.getLevel() != null) {
                this.namedTag.putString("SpawnLevel", this.spawnPosition.getLevel().getFolderName());
                this.namedTag.putInt("SpawnX", (int) this.spawnPosition.x);
                this.namedTag.putInt("SpawnY", (int) this.spawnPosition.y);
                this.namedTag.putInt("SpawnZ", (int) this.spawnPosition.z);
            }

            CompoundTag achievements = new CompoundTag();
            for (String achievement : this.achievements) {
                achievements.putByte(achievement, 1);
            }

            this.namedTag.putCompound("Achievements", achievements);

            this.namedTag.putInt("playerGameType", this.gamemode);
            this.namedTag.putLong("lastPlayed", System.currentTimeMillis() / 1000);

            this.namedTag.putString("lastIP", this.getAddress());

            this.namedTag.putInt("EXP", this.getExperience());
            this.namedTag.putInt("expLevel", this.getExperienceLevel());

            this.namedTag.putInt("foodLevel", this.getFoodData().getLevel());
            this.namedTag.putFloat("foodSaturationLevel", this.getFoodData().getFoodSaturationLevel());

            this.namedTag.putInt("TimeSinceRest", this.timeSinceRest);

            if (!this.username.isEmpty() && this.namedTag != null) {
                this.server.saveOfflinePlayerData(this.uuid, this.namedTag, async);
            }
        }
    }

    public String getName() {
        return this.username;
    }

    @Override
    public void kill() {
        if (!this.spawned) {
            return;
        }

        boolean showMessages = this.level.getGameRules().getBoolean(GameRule.SHOW_DEATH_MESSAGE);
        String message = "";
        List<String> params = new ArrayList<>();
        EntityDamageEvent cause = this.getLastDamageCause();

        if (showMessages) {
            params.add(this.getDisplayName());

            switch (cause == null ? DamageCause.CUSTOM : cause.getCause()) {
                case ENTITY_ATTACK:
                    if (cause instanceof EntityDamageByEntityEvent) {
                        Entity e = ((EntityDamageByEntityEvent) cause).getDamager();
                        killer = e;
                        if (e instanceof Player) {
                            message = "death.attack.player";
                            params.add(((Player) e).getDisplayName());
                            break;
                        } else if (e instanceof EntityLiving) {
                            message = "death.attack.mob";
                            params.add(!Objects.equals(e.getNameTag(), "") ? e.getNameTag() : e.getName());
                            break;
                        } else {
                            params.add("Unknown");
                        }
                    }
                    break;
                case PROJECTILE:
                    if (cause instanceof EntityDamageByEntityEvent) {
                        Entity e = ((EntityDamageByEntityEvent) cause).getDamager();
                        killer = e;
                        if (e instanceof Player) {
                            message = "death.attack.arrow";
                            params.add(((Player) e).getDisplayName());
                        } else if (e instanceof EntityLiving) {
                            message = "death.attack.arrow";
                            params.add(!Objects.equals(e.getNameTag(), "") ? e.getNameTag() : e.getName());
                            break;
                        } else {
                            params.add("Unknown");
                        }
                    }
                    break;
                case VOID:
                    message = "death.attack.outOfWorld";
                    break;
                case FALL:
                    if (cause.getFinalDamage() > 2) {
                        message = "death.fell.accident.generic";
                        break;
                    }
                    message = "death.attack.fall";
                    break;

                case SUFFOCATION:
                    message = "death.attack.inWall";
                    break;

                case LAVA:
                    Block block = this.level.getBlock(new Vector3(this.x, this.y - 1, this.z));
                    if (block.getId() == Block.MAGMA) {
                        message = "death.attack.lava.magma";
                        break;
                    }
                    message = "death.attack.lava";
                    break;

                case FIRE:
                    message = "death.attack.onFire";
                    break;

                case FIRE_TICK:
                    message = "death.attack.inFire";
                    break;

                case DROWNING:
                    message = "death.attack.drown";
                    break;

                case CONTACT:
                    if (cause instanceof EntityDamageByBlockEvent) {
                        if (((EntityDamageByBlockEvent) cause).getDamager().getId() == Block.CACTUS) {
                            message = "death.attack.cactus";
                        }
                    }
                    break;

                case BLOCK_EXPLOSION:
                case ENTITY_EXPLOSION:
                    if (cause instanceof EntityDamageByEntityEvent) {
                        Entity e = ((EntityDamageByEntityEvent) cause).getDamager();
                        killer = e;
                        if (e instanceof Player) {
                            message = "death.attack.explosion.player";
                            params.add(((Player) e).getDisplayName());
                        } else if (e instanceof EntityLiving) {
                            message = "death.attack.explosion.player";
                            params.add(!Objects.equals(e.getNameTag(), "") ? e.getNameTag() : e.getName());
                            break;
                        } else {
                            message = "death.attack.explosion";
                        }
                    } else {
                        message = "death.attack.explosion";
                    }
                    break;
                case MAGIC:
                    message = "death.attack.magic";
                    break;
                case LIGHTNING:
                    message = "death.attack.lightningBolt";
                    break;
                case HUNGER:
                    message = "death.attack.starve";
                    break;
                default:
                    message = "death.attack.generic";
                    break;
            }
        }

        PlayerDeathEvent ev = new PlayerDeathEvent(this, this.getDrops(), new TranslationContainer(message, params.toArray(new String[0])), this.expLevel);
        ev.setKeepExperience(this.level.gameRules.getBoolean(GameRule.KEEP_INVENTORY));
        ev.setKeepInventory(ev.getKeepExperience());

        if (cause != null && cause.getCause() != DamageCause.VOID && cause.getCause() != DamageCause.SUICIDE) {
            PlayerOffhandInventory offhandInventory = this.getOffhandInventory();
            PlayerInventory playerInventory = this.getInventory();
            if (offhandInventory.getItem(0).getId() == Item.TOTEM || playerInventory.getItemInHand().getId() == Item.TOTEM) {
                this.getLevel().addLevelEvent(this, LevelEventPacket.EVENT_SOUND_TOTEM);
                this.extinguish();
                this.removeAllEffects();
                this.setHealth(1);

                this.addEffect(Effect.getEffect(Effect.REGENERATION).setDuration(800).setAmplifier(1));
                this.addEffect(Effect.getEffect(Effect.FIRE_RESISTANCE).setDuration(800).setAmplifier(1));
                this.addEffect(Effect.getEffect(Effect.ABSORPTION).setDuration(100).setAmplifier(1));

                EntityEventPacket pk = new EntityEventPacket();
                pk.eid = this.getId();
                pk.event = EntityEventPacket.CONSUME_TOTEM;
                this.dataPacket(pk);

                if (offhandInventory.getItem(0).getId() == Item.TOTEM) {
                    offhandInventory.clear(0);
                } else {
                    playerInventory.clear(playerInventory.getHeldItemIndex());
                }

                ev.setCancelled(true);
            }
        }

        this.server.getPluginManager().callEvent(ev);

        if (!ev.isCancelled()) {
            if (this.fishing != null) {
                this.stopFishing(false);
            }

            this.health = 0;
            this.extinguish();
            this.scheduleUpdate();

            if (!ev.getKeepInventory() && this.level.getGameRules().getBoolean(GameRule.DO_ENTITY_DROPS)) {
                for (Item item : ev.getDrops()) {
                    if (!item.hasEnchantment(Enchantment.ID_VANISHING_CURSE)) {
                        this.level.dropItem(this, item, null, true, 40);
                    }
                }

                if (this.inventory != null) {
                    this.inventory.clearAll();
                }
                if (this.offhandInventory != null) {
                    this.offhandInventory.clearAll();
                }
            }

            if (!ev.getKeepExperience() && this.level.getGameRules().getBoolean(GameRule.DO_ENTITY_DROPS)) {
                if (this.isSurvival() || this.isAdventure()) {
                    int exp = ev.getExperience() * 7;
                    if (exp > 100) exp = 100;
                    this.getLevel().dropExpOrb(this, exp);
                }
                this.setExperience(0, 0);
            }

            this.timeSinceRest = 0;

            if (showMessages && !ev.getDeathMessage().toString().isEmpty()) {
                this.server.broadcast(ev.getDeathMessage(), Server.BROADCAST_CHANNEL_USERS);
            }

            RespawnPacket pk = new RespawnPacket();
            Position pos = this.getSpawn();
            pk.x = (float) pos.x;
            pk.y = (float) pos.y;
            pk.z = (float) pos.z;
            pk.respawnState = RespawnPacket.STATE_SEARCHING_FOR_SPAWN;

            this.dataPacket(pk);
        }
    }

    protected void respawn() {
        if (this.server.isHardcore()) {
            this.setBanned(true);
            return;
        }

        this.craftingType = CRAFTING_SMALL;
        this.resetCraftingGridType();

        PlayerRespawnEvent playerRespawnEvent = new PlayerRespawnEvent(this, this.getSpawn());
        this.server.getPluginManager().callEvent(playerRespawnEvent);

        Position respawnPos = playerRespawnEvent.getRespawnPosition();

        this.sendExperience();
        this.sendExperienceLevel();

        this.setSprinting(false);
        this.setSneaking(false);

        this.setDataProperty(new ShortEntityData(Player.DATA_AIR, 400), false);
        this.deadTicks = 0;
        this.noDamageTicks = 60;

        this.removeAllEffects();
        this.setHealth(this.getMaxHealth());
        this.getFoodData().setLevel(20, 20);

        this.sendData(this);

        this.setMovementSpeed(DEFAULT_SPEED);

        this.getAdventureSettings().update();
        this.inventory.sendContents(this);
        this.inventory.sendArmorContents(this);
        this.offhandInventory.sendContents(this);

        this.teleport(respawnPos, null);
        this.spawnToAll();
        this.scheduleUpdate();
    }

    @Override
    public void setHealth(float health) {
        if (health < 1) {
            health = 0;
        }

        super.setHealth(health);
        //TODO: Remove it in future! This a hack to solve the client-side absorption bug! WFT Mojang (Half a yellow heart cannot be shown, we can test it in local gaming)
        Attribute attr = Attribute.getAttribute(Attribute.MAX_HEALTH).setMaxValue(this.getAbsorption() % 2 != 0 ? this.getMaxHealth() + 1 : this.getMaxHealth()).setValue(health > 0 ? (health < getMaxHealth() ? health : getMaxHealth()) : 0);
        if (this.spawned) {
            UpdateAttributesPacket pk = new UpdateAttributesPacket();
            pk.entries = new Attribute[]{attr};
            pk.entityId = this.id;
            this.dataPacket(pk);
        }
    }

    @Override
    public void setMaxHealth(int maxHealth) {
        super.setMaxHealth(maxHealth);

        Attribute attr = Attribute.getAttribute(Attribute.MAX_HEALTH).setMaxValue(this.getAbsorption() % 2 != 0 ? this.getMaxHealth() + 1 : this.getMaxHealth()).setValue(health > 0 ? (health < getMaxHealth() ? health : getMaxHealth()) : 0);
        if (this.spawned) {
            UpdateAttributesPacket pk = new UpdateAttributesPacket();
            pk.entries = new Attribute[]{attr};
            pk.entityId = this.id;
            this.dataPacket(pk);
        }
    }

    public int getExperience() {
        return this.exp;
    }

    public int getExperienceLevel() {
        return this.expLevel;
    }

    public void addExperience(int add) {
        addExperience(add, false);
    }

    public void addExperience(int add, boolean playLevelUpSound) {
        if (add == 0) return;
        int now = this.getExperience();
        int added = now + add;
        int level = this.getExperienceLevel();
        int most = calculateRequireExperience(level);
        while (added >= most) {  //Level Up!
            added = added - most;
            level++;
            most = calculateRequireExperience(level);
        }
        this.setExperience(added, level, playLevelUpSound);
    }

    public static int calculateRequireExperience(int level) {
        if (level >= 30) {
            return 112 + (level - 30) * 9;
        } else if (level >= 15) {
            return 37 + (level - 15) * 5;
        } else {
            return 7 + level * 2;
        }
    }

    public void setExperience(int exp) {
        setExperience(exp, this.getExperienceLevel());
    }

    public void setExperience(int exp, int level) {
        setExperience(exp, level, false);
    }

    //todo something on performance, lots of exp orbs then lots of packets, could crash client

    public void setExperience(int exp, int level, boolean playLevelUpSound) {
        int levelBefore = this.expLevel;
        this.exp = exp;
        this.expLevel = level;

        this.sendExperienceLevel(level);
        this.sendExperience(exp);
        if (playLevelUpSound && levelBefore < level && levelBefore / 5 != level / 5 && this.lastPlayerdLevelUpSoundTime < this.age - 100) {
            this.lastPlayerdLevelUpSoundTime = this.age;
            this.level.addLevelSoundEvent(
                    this, 
                    LevelSoundEventPacketV2.SOUND_LEVELUP,
                    Math.min(7, level / 5) << 28,
                    "",
                    false, false
            );
        }
    }

    public void sendExperience() {
        sendExperience(this.getExperience());
    }

    public void sendExperience(int exp) {
        if (this.spawned) {
            float percent = ((float) exp) / calculateRequireExperience(this.getExperienceLevel());
            percent = Math.max(0f, Math.min(1f, percent));
            this.setAttribute(Attribute.getAttribute(Attribute.EXPERIENCE).setValue(percent));
        }
    }

    public void sendExperienceLevel() {
        sendExperienceLevel(this.getExperienceLevel());
    }

    public void sendExperienceLevel(int level) {
        if (this.spawned) {
            this.setAttribute(Attribute.getAttribute(Attribute.EXPERIENCE_LEVEL).setValue(level));
        }
    }

    public void setAttribute(Attribute attribute) {
        UpdateAttributesPacket pk = new UpdateAttributesPacket();
        pk.entries = new Attribute[]{attribute};
        pk.entityId = this.id;
        this.dataPacket(pk);
    }

    @Override
    public void setMovementSpeed(float speed) {
        setMovementSpeed(speed, true);
    }

    public void setMovementSpeed(float speed, boolean send) {
        super.setMovementSpeed(speed);
        if (this.spawned && send) {
            Attribute attribute = Attribute.getAttribute(Attribute.MOVEMENT_SPEED).setValue(speed);
            this.setAttribute(attribute);
        }
    }

    public Entity getKiller() {
        return killer;
    }

    @Override
    public boolean attack(EntityDamageEvent source) {
        if (!this.isAlive()) {
            return false;
        }

        if (this.isSpectator() || (this.isCreative() && source.getCause() != DamageCause.SUICIDE)) {
            //source.setCancelled();
            return false;
        } else if (this.getAdventureSettings().get(Type.ALLOW_FLIGHT) && source.getCause() == DamageCause.FALL) {
            //source.setCancelled();
            return false;
        } else if (source.getCause() == DamageCause.FALL) {
            if (this.getLevel().getBlock(this.getPosition().floor().add(0.5, -1, 0.5)).getId() == Block.SLIME_BLOCK) {
                if (!this.isSneaking()) {
                    //source.setCancelled();
                    this.resetFallDistance();
                    return false;
                }
            }
        }

        if (super.attack(source)) { //!source.isCancelled()
            if (this.getLastDamageCause() == source && this.spawned) {
                if (source instanceof EntityDamageByEntityEvent) {
                    Entity damager = ((EntityDamageByEntityEvent) source).getDamager();
                    if (damager instanceof Player) {
                        ((Player) damager).getFoodData().updateFoodExpLevel(0.3);
                    }
                }
                EntityEventPacket pk = new EntityEventPacket();
                pk.eid = this.id;
                pk.event = EntityEventPacket.HURT_ANIMATION;
                this.dataPacket(pk);
            }
            return true;
        } else {
            return false;
        }
    }

    /**
     * Drops an item on the ground in front of the player. Returns if the item drop was successful.
     *
     * @param item to drop
     * @return bool if the item was dropped or if the item was null
     */
    public boolean dropItem(Item item) {
        if (!this.spawned || !this.isAlive()) {
            return false;
        }

        if (item.isNull()) {
            this.server.getLogger().debug(this.getName() + " attempted to drop a null item (" + item + ")");
            return true;
        }

        Vector3 motion = this.getDirectionVector().multiply(0.4);

        this.level.dropItem(this.add(0, 1.3, 0), item, motion, 40);

        this.setDataFlag(DATA_FLAGS, DATA_FLAG_ACTION, false);
        return true;
    }

    /**
     * Drops an item on the ground in front of the player. Returns the dropped item.
     *
     * @param item to drop
     * @return EntityItem if the item was dropped or null if the item was null
     */
    @Since("1.3.2.0-PN")
    public EntityItem dropAndGetItem(Item item) {
        if (!this.spawned || !this.isAlive()) {
            return null;
        }

        if (item.isNull()) {
            this.server.getLogger().debug(this.getName() + " attempted to drop a null item (" + item + ")");
            return null;
        }

        Vector3 motion = this.getDirectionVector().multiply(0.4);

        this.setDataFlag(DATA_FLAGS, DATA_FLAG_ACTION, false);

        return this.level.dropAndGetItem(this.add(0, 1.3, 0), item, motion, 40);
    }

    public void sendPosition(Vector3 pos) {
        this.sendPosition(pos, this.yaw);
    }

    public void sendPosition(Vector3 pos, double yaw) {
        this.sendPosition(pos, yaw, this.pitch);
    }

    public void sendPosition(Vector3 pos, double yaw, double pitch) {
        this.sendPosition(pos, yaw, pitch, MovePlayerPacket.MODE_NORMAL);
    }

    public void sendPosition(Vector3 pos, double yaw, double pitch, int mode) {
        this.sendPosition(pos, yaw, pitch, mode, null);
    }

    public void sendPosition(Vector3 pos, double yaw, double pitch, int mode, Player[] targets) {
        MovePlayerPacket pk = new MovePlayerPacket();
        pk.eid = this.getId();
        pk.x = (float) pos.x;
        pk.y = (float) (pos.y + this.getEyeHeight());
        pk.z = (float) pos.z;
        pk.headYaw = (float) yaw;
        pk.pitch = (float) pitch;
        pk.yaw = (float) yaw;
        pk.mode = mode;

        if (targets != null) {
            Server.broadcastPacket(targets, pk);
        } else {
            pk.eid = this.id;
            this.dataPacket(pk);
        }
    }

    @Override
    protected void checkChunks() {
        if (this.chunk == null || (this.chunk.getX() != ((int) this.x >> 4) || this.chunk.getZ() != ((int) this.z >> 4))) {
            if (this.chunk != null) {
                this.chunk.removeEntity(this);
            }
            this.chunk = this.level.getChunk((int) this.x >> 4, (int) this.z >> 4, true);

            if (!this.justCreated) {
                Map<Integer, Player> newChunk = this.level.getChunkPlayers((int) this.x >> 4, (int) this.z >> 4);
                newChunk.remove(this.getLoaderId());

                //List<Player> reload = new ArrayList<>();
                for (Player player : new ArrayList<>(this.hasSpawned.values())) {
                    if (!newChunk.containsKey(player.getLoaderId())) {
                        this.despawnFrom(player);
                    } else {
                        newChunk.remove(player.getLoaderId());
                        //reload.add(player);
                    }
                }

                for (Player player : newChunk.values()) {
                    this.spawnTo(player);
                }
            }

            if (this.chunk == null) {
                return;
            }

            this.chunk.addEntity(this);
        }
    }

    protected boolean checkTeleportPosition() {
        if (this.teleportPosition != null) {
            int chunkX = (int) this.teleportPosition.x >> 4;
            int chunkZ = (int) this.teleportPosition.z >> 4;

            for (int X = -1; X <= 1; ++X) {
                for (int Z = -1; Z <= 1; ++Z) {
                    long index = Level.chunkHash(chunkX + X, chunkZ + Z);
                    if (!this.usedChunks.containsKey(index) || !this.usedChunks.get(index)) {
                        return false;
                    }
                }
            }

            this.spawnToAll();
            this.forceMovement = this.teleportPosition;
            this.teleportPosition = null;
            return true;
        }

        return false;
    }

    protected void sendPlayStatus(int status) {
        sendPlayStatus(status, false);
    }

    protected void sendPlayStatus(int status, boolean immediate) {
        PlayStatusPacket pk = new PlayStatusPacket();
        pk.status = status;

        if (immediate) {
            this.directDataPacket(pk);
        } else {
            this.dataPacket(pk);
        }
    }

    @Override
    public boolean teleport(Location location, TeleportCause cause) {
        if (!this.isOnline()) {
            return false;
        }

        Location from = this.getLocation();
        Location to = location;

        if (cause != null) {
            PlayerTeleportEvent event = new PlayerTeleportEvent(this, from, to, cause);
            this.server.getPluginManager().callEvent(event);
            if (event.isCancelled()) return false;
            to = event.getTo();
        }

        //TODO Remove it! A hack to solve the client-side teleporting bug! (inside into the block)
        if (super.teleport(to.getY() == to.getFloorY() ? to.add(0, 0.00001, 0) : to, null)) { // null to prevent fire of duplicate EntityTeleportEvent
            this.removeAllWindows();

            this.teleportPosition = new Vector3(this.x, this.y, this.z);
            this.forceMovement = this.teleportPosition;
            this.sendPosition(this, this.yaw, this.pitch, MovePlayerPacket.MODE_TELEPORT);

            this.checkTeleportPosition();

            this.resetFallDistance();
            this.nextChunkOrderRun = 0;
            this.newPosition = null;

            //DummyBossBar
            this.getDummyBossBars().values().forEach(DummyBossBar::reshow);
            //Weather
            this.getLevel().sendWeather(this);
            //Update time
            this.getLevel().sendTime(this);
            return true;
        }

        return false;
    }

    protected void forceSendEmptyChunks() {
        int chunkPositionX = this.getFloorX() >> 4;
        int chunkPositionZ = this.getFloorZ() >> 4;
        for (int x = -chunkRadius; x < chunkRadius; x++) {
            for (int z = -chunkRadius; z < chunkRadius; z++) {
                LevelChunkPacket chunk = new LevelChunkPacket();
                chunk.chunkX = chunkPositionX + x;
                chunk.chunkZ = chunkPositionZ + z;
                chunk.data = new byte[0];
                this.dataPacket(chunk);
            }
        }
    }

    public void teleportImmediate(Location location) {
        this.teleportImmediate(location, TeleportCause.PLUGIN);
    }

    public void teleportImmediate(Location location, TeleportCause cause) {
        Location from = this.getLocation();
        if (super.teleport(location, cause)) {

            for (Inventory window : new ArrayList<>(this.windows.keySet())) {
                if (window == this.inventory) {
                    continue;
                }
                this.removeWindow(window);
            }

            if (from.getLevel().getId() != location.getLevel().getId()) { //Different level, update compass position
                SetSpawnPositionPacket pk = new SetSpawnPositionPacket();
                pk.spawnType = SetSpawnPositionPacket.TYPE_WORLD_SPAWN;
                Position spawn = location.getLevel().getSpawnLocation();
                pk.x = spawn.getFloorX();
                pk.y = spawn.getFloorY();
                pk.z = spawn.getFloorZ();
                pk.dimension = spawn.getLevel().getDimension();
                dataPacket(pk);
            }

            this.forceMovement = new Vector3(this.x, this.y, this.z);
            this.sendPosition(this, this.yaw, this.pitch, MovePlayerPacket.MODE_RESET);

            this.resetFallDistance();
            this.orderChunks();
            this.nextChunkOrderRun = 0;
            this.newPosition = null;

            //Weather
            this.getLevel().sendWeather(this);
            //Update time
            this.getLevel().sendTime(this);
        }
    }

    /**
     * Shows a new FormWindow to the player
     * You can find out FormWindow result by listening to PlayerFormRespondedEvent
     *
     * @param window to show
     * @return form id to use in {@link PlayerFormRespondedEvent}
     */
    public int showFormWindow(FormWindow window) {
        return showFormWindow(window, this.formWindowCount++);
    }

    /**
     * Shows a new FormWindow to the player
     * You can find out FormWindow result by listening to PlayerFormRespondedEvent
     *
     * @param window to show
     * @param id form id
     * @return form id to use in {@link PlayerFormRespondedEvent}
     */
    public int showFormWindow(FormWindow window, int id) {
        ModalFormRequestPacket packet = new ModalFormRequestPacket();
        packet.formId = id;
        packet.data = window.getJSONData();
        this.formWindows.put(packet.formId, window);

        this.dataPacket(packet);
        return id;
    }

    /**
     * Shows a new setting page in game settings
     * You can find out settings result by listening to PlayerFormRespondedEvent
     *
     * @param window to show on settings page
     * @return form id to use in {@link PlayerFormRespondedEvent}
     */
    public int addServerSettings(FormWindow window) {
        int id = this.formWindowCount++;

        this.serverSettings.put(id, window);
        return id;
    }

    /**
     * Creates and sends a BossBar to the player
     *
     * @param text   The BossBar message
     * @param length The BossBar percentage
     * @return bossBarId  The BossBar ID, you should store it if you want to remove or update the BossBar later
     */
    @Deprecated
    public long createBossBar(String text, int length) {
        DummyBossBar bossBar = new DummyBossBar.Builder(this).text(text).length(length).build();
        return this.createBossBar(bossBar);
    }

    /**
     * Creates and sends a BossBar to the player
     *
     * @param dummyBossBar DummyBossBar Object (Instantiate it by the Class Builder)
     * @return bossBarId  The BossBar ID, you should store it if you want to remove or update the BossBar later
     * @see DummyBossBar.Builder
     */
    public long createBossBar(DummyBossBar dummyBossBar) {
        this.dummyBossBars.put(dummyBossBar.getBossBarId(), dummyBossBar);
        dummyBossBar.create();
        return dummyBossBar.getBossBarId();
    }

    /**
     * Get a DummyBossBar object
     *
     * @param bossBarId The BossBar ID
     * @return DummyBossBar object
     * @see DummyBossBar#setText(String) Set BossBar text
     * @see DummyBossBar#setLength(float) Set BossBar length
     * @see DummyBossBar#setColor(BlockColor) Set BossBar color
     */
    public DummyBossBar getDummyBossBar(long bossBarId) {
        return this.dummyBossBars.getOrDefault(bossBarId, null);
    }

    /**
     * Get all DummyBossBar objects
     *
     * @return DummyBossBars Map
     */
    public Map<Long, DummyBossBar> getDummyBossBars() {
        return dummyBossBars;
    }

    /**
     * Updates a BossBar
     *
     * @param text      The new BossBar message
     * @param length    The new BossBar length
     * @param bossBarId The BossBar ID
     */
    @Deprecated
    public void updateBossBar(String text, int length, long bossBarId) {
        if (this.dummyBossBars.containsKey(bossBarId)) {
            DummyBossBar bossBar = this.dummyBossBars.get(bossBarId);
            bossBar.setText(text);
            bossBar.setLength(length);
        }
    }

    /**
     * Removes a BossBar
     *
     * @param bossBarId The BossBar ID
     */
    public void removeBossBar(long bossBarId) {
        if (this.dummyBossBars.containsKey(bossBarId)) {
            this.dummyBossBars.get(bossBarId).destroy();
            this.dummyBossBars.remove(bossBarId);
        }
    }

    public int getWindowId(Inventory inventory) {
        if (this.windows.containsKey(inventory)) {
            return this.windows.get(inventory);
        }

        return -1;
    }

    public Inventory getWindowById(int id) {
        return this.windowIndex.get(id);
    }

    public int addWindow(Inventory inventory) {
        return this.addWindow(inventory, null);
    }

    public int addWindow(Inventory inventory, Integer forceId) {
        return addWindow(inventory, forceId, false);
    }

    public int addWindow(Inventory inventory, Integer forceId, boolean isPermanent) {
        return addWindow(inventory, forceId, isPermanent, false);
    }

    private int addWindow(Inventory inventory, Integer forceId, boolean isPermanent, boolean alwaysOpen) {
        if (this.windows.containsKey(inventory)) {
            return this.windows.get(inventory);
        }
        int cnt;
        if (forceId == null) {
            this.windowCnt = cnt = Math.max(4, ++this.windowCnt % 99);
        } else {
            cnt = forceId;
        }
        this.windows.forcePut(inventory, cnt);

        if (isPermanent) {
            this.permanentWindows.add(cnt);
        }

        if (this.spawned && inventory.open(this)) {
            return cnt;
        } else if (!alwaysOpen) {
            this.removeWindow(inventory);

            return -1;
        } else {
            inventory.getViewers().add(this);
        }

        return cnt;
    }

    public Optional<Inventory> getTopWindow() {
        for (Entry<Inventory, Integer> entry : this.windows.entrySet()) {
            if (!this.permanentWindows.contains(entry.getValue())) {
                return Optional.of(entry.getKey());
            }
        }
        return Optional.empty();
    }

    public void removeWindow(Inventory inventory) {
        inventory.close(this);
        if (!this.permanentWindows.contains(this.getWindowId(inventory)))
            this.windows.remove(inventory);
    }

    public void sendAllInventories() {
        for (Inventory inv : this.windows.keySet()) {
            inv.sendContents(this);

            if (inv instanceof PlayerInventory) {
                ((PlayerInventory) inv).sendArmorContents(this);
            }
        }
    }

    protected void addDefaultWindows() {
        this.addWindow(this.getInventory(), ContainerIds.INVENTORY, true, true);

        this.playerUIInventory = new PlayerUIInventory(this);
        this.addWindow(this.playerUIInventory, ContainerIds.UI, true);
        this.addWindow(this.offhandInventory, ContainerIds.OFFHAND, true, true);

        this.craftingGrid = this.playerUIInventory.getCraftingGrid();
        this.addWindow(this.craftingGrid, ContainerIds.NONE);

        //TODO: more windows
    }

    public PlayerUIInventory getUIInventory() {
        return playerUIInventory;
    }

    public PlayerCursorInventory getCursorInventory() {
        return this.playerUIInventory.getCursorInventory();
    }

    public CraftingGrid getCraftingGrid() {
        return this.craftingGrid;
    }

    public void setCraftingGrid(CraftingGrid grid) {
        this.craftingGrid = grid;
        this.addWindow(grid, ContainerIds.NONE);
    }

    public void resetCraftingGridType() {
        if (this.craftingGrid != null) {
            Item[] drops = this.inventory.addItem(this.craftingGrid.getContents().values().toArray(new Item[0]));

            if (drops.length > 0) {
                for (Item drop : drops) {
                    this.dropItem(drop);
                }
            }

            drops = this.inventory.addItem(this.getCursorInventory().getItem(0));
            if (drops.length > 0) {
                for (Item drop : drops) {
                    this.dropItem(drop);
                }
            }

            this.playerUIInventory.clearAll();

            if (this.craftingGrid instanceof BigCraftingGrid) {
                this.craftingGrid = this.playerUIInventory.getCraftingGrid();
                this.addWindow(this.craftingGrid, ContainerIds.NONE);
//
//                ContainerClosePacket pk = new ContainerClosePacket(); //be sure, big crafting is really closed
//                pk.windowId = ContainerIds.NONE;
//                this.dataPacket(pk);
            }

            this.craftingType = CRAFTING_SMALL;
        }
    }

    public void removeAllWindows() {
        removeAllWindows(false);
    }

    public void removeAllWindows(boolean permanent) {
        for (Entry<Integer, Inventory> entry : new ArrayList<>(this.windowIndex.entrySet())) {
            if (!permanent && this.permanentWindows.contains(entry.getKey())) {
                continue;
            }
            this.removeWindow(entry.getValue());
        }
    }

    @Override
    public void setMetadata(String metadataKey, MetadataValue newMetadataValue) {
        this.server.getPlayerMetadata().setMetadata(this, metadataKey, newMetadataValue);
    }

    @Override
    public List<MetadataValue> getMetadata(String metadataKey) {
        return this.server.getPlayerMetadata().getMetadata(this, metadataKey);
    }

    @Override
    public boolean hasMetadata(String metadataKey) {
        return this.server.getPlayerMetadata().hasMetadata(this, metadataKey);
    }

    @Override
    public void removeMetadata(String metadataKey, Plugin owningPlugin) {
        this.server.getPlayerMetadata().removeMetadata(this, metadataKey, owningPlugin);
    }

    @Override
    public void onChunkChanged(FullChunk chunk) {
        this.usedChunks.remove(Level.chunkHash(chunk.getX(), chunk.getZ()));
    }

    @Override
    public void onChunkLoaded(FullChunk chunk) {

    }

    @Override
    public void onChunkPopulated(FullChunk chunk) {

    }

    @Override
    public void onChunkUnloaded(FullChunk chunk) {

    }

    @Override
    public void onBlockChanged(Vector3 block) {

    }

    @Override
    public int getLoaderId() {
        return this.loaderId;
    }

    @Override
    public boolean isLoaderActive() {
        return this.isConnected();
    }


    public static BatchPacket getChunkCacheFromData(int chunkX, int chunkZ, int subChunkCount, byte[] payload) {
        LevelChunkPacket pk = new LevelChunkPacket();
        pk.chunkX = chunkX;
        pk.chunkZ = chunkZ;
        pk.subChunkCount = subChunkCount;
        pk.data = payload;
        pk.encode();

        BatchPacket batch = new BatchPacket();
        byte[][] batchPayload = new byte[2][];
        byte[] buf = pk.getBuffer();
        batchPayload[0] = Binary.writeUnsignedVarInt(buf.length);
        batchPayload[1] = buf;
        byte[] data = Binary.appendBytes(batchPayload);
        try {
            batch.payload = Network.deflateRaw(data, Server.getInstance().networkCompressionLevel);
        } catch (Exception e) {
            throw new RuntimeException(e);
        }
        return batch;
    }

    private boolean foodEnabled = true;

    public boolean isFoodEnabled() {
        return !(this.isCreative() || this.isSpectator()) && this.foodEnabled;
    }

    public void setFoodEnabled(boolean foodEnabled) {
        this.foodEnabled = foodEnabled;
    }

    public PlayerFood getFoodData() {
        return this.foodData;
    }

    //todo a lot on dimension

    private void setDimension(int dimension) {
        ChangeDimensionPacket pk = new ChangeDimensionPacket();
        pk.dimension = dimension;
        pk.x = (float) this.x;
        pk.y = (float) this.y;
        pk.z = (float) this.z;
        this.dataPacket(pk);
    }

    @Override
    public boolean switchLevel(Level level) {
        Level oldLevel = this.level;
        if (super.switchLevel(level)) {
            SetSpawnPositionPacket spawnPosition = new SetSpawnPositionPacket();
            spawnPosition.spawnType = SetSpawnPositionPacket.TYPE_WORLD_SPAWN;
            Position spawn = level.getSpawnLocation();
            spawnPosition.x = spawn.getFloorX();
            spawnPosition.y = spawn.getFloorY();
            spawnPosition.z = spawn.getFloorZ();
            spawnPosition.dimension = spawn.getLevel().getDimension();
            this.dataPacket(spawnPosition);

            // Remove old chunks
            for (long index : new ArrayList<>(this.usedChunks.keySet())) {
                int chunkX = Level.getHashX(index);
                int chunkZ = Level.getHashZ(index);
                this.unloadChunk(chunkX, chunkZ, oldLevel);
            }
            this.usedChunks.clear();

            SetTimePacket setTime = new SetTimePacket();
            setTime.time = level.getTime();
            this.dataPacket(setTime);

            GameRulesChangedPacket gameRulesChanged = new GameRulesChangedPacket();
            gameRulesChanged.gameRules = level.getGameRules();
            this.dataPacket(gameRulesChanged);

            if (oldLevel.getDimension() != level.getDimension()) {
                this.setDimension(level.getDimension());
            }
            return true;
        }

        return false;
    }

    public void setCheckMovement(boolean checkMovement) {
        this.checkMovement = checkMovement;
    }

    /**
     * @since 1.2.1.0-PN
     */
    public boolean isCheckingMovement() {
        return this.checkMovement;
    }

    public synchronized void setLocale(Locale locale) {
        this.locale.set(locale);
    }

    public synchronized Locale getLocale() {
        return this.locale.get();
    }

    @Override
    public void setSprinting(boolean value) {
        if (isSprinting() != value) {
            super.setSprinting(value);
        }
    }

    public void transfer(InetSocketAddress address) {
        String hostName = address.getAddress().getHostAddress();
        int port = address.getPort();
        TransferPacket pk = new TransferPacket();
        pk.address = hostName;
        pk.port = port;
        this.dataPacket(pk);
    }

    public LoginChainData getLoginChainData() {
        return this.loginChainData;
    }

    public boolean pickupEntity(Entity entity, boolean near) {
        if (!this.spawned || !this.isAlive() || !this.isOnline() || this.getGamemode() == SPECTATOR || entity.isClosed()) {
            return false;
        }

        if (near) {
            Inventory inventory = this.inventory;
            if (entity instanceof EntityArrow && ((EntityArrow) entity).hadCollision) {
                ItemArrow item = new ItemArrow();
                if (this.isSurvival()) {
                    // Should only collect to the offhand slot if the item matches what is already there
                    if (this.offhandInventory.getItem(0).getId() == item.getId() && this.offhandInventory.canAddItem(item)) {
                        inventory = this.offhandInventory;
                    } else if (!inventory.canAddItem(item)) {
                        return false;
                    }
                }

                InventoryPickupArrowEvent ev = new InventoryPickupArrowEvent(inventory, (EntityArrow) entity);

                int pickupMode = ((EntityArrow) entity).getPickupMode();
                if (pickupMode == EntityArrow.PICKUP_NONE || pickupMode == EntityArrow.PICKUP_CREATIVE && !this.isCreative()) {
                    ev.setCancelled();
                }

                this.server.getPluginManager().callEvent(ev);
                if (ev.isCancelled()) {
                    return false;
                }

                TakeItemEntityPacket pk = new TakeItemEntityPacket();
                pk.entityId = this.getId();
                pk.target = entity.getId();
                Server.broadcastPacket(entity.getViewers().values(), pk);
                this.dataPacket(pk);

                if (!this.isCreative()) {
                    inventory.addItem(item.clone());
                }
                entity.close();
                return true;
            } else if (entity instanceof EntityThrownTrident && ((EntityThrownTrident) entity).hadCollision) {
                Item item = ((EntityThrownTrident) entity).getItem();
                if (this.isSurvival() && !inventory.canAddItem(item)) {
                    return false;
                }

                InventoryPickupTridentEvent ev = new InventoryPickupTridentEvent(this.inventory, (EntityThrownTrident) entity);
                this.server.getPluginManager().callEvent(ev);
                if (ev.isCancelled()) {
                    return false;
                }

                TakeItemEntityPacket pk = new TakeItemEntityPacket();
                pk.entityId = this.getId();
                pk.target = entity.getId();
                Server.broadcastPacket(entity.getViewers().values(), pk);
                this.dataPacket(pk);

                if (!this.isCreative()) {
                    inventory.addItem(item.clone());
                }
                entity.close();
                return true;
            } else if (entity instanceof EntityItem) {
                if (((EntityItem) entity).getPickupDelay() <= 0) {
                    Item item = ((EntityItem) entity).getItem();

                    if (item != null) {
                        if (this.isSurvival() && !inventory.canAddItem(item)) {
                            return false;
                        }

                        InventoryPickupItemEvent ev;
                        this.server.getPluginManager().callEvent(ev = new InventoryPickupItemEvent(inventory, (EntityItem) entity));
                        if (ev.isCancelled()) {
                            return false;
                        }

                        switch (item.getId()) {
                            case Item.WOOD:
                            case Item.WOOD2:
                                this.awardAchievement("mineWood");
                                break;
                            case Item.DIAMOND:
                                this.awardAchievement("diamond");
                                break;
                        }

                        TakeItemEntityPacket pk = new TakeItemEntityPacket();
                        pk.entityId = this.getId();
                        pk.target = entity.getId();
                        Server.broadcastPacket(entity.getViewers().values(), pk);
                        this.dataPacket(pk);

                        entity.close();
                        inventory.addItem(item.clone());
                        return true;
                    }
                }
            }
        }

        int tick = this.getServer().getTick();
        if (pickedXPOrb < tick && entity instanceof EntityXPOrb && this.boundingBox.isVectorInside(entity)) {
            EntityXPOrb xpOrb = (EntityXPOrb) entity;
            if (xpOrb.getPickupDelay() <= 0) {
                int exp = xpOrb.getExp();
                entity.kill();
                this.getLevel().addLevelEvent(LevelEventPacket.EVENT_SOUND_EXPERIENCE_ORB, 0, this);
                pickedXPOrb = tick;

                //Mending
                ArrayList<Integer> itemsWithMending = new ArrayList<>();
                for (int i = 0; i < 4; i++) {
                    if (inventory.getArmorItem(i).getEnchantment((short)Enchantment.ID_MENDING) != null) {
                        itemsWithMending.add(inventory.getSize() + i);
                    }
                }
                if (inventory.getItemInHand().getEnchantment((short)Enchantment.ID_MENDING) != null) {
                    itemsWithMending.add(inventory.getHeldItemIndex());
                }
                if (itemsWithMending.size() > 0) {
                    Random rand = new Random();
                    Integer itemToRepair = itemsWithMending.get(rand.nextInt(itemsWithMending.size()));
                    Item toRepair = inventory.getItem(itemToRepair);
                    if (toRepair instanceof ItemTool || toRepair instanceof ItemArmor) {
                        if (toRepair.getDamage() > 0) {
                            int dmg = toRepair.getDamage() - 2;
                            if (dmg < 0)
                                dmg = 0;
                            toRepair.setDamage(dmg);
                            inventory.setItem(itemToRepair, toRepair);
                            return true;
                        }
                    }
                }

                this.addExperience(exp, true);
                return true;
            }
        }

        return false;
    }

    @Override
    public int hashCode() {
        if ((this.hash == 0) || (this.hash == 485)) {
            this.hash = (485 + (getUniqueId() != null ? getUniqueId().hashCode() : 0));
        }

        return this.hash;
    }

    @Override
    public boolean equals(Object obj) {
        if (!(obj instanceof Player)) {
            return false;
        }
        Player other = (Player) obj;
        return Objects.equals(this.getUniqueId(), other.getUniqueId()) && this.getId() == other.getId();
    }

    public boolean isBreakingBlock() {
        return this.breakingBlock != null;
    }

    /**
     * Show a window of a XBOX account's profile
     * @param xuid XUID
     */
    public void showXboxProfile(String xuid) {
        ShowProfilePacket pk = new ShowProfilePacket();
        pk.xuid = xuid;
        this.dataPacket(pk);
    }

    public void startFishing(Item fishingRod) {
        CompoundTag nbt = new CompoundTag()
                .putList(new ListTag<DoubleTag>("Pos")
                        .add(new DoubleTag("", x))
                        .add(new DoubleTag("", y + this.getEyeHeight()))
                        .add(new DoubleTag("", z)))
                .putList(new ListTag<DoubleTag>("Motion")
                        .add(new DoubleTag("", -Math.sin(yaw / 180 + Math.PI) * Math.cos(pitch / 180 * Math.PI)))
                        .add(new DoubleTag("", -Math.sin(pitch / 180 * Math.PI)))
                        .add(new DoubleTag("", Math.cos(yaw / 180 * Math.PI) * Math.cos(pitch / 180 * Math.PI))))
                .putList(new ListTag<FloatTag>("Rotation")
                        .add(new FloatTag("", (float) yaw))
                        .add(new FloatTag("", (float) pitch)));
        double f = 1;
        EntityFishingHook fishingHook = new EntityFishingHook(chunk, nbt, this);
        fishingHook.setMotion(new Vector3(-Math.sin(Math.toRadians(yaw)) * Math.cos(Math.toRadians(pitch)) * f * f, -Math.sin(Math.toRadians(pitch)) * f * f,
                Math.cos(Math.toRadians(yaw)) * Math.cos(Math.toRadians(pitch)) * f * f));
        ProjectileLaunchEvent ev = new ProjectileLaunchEvent(fishingHook);
        this.getServer().getPluginManager().callEvent(ev);
        if (ev.isCancelled()) {
            fishingHook.kill();
        } else {
            fishingHook.spawnToAll();
            this.fishing = fishingHook;
            fishingHook.rod = fishingRod;
        }
    }

    public void stopFishing(boolean click) {
        if (click) {
            fishing.reelLine();
        } else if (this.fishing != null) {
            this.fishing.kill();
            this.fishing.close();
        }

        this.fishing = null;
    }

    @Override
    public boolean doesTriggerPressurePlate() {
        return this.gamemode != SPECTATOR;
    }

    @Override
    public String toString() {
        return "Player(name='" + getName() +
                "', location=" + super.toString() +
                ')';
    }

    @Since("1.3.2.0-PN")
    public int getTimeSinceRest() {
        return timeSinceRest;
    }

    @Since("1.3.2.0-PN")
    public void setTimeSinceRest(int timeSinceRest) {
        this.timeSinceRest = timeSinceRest;
    }
}<|MERGE_RESOLUTION|>--- conflicted
+++ resolved
@@ -2114,13 +2114,9 @@
         startGamePacket.levelId = "";
         startGamePacket.worldName = this.getServer().getNetwork().getName();
         startGamePacket.generator = 1; //0 old, 1 infinite, 2 flat
-<<<<<<< HEAD
         startGamePacket.dimension = (byte) getLevel().getDimension();
         //startGamePacket.isInventoryServerAuthoritative = true;
-        this.dataPacket(startGamePacket);
-=======
         this.directDataPacket(startGamePacket);
->>>>>>> bb055ad1
 
         this.dataPacket(new BiomeDefinitionListPacket());
         this.dataPacket(new AvailableEntityIdentifiersPacket());
