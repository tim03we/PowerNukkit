--- conflicted
+++ resolved
@@ -2529,47 +2529,7 @@
                                 break;
                             }
 
-<<<<<<< HEAD
-                            if (this.server.isHardcore()) {
-                                this.setBanned(true);
-                                break;
-                            }
-
-                            this.craftingType = CRAFTING_SMALL;
-                            this.resetCraftingGridType();
-
-                            PlayerRespawnEvent playerRespawnEvent = new PlayerRespawnEvent(this, this.getSpawn());
-                            this.server.getPluginManager().callEvent(playerRespawnEvent);
-
-                            Position respawnPos = playerRespawnEvent.getRespawnPosition();
-
-                            this.teleport(respawnPos, null);
-
-                            this.setSprinting(false);
-                            this.setSneaking(false);
-
-                            this.setDataProperty(new ShortEntityData(Player.DATA_AIR, 400), false);
-                            this.deadTicks = 0;
-                            this.noDamageTicks = 60;
-
-                            this.removeAllEffects();
-                            this.setHealth(this.getMaxHealth());
-                            this.getFoodData().setLevel(20, 20);
-
-                            this.sendData(this);
-
-                            this.setMovementSpeed(DEFAULT_SPEED);
-
-                            this.getAdventureSettings().update();
-                            this.inventory.sendContents(this);
-                            this.inventory.sendArmorContents(this);
-                            this.offhandInventory.sendContents(this);
-
-                            this.spawnToAll();
-                            this.scheduleUpdate();
-=======
                             this.respawn();
->>>>>>> e4c0f7fa
                             break;
                         case PlayerActionPacket.ACTION_JUMP:
                             break packetswitch;
@@ -4016,13 +3976,13 @@
                     this.level.dropItem(this, item, null, true, 40);
                 }
 
-                if (this.inventory != null) {
-                    this.inventory.clearAll();
-                }
-                if (this.offhandInventory != null) {
-                    this.offhandInventory.clearAll();
-                }
-            }
+            if (this.inventory != null) {
+                this.inventory.clearAll();
+            }
+            if (this.offhandInventory != null) {
+                this.offhandInventory.clearAll();
+            }
+        }
 
             if (!ev.getKeepExperience() && this.level.getGameRules().getBoolean(GameRule.DO_ENTITY_DROPS)) {
                 if (this.isSurvival() || this.isAdventure()) {
@@ -4032,13 +3992,6 @@
                 }
                 this.setExperience(0, 0);
             }
-<<<<<<< HEAD
-            if (this.offhandInventory != null) {
-                this.offhandInventory.clearAll();
-            }
-        }
-=======
->>>>>>> e4c0f7fa
 
             if (showMessages && !ev.getDeathMessage().toString().isEmpty()) {
                 this.server.broadcast(ev.getDeathMessage(), Server.BROADCAST_CHANNEL_USERS);
