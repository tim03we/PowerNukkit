--- conflicted
+++ resolved
@@ -1,16 +1,11 @@
 package cn.nukkit.math;
 
-<<<<<<< HEAD
 import cn.nukkit.api.PowerNukkitDifference;
 import cn.nukkit.api.PowerNukkitOnly;
 import cn.nukkit.api.Since;
 
 import java.math.BigInteger;
 
-=======
-import cn.nukkit.api.Since;
-
->>>>>>> 521ead6d
 /**
  * @author MagicDroidX (Nukkit Project)
  */
@@ -82,11 +77,7 @@
         return value < min ? min : (value > max ? max : value);
     }
 
-<<<<<<< HEAD
-    @Since("1.4.0.0-PN")
-=======
     @Since("1.3.2.0-PN")
->>>>>>> 521ead6d
     public static float clamp(float value, float min, float max) {
         return value < min ? min : (value > max ? max : value);
     }
@@ -96,7 +87,6 @@
         diffZ = Math.abs(diffZ);
 
         return Math.max(diffX, diffZ);
-<<<<<<< HEAD
     }
 
     @PowerNukkitOnly
@@ -167,8 +157,6 @@
         }
 
         return data.bitLength();
-=======
->>>>>>> 521ead6d
     }
 
 }