--- conflicted
+++ resolved
@@ -332,7 +332,6 @@
         return storage.onlyWithProperties(this, itemNames);
     }
 
-<<<<<<< HEAD
 
     @Since("1.4.0.0-PN")
     @PowerNukkitOnly
@@ -367,9 +366,7 @@
         return new ItemBlock(block, itemBlockMeta, count);
     }
 
-=======
     @Nonnegative
->>>>>>> 7b97344b
     @Nonnull
     @Override
     public Number getDataStorage() {
