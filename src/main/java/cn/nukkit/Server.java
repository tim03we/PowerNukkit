--- conflicted
+++ resolved
@@ -2675,7 +2675,12 @@
     public boolean isCheckMovement(){
         return checkMovement;
     }
-<<<<<<< HEAD
+    
+    @PowerNukkitOnly
+    @Since("1.4.0.0-PN")
+    public long getLaunchTime() {
+        return launchTime;
+    }
     
     @PowerNukkitOnly
     @Since("1.4.0.0-PN")
@@ -2683,15 +2688,6 @@
         return this.allowTheEnd;
     }
     
-=======
-
-    @PowerNukkitOnly
-    @Since("1.4.0.0-PN")
-    public long getLaunchTime() {
-        return launchTime;
-    }
-
->>>>>>> 2149f52d
     private class ConsoleThread extends Thread implements InterruptibleThread {
 
         @Override
