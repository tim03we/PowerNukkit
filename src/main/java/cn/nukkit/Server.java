package cn.nukkit;

import cn.nukkit.block.Block;
import cn.nukkit.blockentity.*;
import cn.nukkit.command.*;
import cn.nukkit.console.NukkitConsole;
import cn.nukkit.entity.Attribute;
import cn.nukkit.entity.Entity;
import cn.nukkit.entity.EntityHuman;
import cn.nukkit.entity.data.Skin;
import cn.nukkit.entity.item.*;
import cn.nukkit.entity.mob.*;
import cn.nukkit.entity.passive.*;
import cn.nukkit.entity.projectile.*;
import cn.nukkit.entity.weather.EntityLightning;
import cn.nukkit.event.HandlerList;
import cn.nukkit.event.level.LevelInitEvent;
import cn.nukkit.event.level.LevelLoadEvent;
import cn.nukkit.event.server.BatchPacketsEvent;
import cn.nukkit.event.server.PlayerDataSerializeEvent;
import cn.nukkit.event.server.QueryRegenerateEvent;
import cn.nukkit.event.server.ServerStopEvent;
import cn.nukkit.inventory.CraftingManager;
import cn.nukkit.inventory.Recipe;
import cn.nukkit.item.Item;
import cn.nukkit.item.enchantment.Enchantment;
import cn.nukkit.lang.BaseLang;
import cn.nukkit.lang.TextContainer;
import cn.nukkit.lang.TranslationContainer;
import cn.nukkit.level.EnumLevel;
import cn.nukkit.level.GlobalBlockPalette;
import cn.nukkit.level.Level;
import cn.nukkit.level.Position;
import cn.nukkit.level.biome.EnumBiome;
import cn.nukkit.level.format.LevelProvider;
import cn.nukkit.level.format.LevelProviderManager;
import cn.nukkit.level.format.anvil.Anvil;
import cn.nukkit.level.format.leveldb.LevelDB;
import cn.nukkit.level.format.mcregion.McRegion;
import cn.nukkit.level.generator.Flat;
import cn.nukkit.level.generator.Generator;
import cn.nukkit.level.generator.Nether;
import cn.nukkit.level.generator.Normal;
import cn.nukkit.math.NukkitMath;
import cn.nukkit.metadata.EntityMetadataStore;
import cn.nukkit.metadata.LevelMetadataStore;
import cn.nukkit.metadata.PlayerMetadataStore;
import cn.nukkit.nbt.NBTIO;
import cn.nukkit.nbt.tag.CompoundTag;
import cn.nukkit.nbt.tag.DoubleTag;
import cn.nukkit.nbt.tag.FloatTag;
import cn.nukkit.nbt.tag.ListTag;
import cn.nukkit.network.CompressBatchedTask;
import cn.nukkit.network.Network;
import cn.nukkit.network.RakNetInterface;
import cn.nukkit.network.SourceInterface;
import cn.nukkit.network.protocol.BatchPacket;
import cn.nukkit.network.protocol.DataPacket;
import cn.nukkit.network.protocol.PlayerListPacket;
import cn.nukkit.network.protocol.ProtocolInfo;
import cn.nukkit.network.query.QueryHandler;
import cn.nukkit.network.rcon.RCON;
import cn.nukkit.permission.BanEntry;
import cn.nukkit.permission.BanList;
import cn.nukkit.permission.DefaultPermissions;
import cn.nukkit.permission.Permissible;
import cn.nukkit.plugin.JavaPluginLoader;
import cn.nukkit.plugin.Plugin;
import cn.nukkit.plugin.PluginLoadOrder;
import cn.nukkit.plugin.PluginManager;
import cn.nukkit.plugin.service.NKServiceManager;
import cn.nukkit.plugin.service.ServiceManager;
import cn.nukkit.potion.Effect;
import cn.nukkit.potion.Potion;
import cn.nukkit.resourcepacks.ResourcePackManager;
import cn.nukkit.scheduler.ServerScheduler;
import cn.nukkit.scheduler.Task;
import cn.nukkit.utils.*;
import cn.nukkit.utils.bugreport.ExceptionHandler;
import co.aikar.timings.Timings;
import com.google.common.base.Preconditions;
import com.google.common.collect.ImmutableMap;
import lombok.extern.log4j.Log4j2;
import org.iq80.leveldb.CompressionType;
import org.iq80.leveldb.DB;
import org.iq80.leveldb.Options;
import org.iq80.leveldb.impl.Iq80DBFactory;

import java.io.File;
import java.io.IOException;
import java.io.InputStream;
import java.io.OutputStream;
import java.nio.ByteBuffer;
import java.nio.ByteOrder;
import java.nio.charset.StandardCharsets;
import java.util.*;
import java.util.concurrent.atomic.AtomicBoolean;
import java.util.regex.Pattern;

/**
 * @author MagicDroidX
 * @author Box
 */
@Log4j2
public class Server {

    public static final String BROADCAST_CHANNEL_ADMINISTRATIVE = "nukkit.broadcast.admin";
    public static final String BROADCAST_CHANNEL_USERS = "nukkit.broadcast.user";

    private static Server instance = null;

    private BanList banByName;

    private BanList banByIP;

    private Config operators;

    private Config whitelist;

    private AtomicBoolean isRunning = new AtomicBoolean(true);

    private boolean hasStopped = false;

    private PluginManager pluginManager;

    private int profilingTickrate = 20;

    private ServerScheduler scheduler;

    private int tickCounter;

    private long nextTick;

    private final float[] tickAverage = {20, 20, 20, 20, 20, 20, 20, 20, 20, 20, 20, 20, 20, 20, 20, 20, 20, 20, 20, 20};

    private final float[] useAverage = {0, 0, 0, 0, 0, 0, 0, 0, 0, 0, 0, 0, 0, 0, 0, 0, 0, 0, 0, 0};

    private float maxTick = 20;

    private float maxUse = 0;

    private int sendUsageTicker = 0;

    private boolean dispatchSignals = false;

    private final NukkitConsole console;
    private final ConsoleThread consoleThread;

    private SimpleCommandMap commandMap;

    private CraftingManager craftingManager;

    private ResourcePackManager resourcePackManager;

    private ConsoleCommandSender consoleSender;

    private int maxPlayers;

    private boolean autoSave = true;

    private RCON rcon;

    private EntityMetadataStore entityMetadata;

    private PlayerMetadataStore playerMetadata;

    private LevelMetadataStore levelMetadata;

    private Network network;

    private boolean networkCompressionAsync = true;
    public int networkCompressionLevel = 7;
    private int networkZlibProvider = 0;

    private boolean autoTickRate = true;
    private int autoTickRateLimit = 20;
    private boolean alwaysTickPlayers = false;
    private int baseTickRate = 1;
    private Boolean getAllowFlight = null;
    private int difficulty = Integer.MAX_VALUE;
    private int defaultGamemode = Integer.MAX_VALUE;

    private int autoSaveTicker = 0;
    private int autoSaveTicks = 6000;

    private BaseLang baseLang;

    private boolean forceLanguage = false;

    private UUID serverID;

    private final String filePath;
    private final String dataPath;
    private final String pluginPath;

    private final Set<UUID> uniquePlayers = new HashSet<>();

    private QueryHandler queryHandler;

    private QueryRegenerateEvent queryRegenerateEvent;

    private Config properties;
    private Config config;

    private final Map<String, Player> players = new HashMap<>();

    private final Map<UUID, Player> playerList = new HashMap<>();

    private final Map<Integer, String> identifier = new HashMap<>();

    private final Map<Integer, Level> levels = new HashMap<Integer, Level>() {
        public Level put(Integer key, Level value) {
            Level result = super.put(key, value);
            levelArray = levels.values().toArray(new Level[0]);
            return result;
        }

        public boolean remove(Object key, Object value) {
            boolean result = super.remove(key, value);
            levelArray = levels.values().toArray(new Level[0]);
            return result;
        }

        public Level remove(Object key) {
            Level result = super.remove(key);
            levelArray = levels.values().toArray(new Level[0]);
            return result;
        }
    };

    private Level[] levelArray = new Level[0];

    private final ServiceManager serviceManager = new NKServiceManager();

    private Level defaultLevel = null;

    private boolean allowNether;

    private final Thread currentThread;

    private Watchdog watchdog;

    private DB nameLookup;

    private PlayerDataSerializer playerDataSerializer = new DefaultPlayerDataSerializer(this);

    Server(final String filePath, String dataPath, String pluginPath, String predefinedLanguage) {
        Preconditions.checkState(instance == null, "Already initialized!");
        currentThread = Thread.currentThread(); // Saves the current thread instance as a reference, used in Server#isPrimaryThread()
        instance = this;

        this.filePath = filePath;
        if (!new File(dataPath + "worlds/").exists()) {
            new File(dataPath + "worlds/").mkdirs();
        }

        if (!new File(dataPath + "players/").exists()) {
            new File(dataPath + "players/").mkdirs();
        }

        if (!new File(pluginPath).exists()) {
            new File(pluginPath).mkdirs();
        }

        this.dataPath = new File(dataPath).getAbsolutePath() + "/";
        this.pluginPath = new File(pluginPath).getAbsolutePath() + "/";

        this.console = new NukkitConsole(this);
        this.consoleThread = new ConsoleThread();
        this.consoleThread.start();

        //todo: VersionString 现在不必要

        if (!new File(this.dataPath + "nukkit.yml").exists()) {
            this.getLogger().info(TextFormat.GREEN + "Welcome! Please choose a language first!");
            try {
                InputStream languageList = this.getClass().getClassLoader().getResourceAsStream("lang/language.list");
                if (languageList == null) {
                    throw new IllegalStateException("lang/language.list is missing. If you are running a development version, make sure you have run 'git submodule update --init'.");
                }
                String[] lines = Utils.readFile(languageList).split("\n");
                for (String line : lines) {
                    this.getLogger().info(line);
                }
            } catch (IOException e) {
                throw new RuntimeException(e);
            }

            String fallback = BaseLang.FALLBACK_LANGUAGE;
            String language = null;
            while (language == null) {
                String lang;
                if (predefinedLanguage != null) {
                    log.info("Trying to load language from predefined language: " + predefinedLanguage);
                    lang = predefinedLanguage;
                } else {
                    lang = this.console.readLine();
                }

                InputStream conf = this.getClass().getClassLoader().getResourceAsStream("lang/" + lang + "/lang.ini");
                if (conf != null) {
                    language = lang;
                } else if(predefinedLanguage != null) {
                    log.warn("No language found for predefined language: " + predefinedLanguage + ", please choose a valid language");
                    predefinedLanguage = null;
                }
            }

            InputStream advacedConf = this.getClass().getClassLoader().getResourceAsStream("lang/" + language + "/nukkit.yml");
            if (advacedConf == null) {
                advacedConf = this.getClass().getClassLoader().getResourceAsStream("lang/" + fallback + "/nukkit.yml");
            }

            try {
                Utils.writeFile(this.dataPath + "nukkit.yml", advacedConf);
            } catch (IOException e) {
                throw new RuntimeException(e);
            }

        }

        this.console.setExecutingCommands(true);

        log.info("Loading {} ...", TextFormat.GREEN + "nukkit.yml" + TextFormat.WHITE);
        this.config = new Config(this.dataPath + "nukkit.yml", Config.YAML);

        log.info("Loading {} ...", TextFormat.GREEN + "server.properties" + TextFormat.WHITE);
        this.properties = new Config(this.dataPath + "server.properties", Config.PROPERTIES, new ConfigSection() {
            {
                put("motd", "A Nukkit Powered Server");
                put("sub-motd", "https://nukkitx.com");
                put("server-port", 19132);
                put("server-ip", "0.0.0.0");
                put("view-distance", 10);
                put("white-list", false);
                put("achievements", true);
                put("announce-player-achievements", true);
                put("spawn-protection", 16);
                put("max-players", 20);
                put("allow-flight", false);
                put("spawn-animals", true);
                put("spawn-mobs", true);
                put("gamemode", 0);
                put("force-gamemode", false);
                put("hardcore", false);
                put("pvp", true);
                put("difficulty", 1);
                put("generator-settings", "");
                put("level-name", "world");
                put("level-seed", "");
                put("level-type", "DEFAULT");
                put("allow-nether", true);
                put("enable-query", true);
                put("enable-rcon", false);
                put("rcon.password", Base64.getEncoder().encodeToString(UUID.randomUUID().toString().replace("-", "").getBytes()).substring(3, 13));
                put("auto-save", true);
                put("force-resources", false);
                put("bug-report", true);
                put("xbox-auth", true);
            }
        });

        // Allow Nether? (determines if we create a nether world if one doesn't exist on startup)
        this.allowNether = this.properties.getBoolean("allow-nether", true);

        this.forceLanguage = this.getConfig("settings.force-language", false);
        this.baseLang = new BaseLang(this.getConfig("settings.language", BaseLang.FALLBACK_LANGUAGE));
        log.info(this.getLanguage().translateString("language.selected", new String[]{getLanguage().getName(), getLanguage().getLang()}));
        log.info(getLanguage().translateString("nukkit.server.start", TextFormat.AQUA + this.getVersion() + TextFormat.RESET));

        Object poolSize = this.getConfig("settings.async-workers", (Object) "auto");
        if (!(poolSize instanceof Integer)) {
            try {
                poolSize = Integer.valueOf((String) poolSize);
            } catch (Exception e) {
                poolSize = Math.max(Runtime.getRuntime().availableProcessors() + 1, 4);
            }
        }

        ServerScheduler.WORKERS = (int) poolSize;

        this.networkZlibProvider = this.getConfig("network.zlib-provider", 2);
        Zlib.setProvider(this.networkZlibProvider);

        this.networkCompressionLevel = this.getConfig("network.compression-level", 7);
        this.networkCompressionAsync = this.getConfig("network.async-compression", true);

        this.autoTickRate = this.getConfig("level-settings.auto-tick-rate", true);
        this.autoTickRateLimit = this.getConfig("level-settings.auto-tick-rate-limit", 20);
        this.alwaysTickPlayers = this.getConfig("level-settings.always-tick-players", false);
        this.baseTickRate = this.getConfig("level-settings.base-tick-rate", 1);

        this.scheduler = new ServerScheduler();

        if (this.getPropertyBoolean("enable-rcon", false)) {
            try {
                this.rcon = new RCON(this, this.getPropertyString("rcon.password", ""), (!this.getIp().equals("")) ? this.getIp() : "0.0.0.0", this.getPropertyInt("rcon.port", this.getPort()));
            } catch (IllegalArgumentException e) {
                log.error(getLanguage().translateString(e.getMessage(), e.getCause().getMessage()));
            }
        }

        this.entityMetadata = new EntityMetadataStore();
        this.playerMetadata = new PlayerMetadataStore();
        this.levelMetadata = new LevelMetadataStore();

        this.operators = new Config(this.dataPath + "ops.txt", Config.ENUM);
        this.whitelist = new Config(this.dataPath + "white-list.txt", Config.ENUM);
        this.banByName = new BanList(this.dataPath + "banned-players.json");
        this.banByName.load();
        this.banByIP = new BanList(this.dataPath + "banned-ips.json");
        this.banByIP.load();

        this.maxPlayers = this.getPropertyInt("max-players", 20);
        this.setAutoSave(this.getPropertyBoolean("auto-save", true));

        if (this.getPropertyBoolean("hardcore", false) && this.getDifficulty() < 3) {
            this.setPropertyInt("difficulty", 3);
        }

        Nukkit.DEBUG = Math.max(this.getConfig("debug.level", 1), 1);

        int logLevel = (Nukkit.DEBUG + 3) * 100;
        for (org.apache.logging.log4j.Level level : org.apache.logging.log4j.Level.values()) {
            if (level.intLevel() == logLevel) {
                Nukkit.setLogLevel(level);
                break;
            }
        }

        if (this.getConfig().getBoolean("bug-report", true)) {
            ExceptionHandler.registerExceptionHandler();
        }

        log.info(this.getLanguage().translateString("nukkit.server.networkStart", new String[]{this.getIp().equals("") ? "*" : this.getIp(), String.valueOf(this.getPort())}));
        this.serverID = UUID.randomUUID();

        this.network = new Network(this);
        this.network.setName(this.getMotd());
        this.network.setSubName(this.getSubMotd());

        log.info(this.getLanguage().translateString("nukkit.server.info", this.getName(), TextFormat.YELLOW + this.getNukkitVersion() + TextFormat.WHITE, TextFormat.AQUA + this.getCodename() + TextFormat.WHITE, this.getApiVersion()));
        log.info(this.getLanguage().translateString("nukkit.server.license", this.getName()));

        this.consoleSender = new ConsoleCommandSender();
        this.commandMap = new SimpleCommandMap(this);

        this.registerEntities();
        this.registerBlockEntities();

        Block.init();
        Enchantment.init();
        Item.init();
        EnumBiome.values(); //load class, this also registers biomes
        Effect.init();
        Potion.init();
        Attribute.init();
        GlobalBlockPalette.getOrCreateRuntimeId(0, 0); //Force it to load

        // Convert legacy data before plugins get the chance to mess with it.
        try {
            nameLookup = Iq80DBFactory.factory.open(new File(dataPath, "players"), new Options()
                    .createIfMissing(true)
                    .compressionType(CompressionType.ZLIB_RAW));
        } catch (IOException e) {
            throw new RuntimeException(e);
        }

        convertLegacyPlayerData();

        this.craftingManager = new CraftingManager();
        this.resourcePackManager = new ResourcePackManager(new File(Nukkit.DATA_PATH, "resource_packs"));

        this.pluginManager = new PluginManager(this, this.commandMap);
        this.pluginManager.subscribeToPermission(Server.BROADCAST_CHANNEL_ADMINISTRATIVE, this.consoleSender);

        this.pluginManager.registerInterface(JavaPluginLoader.class);

        this.queryRegenerateEvent = new QueryRegenerateEvent(this, 5);

        this.network.registerInterface(new RakNetInterface(this));

        this.pluginManager.loadPlugins(this.pluginPath);

        this.enablePlugins(PluginLoadOrder.STARTUP);

        LevelProviderManager.addProvider(this, Anvil.class);
        LevelProviderManager.addProvider(this, McRegion.class);
        LevelProviderManager.addProvider(this, LevelDB.class);

        Generator.addGenerator(Flat.class, "flat", Generator.TYPE_FLAT);
        Generator.addGenerator(Normal.class, "normal", Generator.TYPE_INFINITE);
        Generator.addGenerator(Normal.class, "default", Generator.TYPE_INFINITE);
        Generator.addGenerator(Nether.class, "nether", Generator.TYPE_NETHER);
        //todo: add old generator and hell generator

        for (String name : this.getConfig("worlds", new HashMap<String, Object>()).keySet()) {
            if (!this.loadLevel(name)) {
                long seed;
                try {
                    seed = ((Integer) this.getConfig("worlds." + name + ".seed")).longValue();
                } catch (Exception e) {
                    seed = System.currentTimeMillis();
                }

                Map<String, Object> options = new HashMap<>();
                String[] opts = (this.getConfig("worlds." + name + ".generator", Generator.getGenerator("default").getSimpleName())).split(":");
                Class<? extends Generator> generator = Generator.getGenerator(opts[0]);
                if (opts.length > 1) {
                    String preset = "";
                    for (int i = 1; i < opts.length; i++) {
                        preset += opts[i] + ":";
                    }
                    preset = preset.substring(0, preset.length() - 1);

                    options.put("preset", preset);
                }

                this.generateLevel(name, seed, generator, options);
            }
        }

        if (this.getDefaultLevel() == null) {
            String defaultName = this.getPropertyString("level-name", "world");
            if (defaultName == null || defaultName.trim().isEmpty()) {
                this.getLogger().warning("level-name cannot be null, using default");
                defaultName = "world";
                this.setPropertyString("level-name", defaultName);
            }

            if (!this.loadLevel(defaultName)) {
                long seed;
                String seedString = String.valueOf(this.getProperty("level-seed", System.currentTimeMillis()));
                try {
                    seed = Long.valueOf(seedString);
                } catch (NumberFormatException e) {
                    seed = seedString.hashCode();
                }
                this.generateLevel(defaultName, seed == 0 ? System.currentTimeMillis() : seed);
            }

            this.setDefaultLevel(this.getLevelByName(defaultName));
        }

        this.properties.save(true);

        if (this.getDefaultLevel() == null) {
            this.getLogger().emergency(this.getLanguage().translateString("nukkit.level.defaultError"));
            this.forceShutdown();

            return;
        }

        EnumLevel.initLevels();

        if (this.getConfig("ticks-per.autosave", 6000) > 0) {
            this.autoSaveTicks = this.getConfig("ticks-per.autosave", 6000);
        }

        this.enablePlugins(PluginLoadOrder.POSTWORLD);

        if (Nukkit.DEBUG < 2) {
            this.watchdog = new Watchdog(this, 60000);
            this.watchdog.start();
        }

        this.start();
    }

    public int broadcastMessage(String message) {
        return this.broadcast(message, BROADCAST_CHANNEL_USERS);
    }

    public int broadcastMessage(TextContainer message) {
        return this.broadcast(message, BROADCAST_CHANNEL_USERS);
    }

    public int broadcastMessage(String message, CommandSender[] recipients) {
        for (CommandSender recipient : recipients) {
            recipient.sendMessage(message);
        }

        return recipients.length;
    }

    public int broadcastMessage(String message, Collection<? extends CommandSender> recipients) {
        for (CommandSender recipient : recipients) {
            recipient.sendMessage(message);
        }

        return recipients.size();
    }

    public int broadcastMessage(TextContainer message, Collection<? extends CommandSender> recipients) {
        for (CommandSender recipient : recipients) {
            recipient.sendMessage(message);
        }

        return recipients.size();
    }

    public int broadcast(String message, String permissions) {
        Set<CommandSender> recipients = new HashSet<>();

        for (String permission : permissions.split(";")) {
            for (Permissible permissible : this.pluginManager.getPermissionSubscriptions(permission)) {
                if (permissible instanceof CommandSender && permissible.hasPermission(permission)) {
                    recipients.add((CommandSender) permissible);
                }
            }
        }

        for (CommandSender recipient : recipients) {
            recipient.sendMessage(message);
        }

        return recipients.size();
    }

    public int broadcast(TextContainer message, String permissions) {
        Set<CommandSender> recipients = new HashSet<>();

        for (String permission : permissions.split(";")) {
            for (Permissible permissible : this.pluginManager.getPermissionSubscriptions(permission)) {
                if (permissible instanceof CommandSender && permissible.hasPermission(permission)) {
                    recipients.add((CommandSender) permissible);
                }
            }
        }

        for (CommandSender recipient : recipients) {
            recipient.sendMessage(message);
        }

        return recipients.size();
    }

    public static void broadcastPacket(Collection<Player> players, DataPacket packet) {
        broadcastPacket(players.toArray(new Player[0]), packet);
    }

    public static void broadcastPacket(Player[] players, DataPacket packet) {
        packet.encode();
        packet.isEncoded = true;

        if (packet.pid() == ProtocolInfo.BATCH_PACKET) {
            for (Player player : players) {
                player.dataPacket(packet);
            }
        } else {
            getInstance().batchPackets(players, new DataPacket[]{packet}, true);
        }

        if (packet.encapsulatedPacket != null) {
            packet.encapsulatedPacket = null;
        }
    }

    public void batchPackets(Player[] players, DataPacket[] packets) {
        this.batchPackets(players, packets, false);
    }

    public void batchPackets(Player[] players, DataPacket[] packets, boolean forceSync) {
        if (players == null || packets == null || players.length == 0 || packets.length == 0) {
            return;
        }

        BatchPacketsEvent ev = new BatchPacketsEvent(players, packets, forceSync);
        getPluginManager().callEvent(ev);
        if (ev.isCancelled()) {
            return;
        }

        Timings.playerNetworkSendTimer.startTiming();
        byte[][] payload = new byte[packets.length * 2][];
        int size = 0;
        for (int i = 0; i < packets.length; i++) {
            DataPacket p = packets[i];
            if (!p.isEncoded) {
                p.encode();
            }
            byte[] buf = p.getBuffer();
            payload[i * 2] = Binary.writeUnsignedVarInt(buf.length);
            payload[i * 2 + 1] = buf;
            packets[i] = null;
            size += payload[i * 2].length;
            size += payload[i * 2 + 1].length;
        }

        List<String> targets = new ArrayList<>();
        for (Player p : players) {
            if (p.isConnected()) {
                targets.add(this.identifier.get(p.rawHashCode()));
            }
        }

        if (!forceSync && this.networkCompressionAsync) {
            this.getScheduler().scheduleAsyncTask(new CompressBatchedTask(payload, targets, this.networkCompressionLevel));
        } else {
            try {
                byte[] data = Binary.appendBytes(payload);
                this.broadcastPacketsCallback(Zlib.deflate(data, this.networkCompressionLevel), targets);
            } catch (Exception e) {
                throw new RuntimeException(e);
            }
        }
        Timings.playerNetworkSendTimer.stopTiming();
    }

    public void broadcastPacketsCallback(byte[] data, List<String> identifiers) {
        BatchPacket pk = new BatchPacket();
        pk.payload = data;

        for (String i : identifiers) {
            if (this.players.containsKey(i)) {
                this.players.get(i).dataPacket(pk);
            }
        }
    }

    public void enablePlugins(PluginLoadOrder type) {
        for (Plugin plugin : new ArrayList<>(this.pluginManager.getPlugins().values())) {
            if (!plugin.isEnabled() && type == plugin.getDescription().getOrder()) {
                this.enablePlugin(plugin);
            }
        }

        if (type == PluginLoadOrder.POSTWORLD) {
            this.commandMap.registerServerAliases();
            DefaultPermissions.registerCorePermissions();
        }
    }

    public void enablePlugin(Plugin plugin) {
        this.pluginManager.enablePlugin(plugin);
    }

    public void disablePlugins() {
        this.pluginManager.disablePlugins();
    }

    public boolean dispatchCommand(CommandSender sender, String commandLine) throws ServerException {
        // First we need to check if this command is on the main thread or not, if not, warn the user
        if (!this.isPrimaryThread()) {
            getLogger().warning("Command Dispatched Async: " + commandLine);
            getLogger().warning("Please notify author of plugin causing this execution to fix this bug!", new Throwable());
            // TODO: We should sync the command to the main thread too!
        }
        if (sender == null) {
            throw new ServerException("CommandSender is not valid");
        }

        if (this.commandMap.dispatch(sender, commandLine)) {
            return true;
        }

        sender.sendMessage(new TranslationContainer(TextFormat.RED + "%commands.generic.unknown", commandLine));

        return false;
    }

    //todo: use ticker to check console
    public ConsoleCommandSender getConsoleSender() {
        return consoleSender;
    }

    public void reload() {
        log.info("Reloading...");

        log.info("Saving levels...");

        for (Level level : this.levelArray) {
            level.save();
        }

        this.pluginManager.disablePlugins();
        this.pluginManager.clearPlugins();
        this.commandMap.clearCommands();

        log.info("Reloading properties...");
        this.properties.reload();
        this.maxPlayers = this.getPropertyInt("max-players", 20);

        if (this.getPropertyBoolean("hardcore", false) && this.getDifficulty() < 3) {
            this.setPropertyInt("difficulty", difficulty = 3);
        }

        this.banByIP.load();
        this.banByName.load();
        this.reloadWhitelist();
        this.operators.reload();

        for (BanEntry entry : this.getIPBans().getEntires().values()) {
            this.getNetwork().blockAddress(entry.getName(), -1);
        }

        this.pluginManager.registerInterface(JavaPluginLoader.class);
        this.pluginManager.loadPlugins(this.pluginPath);
        this.enablePlugins(PluginLoadOrder.STARTUP);
        this.enablePlugins(PluginLoadOrder.POSTWORLD);
        Timings.reset();
    }

    public void shutdown() {
        isRunning.compareAndSet(true, false);
    }

    public void forceShutdown() {
        if (this.hasStopped) {
            return;
        }

        try {
            isRunning.compareAndSet(true, false);

            this.hasStopped = true;

            ServerStopEvent serverStopEvent = new ServerStopEvent();
            getPluginManager().callEvent(serverStopEvent);

            if (this.rcon != null) {
                this.rcon.close();
            }

            for (Player player : new ArrayList<>(this.players.values())) {
                player.close(player.getLeaveMessage(), this.getConfig("settings.shutdown-message", "Server closed"));
            }

            this.getLogger().debug("Disabling all plugins");
            this.pluginManager.disablePlugins();

            this.getLogger().debug("Removing event handlers");
            HandlerList.unregisterAll();

            this.getLogger().debug("Stopping all tasks");
            this.scheduler.cancelAllTasks();
            this.scheduler.mainThreadHeartbeat(Integer.MAX_VALUE);

            this.getLogger().debug("Unloading all levels");
            for (Level level : this.levelArray) {
                this.unloadLevel(level, true);
            }

            this.getLogger().debug("Closing console");
            this.consoleThread.interrupt();

            this.getLogger().debug("Stopping network interfaces");
            for (SourceInterface interfaz : this.network.getInterfaces()) {
                interfaz.shutdown();
                this.network.unregisterInterface(interfaz);
            }

            if (nameLookup != null) {
                nameLookup.close();
            }

            this.getLogger().debug("Disabling timings");
            Timings.stopServer();
            if (this.watchdog != null) {
                this.watchdog.kill();
            }
            //todo other things
        } catch (Exception e) {
            log.fatal("Exception happened while shutting down, exiting the process", e);
            System.exit(1);
        }
    }

    public void start() {
        if (this.getPropertyBoolean("enable-query", true)) {
            this.queryHandler = new QueryHandler();
        }

        for (BanEntry entry : this.getIPBans().getEntires().values()) {
            this.network.blockAddress(entry.getName(), -1);
        }

        //todo send usage setting
        this.tickCounter = 0;

        log.info(this.getLanguage().translateString("nukkit.server.defaultGameMode", getGamemodeString(this.getGamemode())));

        log.info(this.getLanguage().translateString("nukkit.server.startFinished", String.valueOf((double) (System.currentTimeMillis() - Nukkit.START_TIME) / 1000)));

        this.tickProcessor();
        this.forceShutdown();
    }

    public void handlePacket(String address, int port, byte[] payload) {
        try {
            if (payload.length > 2 && Arrays.equals(Binary.subBytes(payload, 0, 2), new byte[]{(byte) 0xfe, (byte) 0xfd}) && this.queryHandler != null) {
                this.queryHandler.handle(address, port, payload);
            }
        } catch (Exception e) {
            log.error("Error whilst handling packet", e);

            this.getNetwork().blockAddress(address, 600);
        }
    }

    private int lastLevelGC;

    public void tickProcessor() {
        this.nextTick = System.currentTimeMillis();
        try {
            while (this.isRunning.get()) {
                try {
                    this.tick();

                    long next = this.nextTick;
                    long current = System.currentTimeMillis();

                    if (next - 0.1 > current) {
                        long allocated = next - current - 1;

                        { // Instead of wasting time, do something potentially useful
                            int offset = 0;
                            for (int i = 0; i < levelArray.length; i++) {
                                offset = (i + lastLevelGC) % levelArray.length;
                                Level level = levelArray[offset];
                                level.doGarbageCollection(allocated - 1);
                                allocated = next - System.currentTimeMillis();
                                if (allocated <= 0) {
                                    break;
                                }
                            }
                            lastLevelGC = offset + 1;
                        }

                        if (allocated > 0) {
                            Thread.sleep(allocated, 900000);
                        }
                    }
                } catch (RuntimeException e) {
                    this.getLogger().logException(e);
                }
            }
        } catch (Throwable e) {
            log.fatal("Exception happened while ticking server", e);
            log.fatal(Utils.getAllThreadDumps());
        }
    }

    public void onPlayerCompleteLoginSequence(Player player) {
        this.sendFullPlayerListData(player);
    }

    public void onPlayerLogin(Player player) {
        if (this.sendUsageTicker > 0) {
            this.uniquePlayers.add(player.getUniqueId());
        }
    }

    public void addPlayer(String identifier, Player player) {
        this.players.put(identifier, player);
        this.identifier.put(player.rawHashCode(), identifier);
    }

    public void addOnlinePlayer(Player player) {
        this.playerList.put(player.getUniqueId(), player);
        this.updatePlayerListData(player.getUniqueId(), player.getId(), player.getDisplayName(), player.getSkin(), player.getLoginChainData().getXUID());
    }

    public void removeOnlinePlayer(Player player) {
        if (this.playerList.containsKey(player.getUniqueId())) {
            this.playerList.remove(player.getUniqueId());

            PlayerListPacket pk = new PlayerListPacket();
            pk.type = PlayerListPacket.TYPE_REMOVE;
            pk.entries = new PlayerListPacket.Entry[]{new PlayerListPacket.Entry(player.getUniqueId())};

            Server.broadcastPacket(this.playerList.values(), pk);
        }
    }

    public void updatePlayerListData(UUID uuid, long entityId, String name, Skin skin) {
        this.updatePlayerListData(uuid, entityId, name, skin, "", this.playerList.values());
    }

    public void updatePlayerListData(UUID uuid, long entityId, String name, Skin skin, String xboxUserId) {
        this.updatePlayerListData(uuid, entityId, name, skin, xboxUserId, this.playerList.values());
    }

    public void updatePlayerListData(UUID uuid, long entityId, String name, Skin skin, Player[] players) {
        this.updatePlayerListData(uuid, entityId, name, skin, "", players);
    }

    public void updatePlayerListData(UUID uuid, long entityId, String name, Skin skin, String xboxUserId, Player[] players) {
        PlayerListPacket pk = new PlayerListPacket();
        pk.type = PlayerListPacket.TYPE_ADD;
        pk.entries = new PlayerListPacket.Entry[]{new PlayerListPacket.Entry(uuid, entityId, name, skin, xboxUserId)};
        Server.broadcastPacket(players, pk);
    }

    public void updatePlayerListData(UUID uuid, long entityId, String name, Skin skin, String xboxUserId, Collection<Player> players) {
        this.updatePlayerListData(uuid, entityId, name, skin, xboxUserId,
                players.stream()
                        .filter(p -> !p.getUniqueId().equals(uuid))
                        .toArray(Player[]::new));
    }

    public void removePlayerListData(UUID uuid) {
        this.removePlayerListData(uuid, this.playerList.values());
    }

    public void removePlayerListData(UUID uuid, Player[] players) {
        PlayerListPacket pk = new PlayerListPacket();
        pk.type = PlayerListPacket.TYPE_REMOVE;
        pk.entries = new PlayerListPacket.Entry[]{new PlayerListPacket.Entry(uuid)};
        Server.broadcastPacket(players, pk);
    }

    public void removePlayerListData(UUID uuid, Collection<Player> players) {
        this.removePlayerListData(uuid, players.toArray(new Player[0]));
    }

    public void sendFullPlayerListData(Player player) {
        PlayerListPacket pk = new PlayerListPacket();
        pk.type = PlayerListPacket.TYPE_ADD;
        pk.entries = this.playerList.values().stream()
                .map(p -> new PlayerListPacket.Entry(
                p.getUniqueId(),
                p.getId(),
                p.getDisplayName(),
                p.getSkin(),
                p.getLoginChainData().getXUID()))
                .toArray(PlayerListPacket.Entry[]::new);

        player.dataPacket(pk);
    }

    public void sendRecipeList(Player player) {
        player.dataPacket(CraftingManager.packet);
    }

    private void checkTickUpdates(int currentTick, long tickTime) {
        for (Player p : new ArrayList<>(this.players.values())) {
            /*if (!p.loggedIn && (tickTime - p.creationTime) >= 10000 && p.kick(PlayerKickEvent.Reason.LOGIN_TIMEOUT, "Login timeout")) {
                continue;
            }

            client freezes when applying resource packs
            todo: fix*/

            if (this.alwaysTickPlayers) {
                p.onUpdate(currentTick);
            }
        }

        //Do level ticks
        for (Level level : this.levelArray) {
            if (level.getTickRate() > this.baseTickRate && --level.tickRateCounter > 0) {
                continue;
            }

            try {
                long levelTime = System.currentTimeMillis();
                level.doTick(currentTick);
                int tickMs = (int) (System.currentTimeMillis() - levelTime);
                level.tickRateTime = tickMs;

                if (this.autoTickRate) {
                    if (tickMs < 50 && level.getTickRate() > this.baseTickRate) {
                        int r;
                        level.setTickRate(r = level.getTickRate() - 1);
                        if (r > this.baseTickRate) {
                            level.tickRateCounter = level.getTickRate();
                        }
                        this.getLogger().debug("Raising level \"" + level.getName() + "\" tick rate to " + level.getTickRate() + " ticks");
                    } else if (tickMs >= 50) {
                        if (level.getTickRate() == this.baseTickRate) {
                            level.setTickRate(Math.max(this.baseTickRate + 1, Math.min(this.autoTickRateLimit, tickMs / 50)));
                            this.getLogger().debug("Level \"" + level.getName() + "\" took " + NukkitMath.round(tickMs, 2) + "ms, setting tick rate to " + level.getTickRate() + " ticks");
                        } else if ((tickMs / level.getTickRate()) >= 50 && level.getTickRate() < this.autoTickRateLimit) {
                            level.setTickRate(level.getTickRate() + 1);
                            this.getLogger().debug("Level \"" + level.getName() + "\" took " + NukkitMath.round(tickMs, 2) + "ms, setting tick rate to " + level.getTickRate() + " ticks");
                        }
                        level.tickRateCounter = level.getTickRate();
                    }
                }
            } catch (Exception e) {
                log.error(this.getLanguage().translateString("nukkit.level.tickError",
                        new String[]{level.getFolderName(), Utils.getExceptionMessage(e)}));
            }
        }
    }

    public void doAutoSave() {
        if (this.getAutoSave()) {
            Timings.levelSaveTimer.startTiming();
            for (Player player : new ArrayList<>(this.players.values())) {
                if (player.isOnline()) {
                    player.save(true);
                } else if (!player.isConnected()) {
                    this.removePlayer(player);
                }
            }

            for (Level level : this.levelArray) {
                level.save();
            }
            Timings.levelSaveTimer.stopTiming();
        }
    }

    private boolean tick() {
        long tickTime = System.currentTimeMillis();

        // TODO
        long time = tickTime - this.nextTick;
        if (time < -25) {
            try {
                Thread.sleep(Math.max(5, -time - 25));
            } catch (InterruptedException e) {
                Server.getInstance().getLogger().logException(e);
            }
        }

        long tickTimeNano = System.nanoTime();
        if ((tickTime - this.nextTick) < -25) {
            return false;
        }

        Timings.fullServerTickTimer.startTiming();

        ++this.tickCounter;

        Timings.connectionTimer.startTiming();
        this.network.processInterfaces();

        if (this.rcon != null) {
            this.rcon.check();
        }
        Timings.connectionTimer.stopTiming();

        Timings.schedulerTimer.startTiming();
        this.scheduler.mainThreadHeartbeat(this.tickCounter);
        Timings.schedulerTimer.stopTiming();

        this.checkTickUpdates(this.tickCounter, tickTime);

        for (Player player : new ArrayList<>(this.players.values())) {
            player.checkNetwork();
        }

        if ((this.tickCounter & 0b1111) == 0) {
            this.titleTick();
            this.network.resetStatistics();
            this.maxTick = 20;
            this.maxUse = 0;

            if ((this.tickCounter & 0b111111111) == 0) {
                try {
                    this.getPluginManager().callEvent(this.queryRegenerateEvent = new QueryRegenerateEvent(this, 5));
                    if (this.queryHandler != null) {
                        this.queryHandler.regenerateInfo();
                    }
                } catch (Exception e) {
                    log.error(e);
                }
            }

            this.getNetwork().updateName();
        }

        if (this.autoSave && ++this.autoSaveTicker >= this.autoSaveTicks) {
            this.autoSaveTicker = 0;
            this.doAutoSave();
        }

        if (this.sendUsageTicker > 0 && --this.sendUsageTicker == 0) {
            this.sendUsageTicker = 6000;
            //todo sendUsage
        }

        if (this.tickCounter % 100 == 0) {
            for (Level level : this.levelArray) {
                level.doChunkGarbageCollection();
            }
        }

        Timings.fullServerTickTimer.stopTiming();
        //long now = System.currentTimeMillis();
        long nowNano = System.nanoTime();
        //float tick = Math.min(20, 1000 / Math.max(1, now - tickTime));
        //float use = Math.min(1, (now - tickTime) / 50);

        float tick = (float) Math.min(20, 1000000000 / Math.max(1000000, ((double) nowNano - tickTimeNano)));
        float use = (float) Math.min(1, ((double) (nowNano - tickTimeNano)) / 50000000);

        if (this.maxTick > tick) {
            this.maxTick = tick;
        }

        if (this.maxUse < use) {
            this.maxUse = use;
        }

        System.arraycopy(this.tickAverage, 1, this.tickAverage, 0, this.tickAverage.length - 1);
        this.tickAverage[this.tickAverage.length - 1] = tick;

        System.arraycopy(this.useAverage, 1, this.useAverage, 0, this.useAverage.length - 1);
        this.useAverage[this.useAverage.length - 1] = use;

        if ((this.nextTick - tickTime) < -1000) {
            this.nextTick = tickTime;
        } else {
            this.nextTick += 50;
        }

        return true;
    }

    public long getNextTick() {
        return nextTick;
    }

    // TODO: Fix title tick
    public void titleTick() {
        if (!Nukkit.ANSI || !Nukkit.TITLE) {
            return;
        }

        Runtime runtime = Runtime.getRuntime();
        double used = NukkitMath.round((double) (runtime.totalMemory() - runtime.freeMemory()) / 1024 / 1024, 2);
        double max = NukkitMath.round(((double) runtime.maxMemory()) / 1024 / 1024, 2);
        String usage = Math.round(used / max * 100) + "%";
        String title = (char) 0x1b + "]0;" + this.getName() + " "
                + this.getNukkitVersion()
                + " | Online " + this.players.size() + "/" + this.getMaxPlayers()
                + " | Memory " + usage;
        if (!Nukkit.shortTitle) {
            title += " | U " + NukkitMath.round((this.network.getUpload() / 1024 * 1000), 2)
                    + " D " + NukkitMath.round((this.network.getDownload() / 1024 * 1000), 2) + " kB/s";
        }
        title += " | TPS " + this.getTicksPerSecond()
                + " | Load " + this.getTickUsage() + "%" + (char) 0x07;

        System.out.print(title);
    }

    public QueryRegenerateEvent getQueryInformation() {
        return this.queryRegenerateEvent;
    }

    public String getName() {
        return "Nukkit";
    }

    public boolean isRunning() {
        return isRunning.get();
    }

    public String getNukkitVersion() {
        return Nukkit.VERSION;
    }

    public String getCodename() {
        return Nukkit.CODENAME;
    }

    public String getVersion() {
        return ProtocolInfo.MINECRAFT_VERSION;
    }

    public String getApiVersion() {
        return Nukkit.API_VERSION;
    }

    public String getFilePath() {
        return filePath;
    }

    public String getDataPath() {
        return dataPath;
    }

    public String getPluginPath() {
        return pluginPath;
    }

    public int getMaxPlayers() {
        return maxPlayers;
    }

    public void setMaxPlayers(int maxPlayers) {
        this.maxPlayers = maxPlayers;
    }

    public int getPort() {
        return this.getPropertyInt("server-port", 19132);
    }

    public int getViewDistance() {
        return this.getPropertyInt("view-distance", 10);
    }

    public String getIp() {
        return this.getPropertyString("server-ip", "0.0.0.0");
    }

    public UUID getServerUniqueId() {
        return this.serverID;
    }

    public boolean getAutoSave() {
        return this.autoSave;
    }

    public void setAutoSave(boolean autoSave) {
        this.autoSave = autoSave;
        for (Level level : this.levelArray) {
            level.setAutoSave(this.autoSave);
        }
    }

    public String getLevelType() {
        return this.getPropertyString("level-type", "DEFAULT");
    }

    public boolean getGenerateStructures() {
        return this.getPropertyBoolean("generate-structures", true);
    }

    public int getGamemode() {
        try {
            return this.getPropertyInt("gamemode", 0) & 0b11;
        } catch (NumberFormatException exception) {
            return getGamemodeFromString(this.getPropertyString("gamemode")) & 0b11;
        }
    }

    public boolean getForceGamemode() {
        return this.getPropertyBoolean("force-gamemode", false);
    }

    public static String getGamemodeString(int mode) {
        return getGamemodeString(mode, false);
    }

    public static String getGamemodeString(int mode, boolean direct) {
        switch (mode) {
            case Player.SURVIVAL:
                return direct ? "Survival" : "%gameMode.survival";
            case Player.CREATIVE:
                return direct ? "Creative" : "%gameMode.creative";
            case Player.ADVENTURE:
                return direct ? "Adventure" : "%gameMode.adventure";
            case Player.SPECTATOR:
                return direct ? "Spectator" : "%gameMode.spectator";
        }
        return "UNKNOWN";
    }

    public static int getGamemodeFromString(String str) {
        switch (str.trim().toLowerCase()) {
            case "0":
            case "survival":
            case "s":
                return Player.SURVIVAL;

            case "1":
            case "creative":
            case "c":
                return Player.CREATIVE;

            case "2":
            case "adventure":
            case "a":
                return Player.ADVENTURE;

            case "3":
            case "spectator":
            case "spc":
            case "view":
            case "v":
                return Player.SPECTATOR;
        }
        return -1;
    }

    public static int getDifficultyFromString(String str) {
        switch (str.trim().toLowerCase()) {
            case "0":
            case "peaceful":
            case "p":
                return 0;

            case "1":
            case "easy":
            case "e":
                return 1;

            case "2":
            case "normal":
            case "n":
                return 2;

            case "3":
            case "hard":
            case "h":
                return 3;
        }
        return -1;
    }

    public int getDifficulty() {
        if (this.difficulty == Integer.MAX_VALUE) {
            this.difficulty = this.getPropertyInt("difficulty", 1);
        }
        return this.difficulty;
    }

    public boolean hasWhitelist() {
        return this.getPropertyBoolean("white-list", false);
    }

    public int getSpawnRadius() {
        return this.getPropertyInt("spawn-protection", 16);
    }

    public boolean getAllowFlight() {
        if (getAllowFlight == null) {
            getAllowFlight = this.getPropertyBoolean("allow-flight", false);
        }
        return getAllowFlight;
    }

    public boolean isHardcore() {
        return this.getPropertyBoolean("hardcore", false);
    }

    public int getDefaultGamemode() {
        if (this.defaultGamemode == Integer.MAX_VALUE) {
            this.defaultGamemode = this.getGamemode();
        }
        return this.defaultGamemode;
    }

    public String getMotd() {
        return this.getPropertyString("motd", "A Nukkit Powered Server");
    }

    public String getSubMotd() {
        return this.getPropertyString("sub-motd", "https://nukkitx.com");
    }

    public boolean getForceResources() {
        return this.getPropertyBoolean("force-resources", false);
    }

    public MainLogger getLogger() {
        return MainLogger.getLogger();
    }

    public EntityMetadataStore getEntityMetadata() {
        return entityMetadata;
    }

    public PlayerMetadataStore getPlayerMetadata() {
        return playerMetadata;
    }

    public LevelMetadataStore getLevelMetadata() {
        return levelMetadata;
    }

    public PluginManager getPluginManager() {
        return this.pluginManager;
    }

    public CraftingManager getCraftingManager() {
        return craftingManager;
    }

    public ResourcePackManager getResourcePackManager() {
        return resourcePackManager;
    }

    public ServerScheduler getScheduler() {
        return scheduler;
    }

    public int getTick() {
        return tickCounter;
    }

    public float getTicksPerSecond() {
        return ((float) Math.round(this.maxTick * 100)) / 100;
    }

    public float getTicksPerSecondAverage() {
        float sum = 0;
        int count = this.tickAverage.length;
        for (float aTickAverage : this.tickAverage) {
            sum += aTickAverage;
        }
        return (float) NukkitMath.round(sum / count, 2);
    }

    public float getTickUsage() {
        return (float) NukkitMath.round(this.maxUse * 100, 2);
    }

    public float getTickUsageAverage() {
        float sum = 0;
        int count = this.useAverage.length;
        for (float aUseAverage : this.useAverage) {
            sum += aUseAverage;
        }
        return ((float) Math.round(sum / count * 100)) / 100;
    }

    public SimpleCommandMap getCommandMap() {
        return commandMap;
    }

    public Map<UUID, Player> getOnlinePlayers() {
        return ImmutableMap.copyOf(playerList);
    }

    public void addRecipe(Recipe recipe) {
        this.craftingManager.registerRecipe(recipe);
    }

    public Optional<Player> getPlayer(UUID uuid) {
        Preconditions.checkNotNull(uuid, "uuid");
        return Optional.ofNullable(playerList.get(uuid));
    }

    public Optional<UUID> lookupName(String name) {
        byte[] nameBytes = name.toLowerCase().getBytes(StandardCharsets.UTF_8);
        byte[] uuidBytes = nameLookup.get(nameBytes);
        if (uuidBytes == null) {
            return Optional.empty();
        }

        if (uuidBytes.length != 16) {
            log.warn("Invalid uuid in name lookup database detected! Removing");
            nameLookup.delete(nameBytes);
            return Optional.empty();
        }

        ByteBuffer buffer = ByteBuffer.wrap(uuidBytes);
        return Optional.of(new UUID(buffer.getLong(), buffer.getLong()));
    }

    void updateName(UUID uuid, String name) {
        byte[] nameBytes = name.toLowerCase().getBytes(StandardCharsets.UTF_8);

        ByteBuffer buffer = ByteBuffer.allocate(16);
        buffer.putLong(uuid.getMostSignificantBits());
        buffer.putLong(uuid.getLeastSignificantBits());

        nameLookup.put(nameBytes, buffer.array());
    }

    @Deprecated
    public IPlayer getOfflinePlayer(final String name) {
        IPlayer result = this.getPlayerExact(name.toLowerCase());
        if (result != null) {
            return result;
        }

        return lookupName(name).map(uuid -> new OfflinePlayer(this, uuid))
                .orElse(new OfflinePlayer(this, name));
    }

    public IPlayer getOfflinePlayer(UUID uuid) {
        Preconditions.checkNotNull(uuid, "uuid");
        Optional<Player> onlinePlayer = getPlayer(uuid);
        //noinspection OptionalIsPresent
        if (onlinePlayer.isPresent()) {
            return onlinePlayer.get();
        }

        return new OfflinePlayer(this, uuid);
    }

    public CompoundTag getOfflinePlayerData(UUID uuid) {
        return getOfflinePlayerData(uuid, false);
    }

    public CompoundTag getOfflinePlayerData(UUID uuid, boolean create) {
        return getOfflinePlayerDataInternal(uuid.toString(), true, create);
    }

    @Deprecated
    public CompoundTag getOfflinePlayerData(String name) {
        return getOfflinePlayerData(name, false);
    }

    @Deprecated
    public CompoundTag getOfflinePlayerData(String name, boolean create) {
        Optional<UUID> uuid = lookupName(name);
        return getOfflinePlayerDataInternal(uuid.map(UUID::toString).orElse(name), true, create);
    }

    private CompoundTag getOfflinePlayerDataInternal(String name, boolean runEvent, boolean create) {
        Preconditions.checkNotNull(name, "name");

        PlayerDataSerializeEvent event = new PlayerDataSerializeEvent(name, playerDataSerializer);
        if (runEvent) {
            pluginManager.callEvent(event);
        }

        Optional<InputStream> dataStream = Optional.empty();
        try {
            dataStream = event.getSerializer().read(name, event.getUuid().orElse(null));
            if (dataStream.isPresent()) {
                return NBTIO.readCompressed(dataStream.get());
            }
        } catch (IOException e) {
            log.warn(this.getLanguage().translateString("nukkit.data.playerCorrupted", name));
            log.throwing(e);
        } finally {
            if (dataStream.isPresent()) {
                try {
                    dataStream.get().close();
                } catch (IOException e) {
                    log.throwing(e);
                }
            }
        }
        CompoundTag nbt = null;
        if (create) {
            log.info(this.getLanguage().translateString("nukkit.data.playerNotFound", name));
            Position spawn = this.getDefaultLevel().getSafeSpawn();
            nbt = new CompoundTag()
                    .putLong("firstPlayed", System.currentTimeMillis() / 1000)
                    .putLong("lastPlayed", System.currentTimeMillis() / 1000)
                    .putList(new ListTag<DoubleTag>("Pos")
                            .add(new DoubleTag("0", spawn.x))
                            .add(new DoubleTag("1", spawn.y))
                            .add(new DoubleTag("2", spawn.z)))
                    .putString("Level", this.getDefaultLevel().getName())
                    .putList(new ListTag<>("Inventory"))
                    .putCompound("Achievements", new CompoundTag())
                    .putInt("playerGameType", this.getGamemode())
                    .putList(new ListTag<DoubleTag>("Motion")
                            .add(new DoubleTag("0", 0))
                            .add(new DoubleTag("1", 0))
                            .add(new DoubleTag("2", 0)))
                    .putList(new ListTag<FloatTag>("Rotation")
                            .add(new FloatTag("0", 0))
                            .add(new FloatTag("1", 0)))
                    .putFloat("FallDistance", 0)
                    .putShort("Fire", 0)
                    .putShort("Air", 300)
                    .putBoolean("OnGround", true)
                    .putBoolean("Invulnerable", false);

            this.saveOfflinePlayerData(name, nbt, true, runEvent);
        }
        return nbt;
    }

    public void saveOfflinePlayerData(UUID uuid, CompoundTag tag) {
        this.saveOfflinePlayerData(uuid, tag, false);
    }

    public void saveOfflinePlayerData(String name, CompoundTag tag) {
        this.saveOfflinePlayerData(name, tag, false);
    }

    public void saveOfflinePlayerData(UUID uuid, CompoundTag tag, boolean async) {
        this.saveOfflinePlayerData(uuid.toString(), tag, async);
    }

    public void saveOfflinePlayerData(String name, CompoundTag tag, boolean async) {
        Optional<UUID> uuid = lookupName(name);
        saveOfflinePlayerData(uuid.map(UUID::toString).orElse(name), tag, async, true);
    }

    private void saveOfflinePlayerData(String name, CompoundTag tag, boolean async, boolean runEvent) {
        String nameLower = name.toLowerCase();
        if (this.shouldSavePlayerData()) {
            PlayerDataSerializeEvent event = new PlayerDataSerializeEvent(nameLower, playerDataSerializer);
            if (runEvent) {
                pluginManager.callEvent(event);
            }

            this.getScheduler().scheduleTask(new Task() {
                boolean hasRun = false;

                @Override
                public void onRun(int currentTick) {
                    this.onCancel();
                }

                //doing it like this ensures that the playerdata will be saved in a server shutdown
                @Override
                public void onCancel() {
                    if (!this.hasRun)    {
                        this.hasRun = true;
                        saveOfflinePlayerDataInternal(event.getSerializer(), tag, nameLower, event.getUuid().orElse(null));
                    }
                }
            }, async);
        }
    }

    private void saveOfflinePlayerDataInternal(PlayerDataSerializer serializer, CompoundTag tag, String name, UUID uuid) {
        try (OutputStream dataStream = serializer.write(name, uuid)) {
            NBTIO.writeGZIPCompressed(tag, dataStream, ByteOrder.BIG_ENDIAN);
        } catch (Exception e) {
            log.error(this.getLanguage().translateString("nukkit.data.saveError", name, e));
        }
    }

    private void convertLegacyPlayerData() {
        File dataDirectory = new File(getDataPath(), "players/");
        Pattern uuidPattern = Pattern.compile("^[0-9a-fA-F]{8}-[0-9a-fA-F]{4}-[0-9a-fA-F]{4}-[0-9a-fA-F]{4}-[0-9a-fA-F]{12}.dat$");

        File[] files = dataDirectory.listFiles(file -> {
            String name = file.getName();
            return !uuidPattern.matcher(name).matches() && name.endsWith(".dat");
        });

        if (files == null) {
            return;
        }

        for (File legacyData : files) {
            String name = legacyData.getName();
            // Remove file extension
            name = name.substring(0, name.length() - 4);

            log.debug("Attempting legacy player data conversion for {}", name);

            CompoundTag tag = getOfflinePlayerDataInternal(name, false, false);

            if (tag == null || !tag.contains("UUIDLeast") || !tag.contains("UUIDMost")) {
                // No UUID so we cannot convert. Wait until player logs in.
                continue;
            }

            UUID uuid = new UUID(tag.getLong("UUIDMost"), tag.getLong("UUIDLeast"));
            if (!tag.contains("NameTag")) {
                tag.putString("NameTag", name);
            }

            if (new File(getDataPath() + "players/" + uuid.toString() + ".dat").exists()) {
                // We don't want to overwrite existing data.
                continue;
            }

            saveOfflinePlayerData(uuid.toString(), tag, false, false);

            // Add name to lookup table
            updateName(uuid, name);

            // Delete legacy data
            if (!legacyData.delete()) {
                log.warn("Unable to delete legacy data for {}", name);
            }
        }
    }

    public Player getPlayer(String name) {
        Player found = null;
        name = name.toLowerCase();
        int delta = Integer.MAX_VALUE;
        for (Player player : this.getOnlinePlayers().values()) {
            if (player.getName().toLowerCase().startsWith(name)) {
                int curDelta = player.getName().length() - name.length();
                if (curDelta < delta) {
                    found = player;
                    delta = curDelta;
                }
                if (curDelta == 0) {
                    break;
                }
            }
        }

        return found;
    }

    public Player getPlayerExact(String name) {
        name = name.toLowerCase();
        for (Player player : this.getOnlinePlayers().values()) {
            if (player.getName().toLowerCase().equals(name)) {
                return player;
            }
        }

        return null;
    }

    public Player[] matchPlayer(String partialName) {
        partialName = partialName.toLowerCase();
        List<Player> matchedPlayer = new ArrayList<>();
        for (Player player : this.getOnlinePlayers().values()) {
            if (player.getName().toLowerCase().equals(partialName)) {
                return new Player[]{player};
            } else if (player.getName().toLowerCase().contains(partialName)) {
                matchedPlayer.add(player);
            }
        }

        return matchedPlayer.toArray(new Player[0]);
    }

    public void removePlayer(Player player) {
        if (this.identifier.containsKey(player.rawHashCode())) {
            String identifier = this.identifier.get(player.rawHashCode());
            this.players.remove(identifier);
            this.identifier.remove(player.rawHashCode());
            return;
        }

        for (String identifier : new ArrayList<>(this.players.keySet())) {
            Player p = this.players.get(identifier);
            if (player == p) {
                this.players.remove(identifier);
                this.identifier.remove(player.rawHashCode());
                break;
            }
        }
    }

    public Map<Integer, Level> getLevels() {
        return levels;
    }

    public Level getDefaultLevel() {
        return defaultLevel;
    }

    public void setDefaultLevel(Level defaultLevel) {
        if (defaultLevel == null || (this.isLevelLoaded(defaultLevel.getFolderName()) && defaultLevel != this.defaultLevel)) {
            this.defaultLevel = defaultLevel;
        }
    }

    public boolean isLevelLoaded(String name) {
        return this.getLevelByName(name) != null;
    }

    public Level getLevel(int levelId) {
        if (this.levels.containsKey(levelId)) {
            return this.levels.get(levelId);
        }
        return null;
    }

    public Level getLevelByName(String name) {
        for (Level level : this.levelArray) {
            if (level.getFolderName().equalsIgnoreCase(name)) {
                return level;
            }
        }

        return null;
    }

    public boolean unloadLevel(Level level) {
        return this.unloadLevel(level, false);
    }

    public boolean unloadLevel(Level level, boolean forceUnload) {
        if (level == this.getDefaultLevel() && !forceUnload) {
            throw new IllegalStateException("The default level cannot be unloaded while running, please switch levels.");
        }

        return level.unload(forceUnload);

    }

    public boolean loadLevel(String name) {
        if (Objects.equals(name.trim(), "")) {
            throw new LevelException("Invalid empty level name");
        }
        if (this.isLevelLoaded(name)) {
            return true;
        } else if (!this.isLevelGenerated(name)) {
            log.warn(this.getLanguage().translateString("nukkit.level.notFound", name));

            return false;
        }

        String path;

        if (name.contains("/") || name.contains("\\")) {
            path = name;
        } else {
            path = this.getDataPath() + "worlds/" + name + "/";
        }

        Class<? extends LevelProvider> provider = LevelProviderManager.getProvider(path);

        if (provider == null) {
            log.error(this.getLanguage().translateString("nukkit.level.loadError", new String[]{name, "Unknown provider"}));

            return false;
        }

        Level level;
        try {
            level = new Level(this, name, path, provider);
        } catch (Exception e) {
            log.error(this.getLanguage().translateString("nukkit.level.loadError", new String[]{name, e.getMessage()}));
            return false;
        }

        this.levels.put(level.getId(), level);

        level.initLevel();

        this.getPluginManager().callEvent(new LevelLoadEvent(level));

        level.setTickRate(this.baseTickRate);

        return true;
    }

    public boolean generateLevel(String name) {
        return this.generateLevel(name, new java.util.Random().nextLong());
    }

    public boolean generateLevel(String name, long seed) {
        return this.generateLevel(name, seed, null);
    }

    public boolean generateLevel(String name, long seed, Class<? extends Generator> generator) {
        return this.generateLevel(name, seed, generator, new HashMap<>());
    }

    public boolean generateLevel(String name, long seed, Class<? extends Generator> generator, Map<String, Object> options) {
        return generateLevel(name, seed, generator, options, null);
    }

    public boolean generateLevel(String name, long seed, Class<? extends Generator> generator, Map<String, Object> options, Class<? extends LevelProvider> provider) {
        if (Objects.equals(name.trim(), "") || this.isLevelGenerated(name)) {
            return false;
        }

        if (!options.containsKey("preset")) {
            options.put("preset", this.getPropertyString("generator-settings", ""));
        }

        if (generator == null) {
            generator = Generator.getGenerator(this.getLevelType());
        }

        if (provider == null) {
            provider = LevelProviderManager.getProviderByName(this.getConfig().get("level-settings.default-format", "anvil"));
        }

        String path;

        if (name.contains("/") || name.contains("\\")) {
            path = name;
        } else {
            path = this.getDataPath() + "worlds/" + name + "/";
        }

        Level level;
        try {
            provider.getMethod("generate", String.class, String.class, long.class, Class.class, Map.class).invoke(null, path, name, seed, generator, options);

            level = new Level(this, name, path, provider);
            this.levels.put(level.getId(), level);

            level.initLevel();
            level.setTickRate(this.baseTickRate);
        } catch (Exception e) {
            log.error(this.getLanguage().translateString("nukkit.level.generationError", new String[]{name, Utils.getExceptionMessage(e)}));
            return false;
        }

        this.getPluginManager().callEvent(new LevelInitEvent(level));

        this.getPluginManager().callEvent(new LevelLoadEvent(level));

        /*this.getLogger().notice(this.getLanguage().translateString("nukkit.level.backgroundGeneration", name));

        int centerX = (int) level.getSpawnLocation().getX() >> 4;
        int centerZ = (int) level.getSpawnLocation().getZ() >> 4;

        TreeMap<String, Integer> order = new TreeMap<>();

        for (int X = -3; X <= 3; ++X) {
            for (int Z = -3; Z <= 3; ++Z) {
                int distance = X * X + Z * Z;
                int chunkX = X + centerX;
                int chunkZ = Z + centerZ;
                order.put(Level.chunkHash(chunkX, chunkZ), distance);
            }
        }

        List<Map.Entry<String, Integer>> sortList = new ArrayList<>(order.entrySet());

        Collections.sort(sortList, new Comparator<Map.Entry<String, Integer>>() {
            @Override
            public int compare(Map.Entry<String, Integer> o1, Map.Entry<String, Integer> o2) {
                return o2.getValue() - o1.getValue();
            }
        });

        for (String index : order.keySet()) {
            Chunk.Entry entry = Level.getChunkXZ(index);
            level.populateChunk(entry.chunkX, entry.chunkZ, true);
        }*/
        return true;
    }

    public boolean isLevelGenerated(String name) {
        if (Objects.equals(name.trim(), "")) {
            return false;
        }

        String path = this.getDataPath() + "worlds/" + name + "/";
        if (this.getLevelByName(name) == null) {

            return LevelProviderManager.getProvider(path) != null;
        }

        return true;
    }

    public BaseLang getLanguage() {
        return baseLang;
    }

    public boolean isLanguageForced() {
        return forceLanguage;
    }

    public Network getNetwork() {
        return network;
    }

    //Revising later...
    public Config getConfig() {
        return this.config;
    }

    public <T> T getConfig(String variable) {
        return this.getConfig(variable, null);
    }

    @SuppressWarnings("unchecked")
    public <T> T getConfig(String variable, T defaultValue) {
        Object value = this.config.get(variable);
        return value == null ? defaultValue : (T) value;
    }

    public Config getProperties() {
        return this.properties;
    }

    public Object getProperty(String variable) {
        return this.getProperty(variable, null);
    }

    public Object getProperty(String variable, Object defaultValue) {
        return this.properties.exists(variable) ? this.properties.get(variable) : defaultValue;
    }

    public void setPropertyString(String variable, String value) {
        this.properties.set(variable, value);
        this.properties.save();
    }

    public String getPropertyString(String variable) {
        return this.getPropertyString(variable, null);
    }

    public String getPropertyString(String variable, String defaultValue) {
        return this.properties.exists(variable) ? (String) this.properties.get(variable) : defaultValue;
    }

    public int getPropertyInt(String variable) {
        return this.getPropertyInt(variable, null);
    }

    public int getPropertyInt(String variable, Integer defaultValue) {
        return this.properties.exists(variable) ? (!this.properties.get(variable).equals("") ? Integer.parseInt(String.valueOf(this.properties.get(variable))) : defaultValue) : defaultValue;
    }

    public void setPropertyInt(String variable, int value) {
        this.properties.set(variable, value);
        this.properties.save();
    }

    public boolean getPropertyBoolean(String variable) {
        return this.getPropertyBoolean(variable, null);
    }

    public boolean getPropertyBoolean(String variable, Object defaultValue) {
        Object value = this.properties.exists(variable) ? this.properties.get(variable) : defaultValue;
        if (value instanceof Boolean) {
            return (Boolean) value;
        }
        switch (String.valueOf(value)) {
            case "on":
            case "true":
            case "1":
            case "yes":
                return true;
        }
        return false;
    }

    public void setPropertyBoolean(String variable, boolean value) {
        this.properties.set(variable, value ? "1" : "0");
        this.properties.save();
    }

    public PluginIdentifiableCommand getPluginCommand(String name) {
        Command command = this.commandMap.getCommand(name);
        if (command instanceof PluginIdentifiableCommand) {
            return (PluginIdentifiableCommand) command;
        } else {
            return null;
        }
    }

    public BanList getNameBans() {
        return this.banByName;
    }

    public BanList getIPBans() {
        return this.banByIP;
    }

    public void addOp(String name) {
        this.operators.set(name.toLowerCase(), true);
        Player player = this.getPlayerExact(name);
        if (player != null) {
            player.recalculatePermissions();
        }
        this.operators.save(true);
    }

    public void removeOp(String name) {
        this.operators.remove(name.toLowerCase());
        Player player = this.getPlayerExact(name);
        if (player != null) {
            player.recalculatePermissions();
        }
        this.operators.save();
    }

    public void addWhitelist(String name) {
        this.whitelist.set(name.toLowerCase(), true);
        this.whitelist.save(true);
    }

    public void removeWhitelist(String name) {
        this.whitelist.remove(name.toLowerCase());
        this.whitelist.save(true);
    }

    public boolean isWhitelisted(String name) {
        return !this.hasWhitelist() || this.operators.exists(name, true) || this.whitelist.exists(name, true);
    }

    public boolean isOp(String name) {
        return this.operators.exists(name, true);
    }

    public Config getWhitelist() {
        return whitelist;
    }

    public Config getOps() {
        return operators;
    }

    public void reloadWhitelist() {
        this.whitelist.reload();
    }

    public ServiceManager getServiceManager() {
        return serviceManager;
    }

    public Map<String, List<String>> getCommandAliases() {
        Object section = this.getConfig("aliases");
        Map<String, List<String>> result = new LinkedHashMap<>();
        if (section instanceof Map) {
            for (Map.Entry entry : (Set<Map.Entry>) ((Map) section).entrySet()) {
                List<String> commands = new ArrayList<>();
                String key = (String) entry.getKey();
                Object value = entry.getValue();
                if (value instanceof List) {
                    commands.addAll((List<String>) value);
                } else {
                    commands.add((String) value);
                }

                result.put(key, commands);
            }
        }

        return result;

    }

    public boolean shouldSavePlayerData() {
        return this.getConfig("player.save-player-data", true);
    }

    public int getPlayerSkinChangeCooldown() {
        return this.getConfig("player.skin-change-cooldown", 30);
    }

    /**
     * Checks the current thread against the expected primary thread for the
     * server.
     * <p>
     * <b>Note:</b> this method should not be used to indicate the current
     * synchronized state of the runtime. A current thread matching the main
     * thread indicates that it is synchronized, but a mismatch does not
     * preclude the same assumption.
     *
     * @return true if the current thread matches the expected primary thread,
     * false otherwise
     */
    public final boolean isPrimaryThread() {
        return (Thread.currentThread() == currentThread);
    }

    public Thread getPrimaryThread() {
        return currentThread;
    }

    private void registerEntities() {
        Entity.registerEntity("Lightning", EntityLightning.class);
        Entity.registerEntity("Arrow", EntityArrow.class);
        Entity.registerEntity("EnderPearl", EntityEnderPearl.class);
        Entity.registerEntity("FallingSand", EntityFallingBlock.class);
        Entity.registerEntity("Firework", EntityFirework.class);
        Entity.registerEntity("Item", EntityItem.class);
        Entity.registerEntity("Painting", EntityPainting.class);
        Entity.registerEntity("PrimedTnt", EntityPrimedTNT.class);
        Entity.registerEntity("Snowball", EntitySnowball.class);
        //Monsters
        Entity.registerEntity("Blaze", EntityBlaze.class);
        Entity.registerEntity("CaveSpider", EntityCaveSpider.class);
        Entity.registerEntity("Creeper", EntityCreeper.class);
        Entity.registerEntity("Drowned", EntityDrowned.class);
        Entity.registerEntity("ElderGuardian", EntityElderGuardian.class);
        Entity.registerEntity("EnderDragon", EntityEnderDragon.class);
        Entity.registerEntity("Enderman", EntityEnderman.class);
        Entity.registerEntity("Endermite", EntityEndermite.class);
        Entity.registerEntity("Evoker", EntityEvoker.class);
        Entity.registerEntity("Ghast", EntityGhast.class);
        Entity.registerEntity("Guardian", EntityGuardian.class);
        Entity.registerEntity("Husk", EntityHusk.class);
        Entity.registerEntity("MagmaCube", EntityMagmaCube.class);
        Entity.registerEntity("Phantom", EntityPhantom.class);
        Entity.registerEntity("Pillager", EntityPillager.class);
        Entity.registerEntity("Ravager", EntityRavager.class);
        Entity.registerEntity("Shulker", EntityShulker.class);
        Entity.registerEntity("Silverfish", EntitySilverfish.class);
        Entity.registerEntity("Skeleton", EntitySkeleton.class);
        Entity.registerEntity("Slime", EntitySlime.class);
        Entity.registerEntity("Spider", EntitySpider.class);
        Entity.registerEntity("Stray", EntityStray.class);
        Entity.registerEntity("Vex", EntityVex.class);
        Entity.registerEntity("Vindicator", EntityVindicator.class);
        Entity.registerEntity("Witch", EntityWitch.class);
        Entity.registerEntity("Wither", EntityWither.class);
        Entity.registerEntity("WitherSkeleton", EntityWitherSkeleton.class);
        Entity.registerEntity("Zombie", EntityZombie.class);
        Entity.registerEntity("ZombiePigman", EntityZombiePigman.class);
        Entity.registerEntity("ZombieVillager", EntityZombieVillager.class);
        Entity.registerEntity("ZombieVillagerV1", EntityZombieVillagerV1.class);
        //Passive
        Entity.registerEntity("Bat", EntityBat.class);
        Entity.registerEntity("Bee", EntityBee.class);
        Entity.registerEntity("Cat", EntityCat.class);
        Entity.registerEntity("Chicken", EntityChicken.class);
        Entity.registerEntity("Cod", EntityCod.class);
        Entity.registerEntity("Cow", EntityCow.class);
        Entity.registerEntity("Dolphin", EntityDolphin.class);
        Entity.registerEntity("Donkey", EntityDonkey.class);
        Entity.registerEntity("Horse", EntityHorse.class);
        Entity.registerEntity("Llama", EntityLlama.class);
        Entity.registerEntity("Mooshroom", EntityMooshroom.class);
        Entity.registerEntity("Mule", EntityMule.class);
        Entity.registerEntity("Ocelot", EntityOcelot.class);
        Entity.registerEntity("Panda", EntityPanda.class);
        Entity.registerEntity("Parrot", EntityParrot.class);
        Entity.registerEntity("Pig", EntityPig.class);
        Entity.registerEntity("PolarBear", EntityPolarBear.class);
        Entity.registerEntity("Pufferfish", EntityPufferfish.class);
        Entity.registerEntity("Rabbit", EntityRabbit.class);
        Entity.registerEntity("Salmon", EntitySalmon.class);
        Entity.registerEntity("Sheep", EntitySheep.class);
        Entity.registerEntity("SkeletonHorse", EntitySkeletonHorse.class);
        Entity.registerEntity("Squid", EntitySquid.class);
        Entity.registerEntity("TropicalFish", EntityTropicalFish.class);
        Entity.registerEntity("Turtle", EntityTurtle.class);
        Entity.registerEntity("Villager", EntityVillager.class);
        Entity.registerEntity("VillagerV1", EntityVillagerV1.class);
        Entity.registerEntity("WanderingTrader", EntityWanderingTrader.class);
        Entity.registerEntity("Wolf", EntityWolf.class);
        Entity.registerEntity("ZombieHorse", EntityZombieHorse.class);
        //Projectile
        Entity.registerEntity("AreaEffectCloud", EntityAreaEffectCloud.class);
        Entity.registerEntity("Egg", EntityEgg.class);
        Entity.registerEntity("LingeringPotion", EntityPotionLingering.class);
        Entity.registerEntity("ThrownExpBottle", EntityExpBottle.class);
        Entity.registerEntity("ThrownPotion", EntityPotion.class);
        Entity.registerEntity("ThrownTrident", EntityThrownTrident.class);
        Entity.registerEntity("XpOrb", EntityXPOrb.class);

        Entity.registerEntity("Human", EntityHuman.class, true);
        //Vehicle
        Entity.registerEntity("Boat", EntityBoat.class);
        Entity.registerEntity("MinecartChest", EntityMinecartChest.class);
        Entity.registerEntity("MinecartHopper", EntityMinecartHopper.class);
        Entity.registerEntity("MinecartRideable", EntityMinecartEmpty.class);
        Entity.registerEntity("MinecartTnt", EntityMinecartTNT.class);

        Entity.registerEntity("EndCrystal", EntityEndCrystal.class);
        Entity.registerEntity("FishingHook", EntityFishingHook.class);
    }

    private void registerBlockEntities() {
        BlockEntity.registerBlockEntity(BlockEntity.FURNACE, BlockEntityFurnace.class);
        BlockEntity.registerBlockEntity(BlockEntity.CHEST, BlockEntityChest.class);
        BlockEntity.registerBlockEntity(BlockEntity.SIGN, BlockEntitySign.class);
        BlockEntity.registerBlockEntity(BlockEntity.ENCHANT_TABLE, BlockEntityEnchantTable.class);
        BlockEntity.registerBlockEntity(BlockEntity.SKULL, BlockEntitySkull.class);
        BlockEntity.registerBlockEntity(BlockEntity.FLOWER_POT, BlockEntityFlowerPot.class);
        BlockEntity.registerBlockEntity(BlockEntity.BREWING_STAND, BlockEntityBrewingStand.class);
        BlockEntity.registerBlockEntity(BlockEntity.ITEM_FRAME, BlockEntityItemFrame.class);
        BlockEntity.registerBlockEntity(BlockEntity.CAULDRON, BlockEntityCauldron.class);
        BlockEntity.registerBlockEntity(BlockEntity.ENDER_CHEST, BlockEntityEnderChest.class);
        BlockEntity.registerBlockEntity(BlockEntity.BEACON, BlockEntityBeacon.class);
        BlockEntity.registerBlockEntity(BlockEntity.PISTON_ARM, BlockEntityPistonArm.class);
        BlockEntity.registerBlockEntity(BlockEntity.COMPARATOR, BlockEntityComparator.class);
        BlockEntity.registerBlockEntity(BlockEntity.HOPPER, BlockEntityHopper.class);
        BlockEntity.registerBlockEntity(BlockEntity.BED, BlockEntityBed.class);
        BlockEntity.registerBlockEntity(BlockEntity.JUKEBOX, BlockEntityJukebox.class);
        BlockEntity.registerBlockEntity(BlockEntity.SHULKER_BOX, BlockEntityShulkerBox.class);
        BlockEntity.registerBlockEntity(BlockEntity.BANNER, BlockEntityBanner.class);
        BlockEntity.registerBlockEntity(BlockEntity.MUSIC, BlockEntityMusic.class);
<<<<<<< HEAD
        BlockEntity.registerBlockEntity(BlockEntity.LECTERN, BlockEntityLectern.class);
        BlockEntity.registerBlockEntity(BlockEntity.BLAST_FURNACE, BlockEntityBlastFurnace.class);
        BlockEntity.registerBlockEntity(BlockEntity.SMOKER, BlockEntitySmoker.class);
        BlockEntity.registerBlockEntity(BlockEntity.BEEHIVE, BlockEntityBeehive.class);
        BlockEntity.registerBlockEntity(BlockEntity.CONDUIT, BlockEntityConduit.class);
        BlockEntity.registerBlockEntity(BlockEntity.BARREL, BlockEntityBarrel.class);
        BlockEntity.registerBlockEntity(BlockEntity.CAMPFIRE, BlockEntityCampfire.class);
        BlockEntity.registerBlockEntity(BlockEntity.BELL, BlockEntityBell.class);
=======
        BlockEntity.registerBlockEntity(BlockEntity.DAYLIGHT_DETECTOR, BlockEntityDaylightDetector.class);
>>>>>>> 01ff5692
    }

    public boolean isNetherAllowed() {
        return this.allowNether;
    }

    public PlayerDataSerializer getPlayerDataSerializer() {
        return playerDataSerializer;
    }

    public void setPlayerDataSerializer(PlayerDataSerializer playerDataSerializer) {
        this.playerDataSerializer = Preconditions.checkNotNull(playerDataSerializer, "playerDataSerializer");
    }

    public static Server getInstance() {
        return instance;
    }

    private class ConsoleThread extends Thread implements InterruptibleThread {

        @Override
        public void run() {
            console.start();
        }
    }
}<|MERGE_RESOLUTION|>--- conflicted
+++ resolved
@@ -2342,7 +2342,6 @@
         BlockEntity.registerBlockEntity(BlockEntity.SHULKER_BOX, BlockEntityShulkerBox.class);
         BlockEntity.registerBlockEntity(BlockEntity.BANNER, BlockEntityBanner.class);
         BlockEntity.registerBlockEntity(BlockEntity.MUSIC, BlockEntityMusic.class);
-<<<<<<< HEAD
         BlockEntity.registerBlockEntity(BlockEntity.LECTERN, BlockEntityLectern.class);
         BlockEntity.registerBlockEntity(BlockEntity.BLAST_FURNACE, BlockEntityBlastFurnace.class);
         BlockEntity.registerBlockEntity(BlockEntity.SMOKER, BlockEntitySmoker.class);
@@ -2351,9 +2350,7 @@
         BlockEntity.registerBlockEntity(BlockEntity.BARREL, BlockEntityBarrel.class);
         BlockEntity.registerBlockEntity(BlockEntity.CAMPFIRE, BlockEntityCampfire.class);
         BlockEntity.registerBlockEntity(BlockEntity.BELL, BlockEntityBell.class);
-=======
         BlockEntity.registerBlockEntity(BlockEntity.DAYLIGHT_DETECTOR, BlockEntityDaylightDetector.class);
->>>>>>> 01ff5692
     }
 
     public boolean isNetherAllowed() {
