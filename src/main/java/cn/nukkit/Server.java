--- conflicted
+++ resolved
@@ -715,11 +715,7 @@
         } else {
             try {
                 byte[] data = Binary.appendBytes(payload);
-<<<<<<< HEAD
-                this.broadcastPacketsCallback(Network.deflate_raw(data, this.networkCompressionLevel), targets, forceSync);
-=======
-                this.broadcastPacketsCallback(Network.deflateRaw(data, this.networkCompressionLevel), targets);
->>>>>>> 41dae0bb
+                this.broadcastPacketsCallback(Network.deflateRaw(data, this.networkCompressionLevel), targets, forceSync);
             } catch (Exception e) {
                 throw new RuntimeException(e);
             }
