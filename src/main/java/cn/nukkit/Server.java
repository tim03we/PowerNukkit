package cn.nukkit;

import cn.nukkit.block.Block;
import cn.nukkit.block.GlobalBlockPalette;
import cn.nukkit.blockentity.*;
import cn.nukkit.command.*;
import cn.nukkit.entity.Attribute;
import cn.nukkit.entity.Entity;
import cn.nukkit.entity.EntityHuman;
import cn.nukkit.entity.data.Skin;
import cn.nukkit.entity.item.*;
import cn.nukkit.entity.mob.*;
import cn.nukkit.entity.passive.*;
import cn.nukkit.entity.projectile.*;
import cn.nukkit.event.HandlerList;
import cn.nukkit.event.level.LevelInitEvent;
import cn.nukkit.event.level.LevelLoadEvent;
import cn.nukkit.event.server.QueryRegenerateEvent;
import cn.nukkit.inventory.CraftingManager;
import cn.nukkit.inventory.Recipe;
import cn.nukkit.item.Item;
import cn.nukkit.item.enchantment.Enchantment;
import cn.nukkit.lang.BaseLang;
import cn.nukkit.lang.TextContainer;
import cn.nukkit.lang.TranslationContainer;
import cn.nukkit.level.Level;
import cn.nukkit.level.Position;
import cn.nukkit.level.format.LevelProvider;
import cn.nukkit.level.format.LevelProviderManager;
import cn.nukkit.level.format.anvil.Anvil;
import cn.nukkit.level.generator.Flat;
import cn.nukkit.level.generator.Generator;
import cn.nukkit.level.generator.Nether;
import cn.nukkit.level.generator.Normal;
import cn.nukkit.level.generator.biome.Biome;
import cn.nukkit.math.NukkitMath;
import cn.nukkit.metadata.EntityMetadataStore;
import cn.nukkit.metadata.LevelMetadataStore;
import cn.nukkit.metadata.PlayerMetadataStore;
import cn.nukkit.nbt.NBTIO;
import cn.nukkit.nbt.tag.CompoundTag;
import cn.nukkit.nbt.tag.DoubleTag;
import cn.nukkit.nbt.tag.FloatTag;
import cn.nukkit.nbt.tag.ListTag;
import cn.nukkit.network.CompressBatchedTask;
import cn.nukkit.network.Network;
import cn.nukkit.network.RakNetInterface;
import cn.nukkit.network.SourceInterface;
import cn.nukkit.network.protocol.BatchPacket;
import cn.nukkit.network.protocol.DataPacket;
import cn.nukkit.network.protocol.PlayerListPacket;
import cn.nukkit.network.protocol.ProtocolInfo;
import cn.nukkit.network.query.QueryHandler;
import cn.nukkit.network.rcon.RCON;
import cn.nukkit.permission.BanEntry;
import cn.nukkit.permission.BanList;
import cn.nukkit.permission.DefaultPermissions;
import cn.nukkit.permission.Permissible;
import cn.nukkit.plugin.JavaPluginLoader;
import cn.nukkit.plugin.Plugin;
import cn.nukkit.plugin.PluginLoadOrder;
import cn.nukkit.plugin.PluginManager;
import cn.nukkit.plugin.service.NKServiceManager;
import cn.nukkit.plugin.service.ServiceManager;
import cn.nukkit.potion.Effect;
import cn.nukkit.potion.Potion;
import cn.nukkit.resourcepacks.ResourcePackManager;
import cn.nukkit.scheduler.FileWriteTask;
import cn.nukkit.scheduler.ServerScheduler;
import cn.nukkit.utils.*;
import co.aikar.timings.Timings;
import com.google.common.base.Preconditions;

import java.io.*;
import java.nio.ByteOrder;
import java.util.*;

/**
 * @author MagicDroidX
 * @author Box
 */
public class Server {

    public static final String BROADCAST_CHANNEL_ADMINISTRATIVE = "nukkit.broadcast.admin";
    public static final String BROADCAST_CHANNEL_USERS = "nukkit.broadcast.user";

    private static Server instance = null;

    private BanList banByName = null;

    private BanList banByIP = null;

    private Config operators = null;

    private Config whitelist = null;

    private boolean isRunning = true;

    private boolean hasStopped = false;

    private PluginManager pluginManager = null;

    private int profilingTickrate = 20;

    private ServerScheduler scheduler = null;

    private int tickCounter;

    private long nextTick;

    private final float[] tickAverage = {20, 20, 20, 20, 20, 20, 20, 20, 20, 20, 20, 20, 20, 20, 20, 20, 20, 20, 20, 20};

    private final float[] useAverage = {0, 0, 0, 0, 0, 0, 0, 0, 0, 0, 0, 0, 0, 0, 0, 0, 0, 0, 0, 0};

    private float maxTick = 20;

    private float maxUse = 0;

    private int sendUsageTicker = 0;

    private boolean dispatchSignals = false;

    private final MainLogger logger;

    private final CommandReader console;

    private SimpleCommandMap commandMap;

    private CraftingManager craftingManager;

    private ResourcePackManager resourcePackManager;

    private ConsoleCommandSender consoleSender;

    private int maxPlayers;

    private boolean autoSave;

    private RCON rcon;

    private EntityMetadataStore entityMetadata;

    private PlayerMetadataStore playerMetadata;

    private LevelMetadataStore levelMetadata;

    private Network network;

    private boolean networkCompressionAsync = true;
    public int networkCompressionLevel = 1;
    private int networkZlibProvider = 0;

    private boolean autoTickRate = true;
    private int autoTickRateLimit = 20;
    private boolean alwaysTickPlayers = false;
    private int baseTickRate = 1;
    private Boolean getAllowFlight = null;
    private int difficulty = Integer.MAX_VALUE;
    private int defaultGamemode = Integer.MAX_VALUE;

    private int autoSaveTicker = 0;
    private int autoSaveTicks = 6000;

    private BaseLang baseLang;

    private boolean forceLanguage = false;

    private UUID serverID;

    private final String filePath;
    private final String dataPath;
    private final String pluginPath;

    private final Set<UUID> uniquePlayers = new HashSet<>();

    private QueryHandler queryHandler;

    private QueryRegenerateEvent queryRegenerateEvent;

    private Config properties;
    private Config config;

    private final Map<String, Player> players = new HashMap<>();

    private final Map<UUID, Player> playerList = new HashMap<>();

    private final Map<Integer, String> identifier = new HashMap<>();

    private final Map<Integer, Level> levels = new HashMap<>();

    private final ServiceManager serviceManager = new NKServiceManager();

    private Level defaultLevel = null;

    private Thread currentThread;

    private Watchdog watchdog;

    Server(MainLogger logger, final String filePath, String dataPath, String pluginPath) {
        Preconditions.checkState(instance == null, "Already initialized!");
        currentThread = Thread.currentThread(); // Saves the current thread instance as a reference, used in Server#isPrimaryThread()
        instance = this;
        this.logger = logger;

        this.filePath = filePath;
        if (!new File(dataPath + "worlds/").exists()) {
            new File(dataPath + "worlds/").mkdirs();
        }

        if (!new File(pluginPath).exists()) {
            new File(pluginPath).mkdirs();
        }

        this.dataPath = new File(dataPath).getAbsolutePath() + "/";
        this.pluginPath = new File(pluginPath).getAbsolutePath() + "/";

        this.console = new CommandReader();

        this.console.start();

        this.logger.info("Loading " + TextFormat.GREEN + "server properties" + TextFormat.WHITE + "...");
        this.properties = new Config(this.dataPath + "server.properties", Config.PROPERTIES, new ConfigSection() {
            {
                put("motd", "Minecraft Server");
                put("sub-motd", "Powered by Nukkit");
                put("server-port", 19132);
                put("server-ip", "0.0.0.0");
                put("view-distance", 8);
                put("white-list", false);
                put("achievements", false);
                put("announce-player-achievements", false);
                put("spawn-protection", 10);
                put("max-players", 50);
                put("spawn-animals", true);
                put("spawn-mobs", true);
                put("gamemode", 0);
                put("force-gamemode", true);
                put("hardcore", false);
                put("pvp", true);
                put("difficulty", 2);
                put("generator-settings", "");
                put("level-name", "world");
                put("level-seed", "");
                put("level-type", "DEFAULT");
                put("enable-query", true);
                put("enable-rcon", false);
                put("rcon.password", Base64.getEncoder().encodeToString(UUID.randomUUID().toString().replace("-", "").getBytes()).substring(3, 13));
                put("auto-save", true);
                put("force-resources", false);
                put("xbox-auth", true);
<<<<<<< HEAD
                put("bed-spawnpoints", true);
                put("explosion-break-blocks", true);
                put("weather", true);
=======
                put("mob-ai", true);
                put("entity-despawn-task", true);
                put("language", "eng");
                put("force-language", false);
                put("shutdown-message", "Server closed");
                put("save-player-data", false);
                put("query-plugins", false);
                put("debug-level", 1);
                put("async-workers", "auto");
                put("zlib-provider", 0);
                put("async-compression", true);
                put("compression-level", 1);
                put("level-format", "anvil");
                put("auto-tick-rate", true);
                put("auto-tick-rate-limit", 20);
                put("base-tick-rate", 1);
                put("always-tick-players", false);
                put("enable-timings", false);
                put("timings-verbose", false);
                put("timings-privacy", false);
                put("timings-history-interval", 6000);
                put("timings-history-length", 72000);
                put("timings-bypass-max", false);
                put("light-updates", true);
                put("clear-chunk-tick-list", true);
                put("cache-chunks", false);
                put("spawn-threshold", 50);
                put("chunk-sending-per-tick", 5);
                put("chunk-ticking-per-tick", 40);
                put("chunk-ticking-radius", 3);
                put("chunk-generation-queue-size", 8);
                put("chunk-generation-population-queue-size", 8);
                put("ticks-per-autosave", 6000);
                put("ticks-per-entity-spawns", 300);
                put("ticks-per-entity-despawns", 12000);
>>>>>>> 83ae3464
            }
        });

        this.forceLanguage = (Boolean) this.getPropertyBoolean("force-language", false);
        this.baseLang = new BaseLang((String) this.getPropertyString("language", BaseLang.FALLBACK_LANGUAGE));

        Object poolSize = this.getProperty("async-workers", "auto");
        if (!(poolSize instanceof Integer)) {
            try {
                poolSize = Integer.valueOf((String) poolSize);
            } catch (Exception e) {
                poolSize = Math.max(Runtime.getRuntime().availableProcessors() + 1, 4);
            }
        }

        ServerScheduler.WORKERS = (int) poolSize;

        this.networkZlibProvider = (int) this.getPropertyInt("zlib-provider", 0);
        Zlib.setProvider(this.networkZlibProvider);

        this.networkCompressionLevel = (int) this.getPropertyInt("compression-level", 1);
        this.networkCompressionAsync = (boolean) this.getPropertyBoolean("async-compression", true);

        this.autoTickRate = (boolean) this.getPropertyBoolean("auto-tick-rate", true);
        this.autoTickRateLimit = (int) this.getPropertyInt("auto-tick-rate-limit", 20);
        this.alwaysTickPlayers = (boolean) this.getPropertyBoolean("always-tick-players", false);
        this.baseTickRate = (int) this.getPropertyInt("base-tick-rate", 1);

        this.scheduler = new ServerScheduler();

        if (this.getPropertyBoolean("enable-rcon", false)) {
            this.rcon = new RCON(this, this.getPropertyString("rcon.password", ""), (!this.getIp().equals("")) ? this.getIp() : "0.0.0.0", this.getPropertyInt("rcon.port", this.getPort()));
        }

        this.entityMetadata = new EntityMetadataStore();
        this.playerMetadata = new PlayerMetadataStore();
        this.levelMetadata = new LevelMetadataStore();

        this.operators = new Config(this.dataPath + "ops.txt", Config.ENUM);
        this.whitelist = new Config(this.dataPath + "white-list.txt", Config.ENUM);
        this.banByName = new BanList(this.dataPath + "banned-players.json");
        this.banByName.load();
        this.banByIP = new BanList(this.dataPath + "banned-ips.json");
        this.banByIP.load();

        this.maxPlayers = this.getPropertyInt("max-players", 50);
        this.setAutoSave(this.getPropertyBoolean("auto-save", true));

        if (this.getPropertyBoolean("hardcore", false) && this.getDifficulty() < 3) {
            this.setPropertyInt("difficulty", 3);
        }

        Nukkit.DEBUG = (int) this.getPropertyInt("debug-level", 1);
        if (this.logger instanceof MainLogger) {
            this.logger.setLogDebug(Nukkit.DEBUG > 1);
        }

        this.logger.info(this.getLanguage().translateString("nukkit.server.networkStart", new String[]{this.getIp().equals("") ? "*" : this.getIp(), String.valueOf(this.getPort())}));
        this.serverID = UUID.randomUUID();

        this.network = new Network(this);
        this.network.setName(this.getMotd());
        this.network.setSubName(this.getSubMotd());

        this.logger.info(this.getLanguage().translateString("nukkit.server.info", this.getName(), TextFormat.YELLOW + this.getNukkitVersion() + TextFormat.WHITE, TextFormat.AQUA + this.getCodename() + TextFormat.WHITE, this.getApiVersion()));


        this.consoleSender = new ConsoleCommandSender();
        this.commandMap = new SimpleCommandMap(this);

        this.registerEntities();
        this.registerBlockEntities();

        Block.init();
        Enchantment.init();
        Item.init();
        Biome.init();
        Effect.init();
        Potion.init();
        Attribute.init();
        GlobalBlockPalette.getOrCreateRuntimeId(0, 0);

        this.craftingManager = new CraftingManager();
        this.resourcePackManager = new ResourcePackManager(new File(Nukkit.DATA_PATH, "resource_packs"));

        this.pluginManager = new PluginManager(this, this.commandMap);
        this.pluginManager.subscribeToPermission(Server.BROADCAST_CHANNEL_ADMINISTRATIVE, this.consoleSender);

        this.pluginManager.registerInterface(JavaPluginLoader.class);

        this.queryRegenerateEvent = new QueryRegenerateEvent(this, 5);

        this.network.registerInterface(new RakNetInterface(this));

        this.pluginManager.loadPlugins(this.pluginPath);

        this.enablePlugins(PluginLoadOrder.STARTUP);

        LevelProviderManager.addProvider(this, Anvil.class);

        Generator.addGenerator(Flat.class, "flat", Generator.TYPE_FLAT);
        Generator.addGenerator(Normal.class, "normal", Generator.TYPE_INFINITE);
        Generator.addGenerator(Normal.class, "default", Generator.TYPE_INFINITE);
        Generator.addGenerator(Nether.class, "nether", Generator.TYPE_NETHER);

        /*for (String name : ((Map<String, Object>) this.getConfig("worlds", new HashMap<>())).keySet()) {
            if (!this.loadLevel(name)) {
                long seed;
                try {
                    seed = ((Integer) this.getConfig("worlds." + name + ".seed")).longValue();
                } catch (Exception e) {
                    seed = System.currentTimeMillis();
                }

                Map<String, Object> options = new HashMap<>();
                String[] opts = ((String) this.getConfig("worlds." + name + ".generator", Generator.getGenerator("default").getSimpleName())).split(":");
                Class<? extends Generator> generator = Generator.getGenerator(opts[0]);
                if (opts.length > 1) {
                    String preset = "";
                    for (int i = 1; i < opts.length; i++) {
                        preset += opts[i] + ":";
                    }
                    preset = preset.substring(0, preset.length() - 1);

                    options.put("preset", preset);
                }

                this.generateLevel(name, seed, generator, options);
            }
        }*/

        if (this.getDefaultLevel() == null) {
            String defaultName = this.getPropertyString("level-name", "world");
            if (defaultName == null || defaultName.trim().isEmpty()) {
                this.getLogger().warning("level-name cannot be null, using default");
                defaultName = "world";
                this.setPropertyString("level-name", defaultName);
            }

            if (!this.loadLevel(defaultName)) {
                long seed;
                String seedString = String.valueOf(this.getProperty("level-seed", System.currentTimeMillis()));
                try {
                    seed = Long.valueOf(seedString);
                } catch (NumberFormatException e) {
                    seed = seedString.hashCode();
                }
                this.generateLevel(defaultName, seed == 0 ? System.currentTimeMillis() : seed);
            }

            this.setDefaultLevel(this.getLevelByName(defaultName));
        }

        this.properties.save(true);

        if (this.getDefaultLevel() == null) {
            this.getLogger().emergency(this.getLanguage().translateString("nukkit.level.defaultError"));
            this.forceShutdown();

            return;
        }

        if ((int) this.getPropertyInt("ticks-per-autosave", 6000) > 0) {
            this.autoSaveTicks = (int) this.getPropertyInt("ticks-per-autosave", 6000);
        }

        this.enablePlugins(PluginLoadOrder.POSTWORLD);

        if (Nukkit.DEBUG < 2) {
            this.watchdog = new Watchdog(this, 50000);
            this.watchdog.start();
        }

        this.start();
    }

    public int broadcastMessage(String message) {
        return this.broadcast(message, BROADCAST_CHANNEL_USERS);
    }

    public int broadcastMessage(TextContainer message) {
        return this.broadcast(message, BROADCAST_CHANNEL_USERS);
    }

    public int broadcastMessage(String message, CommandSender[] recipients) {
        for (CommandSender recipient : recipients) {
            recipient.sendMessage(message);
        }

        return recipients.length;
    }

    public int broadcastMessage(String message, Collection<CommandSender> recipients) {
        for (CommandSender recipient : recipients) {
            recipient.sendMessage(message);
        }

        return recipients.size();
    }

    public int broadcastMessage(TextContainer message, Collection<CommandSender> recipients) {
        for (CommandSender recipient : recipients) {
            recipient.sendMessage(message);
        }

        return recipients.size();
    }

    public int broadcast(String message, String permissions) {
        Set<CommandSender> recipients = new HashSet<>();

        for (String permission : permissions.split(";")) {
            for (Permissible permissible : this.pluginManager.getPermissionSubscriptions(permission)) {
                if (permissible instanceof CommandSender && permissible.hasPermission(permission)) {
                    recipients.add((CommandSender) permissible);
                }
            }
        }

        for (CommandSender recipient : recipients) {
            recipient.sendMessage(message);
        }

        return recipients.size();
    }

    public int broadcast(TextContainer message, String permissions) {
        Set<CommandSender> recipients = new HashSet<>();

        for (String permission : permissions.split(";")) {
            for (Permissible permissible : this.pluginManager.getPermissionSubscriptions(permission)) {
                if (permissible instanceof CommandSender && permissible.hasPermission(permission)) {
                    recipients.add((CommandSender) permissible);
                }
            }
        }

        for (CommandSender recipient : recipients) {
            recipient.sendMessage(message);
        }

        return recipients.size();
    }


    public static void broadcastPacket(Collection<Player> players, DataPacket packet) {
        broadcastPacket(players.stream().toArray(Player[]::new), packet);
    }

    public static void broadcastPacket(Player[] players, DataPacket packet) {
        packet.encode();
        packet.isEncoded = true;

        if (packet.pid() == ProtocolInfo.BATCH_PACKET) {
            for (Player player : players) {
                player.dataPacket(packet);
            }
        } else {
            getInstance().batchPackets(players, new DataPacket[]{packet}, true);
        }

        if (packet.encapsulatedPacket != null) {
            packet.encapsulatedPacket = null;
        }
    }

    public void batchPackets(Player[] players, DataPacket[] packets) {
        this.batchPackets(players, packets, false);
    }

    public void batchPackets(Player[] players, DataPacket[] packets, boolean forceSync) {
        if (players == null || packets == null || players.length == 0 || packets.length == 0) {
            return;
        }

        Timings.playerNetworkSendTimer.startTiming();
        byte[][] payload = new byte[packets.length * 2][];
        for (int i = 0; i < packets.length; i++) {
            DataPacket p = packets[i];
            if (!p.isEncoded) {
                p.encode();
            }
            byte[] buf = p.getBuffer();
            payload[i * 2] = Binary.writeUnsignedVarInt(buf.length);
            payload[i * 2 + 1] = buf;
        }
        byte[] data;
        data = Binary.appendBytes(payload);

        List<String> targets = new ArrayList<>();
        for (Player p : players) {
            if (p.isConnected()) {
                targets.add(this.identifier.get(p.rawHashCode()));
            }
        }

        if (!forceSync && this.networkCompressionAsync) {
            this.getScheduler().scheduleAsyncTask(new CompressBatchedTask(data, targets, this.networkCompressionLevel));
        } else {
            try {
                this.broadcastPacketsCallback(Zlib.deflate(data, this.networkCompressionLevel), targets);
            } catch (Exception e) {
                throw new RuntimeException(e);
            }
        }
        Timings.playerNetworkSendTimer.stopTiming();
    }

    public void broadcastPacketsCallback(byte[] data, List<String> identifiers) {
        BatchPacket pk = new BatchPacket();
        pk.payload = data;

        for (String i : identifiers) {
            if (this.players.containsKey(i)) {
                this.players.get(i).dataPacket(pk);
            }
        }
    }

    public void enablePlugins(PluginLoadOrder type) {
        for (Plugin plugin : new ArrayList<>(this.pluginManager.getPlugins().values())) {
            if (!plugin.isEnabled() && type == plugin.getDescription().getOrder()) {
                this.enablePlugin(plugin);
            }
        }

        if (type == PluginLoadOrder.POSTWORLD) {
            //this.commandMap.registerServerAliases();
            DefaultPermissions.registerCorePermissions();
        }
    }

    public void enablePlugin(Plugin plugin) {
        this.pluginManager.enablePlugin(plugin);
    }

    public void disablePlugins() {
        this.pluginManager.disablePlugins();
    }

    public boolean dispatchCommand(CommandSender sender, String commandLine) throws ServerException {
        // First we need to check if this command is on the main thread or not, if not, warn the user
        if (!this.isPrimaryThread()) {
            getLogger().warning("Command Dispatched Async: " + commandLine);
            getLogger().warning("Please notify author of plugin causing this execution to fix this bug!", new Throwable());
            // TODO: We should sync the command to the main thread too!
        }
        if (sender == null) {
            throw new ServerException("CommandSender is not valid");
        }

        if (this.commandMap.dispatch(sender, commandLine)) {
            return true;
        }

        sender.sendMessage(new TranslationContainer(TextFormat.RED + "%commands.generic.unknown", commandLine));

        return false;
    }

    //todo: use ticker to check console
    public ConsoleCommandSender getConsoleSender() {
        return consoleSender;
    }

    public void reload() {
        this.logger.info("Reloading...");

        this.logger.info("Saving levels...");

        for (Level level : this.levels.values()) {
            level.save();
        }

        this.pluginManager.disablePlugins();
        this.pluginManager.clearPlugins();
        this.commandMap.clearCommands();

        this.logger.info("Reloading properties...");
        this.properties.reload();
        this.maxPlayers = this.getPropertyInt("max-players", 50);

        if (this.getPropertyBoolean("hardcore", false) && this.getDifficulty() < 3) {
            this.setPropertyInt("difficulty", difficulty = 3);
        }

        this.banByIP.load();
        this.banByName.load();
        this.reloadWhitelist();
        this.operators.reload();

        for (BanEntry entry : this.getIPBans().getEntires().values()) {
            this.getNetwork().blockAddress(entry.getName(), -1);
        }

        this.pluginManager.registerInterface(JavaPluginLoader.class);
        this.pluginManager.loadPlugins(this.pluginPath);
        this.enablePlugins(PluginLoadOrder.STARTUP);
        this.enablePlugins(PluginLoadOrder.POSTWORLD);
        Timings.reset();
    }

    public void shutdown() {
        if (this.watchdog != null) {
            this.watchdog.kill();
        }
        if (this.isRunning) {
            ServerKiller killer = new ServerKiller(90);
            killer.start();
        }
        this.isRunning = false;
    }

    public void forceShutdown() {
        if (this.hasStopped) {
            return;
        }

        try {
            if (!this.isRunning) {
                //todo sendUsage
            }

            // clean shutdown of console thread asap
            this.console.shutdown();

            this.hasStopped = true;

            this.shutdown();

            if (this.rcon != null) {
                this.rcon.close();
            }

            this.getLogger().debug("Disabling all plugins...");
            this.pluginManager.disablePlugins();

            for (Player player : new ArrayList<>(this.players.values())) {
                player.close(player.getLeaveMessage(), (String) this.getPropertyString("shutdown-message", "Server closed"));
            }

            this.getLogger().debug("Unloading all levels...");
            for (Level level : new ArrayList<>(this.getLevels().values())) {
                this.unloadLevel(level, true);
            }

            this.getLogger().debug("Removing event handlers...");
            HandlerList.unregisterAll();

            this.getLogger().debug("Stopping all tasks...");
            this.scheduler.cancelAllTasks();
            this.scheduler.mainThreadHeartbeat(Integer.MAX_VALUE);

            this.getLogger().debug("Closing console...");
            this.console.interrupt();

            this.getLogger().debug("Stopping network interfaces...");
            for (SourceInterface interfaz : this.network.getInterfaces()) {
                interfaz.shutdown();
                this.network.unregisterInterface(interfaz);
            }

            this.getLogger().debug("Disabling timings...");
            Timings.stopServer();
            //todo other things
        } catch (Exception e) {
            this.logger.logException(e); //todo remove this?
            this.logger.emergency("Exception happened while shutting down, exit the process");
            System.exit(1);
        }
    }

    public void start() {
        if (this.getPropertyBoolean("enable-query", true)) {
            this.queryHandler = new QueryHandler();
        }

        for (BanEntry entry : this.getIPBans().getEntires().values()) {
            this.network.blockAddress(entry.getName(), -1);
        }

        //todo send usage setting

        this.tickCounter = 0;

        this.logger.info(this.getLanguage().translateString("nukkit.server.startFinished", String.valueOf((double) (System.currentTimeMillis() - Nukkit.START_TIME) / 1000)));

        this.tickProcessor();
        this.forceShutdown();
    }

    public void handlePacket(String address, int port, byte[] payload) {
        try {
            if (payload.length > 2 && Arrays.equals(Binary.subBytes(payload, 0, 2), new byte[]{(byte) 0xfe, (byte) 0xfd}) && this.queryHandler != null) {
                this.queryHandler.handle(address, port, payload);
            }
        } catch (Exception e) {
            this.logger.logException(e);

            this.getNetwork().blockAddress(address, 600);
        }
    }

    public void tickProcessor() {
        this.nextTick = System.currentTimeMillis();
        try {
            while (this.isRunning) {
                try {
                    this.tick();

                    long next = this.nextTick;
                    long current = System.currentTimeMillis();

                    if (next - 0.1 > current) {
                        Thread.sleep(next - current - 1, 900000);
                    }
                } catch (RuntimeException e) {
                    this.getLogger().logException(e);
                }
            }
        } catch (Throwable e) {
            this.logger.emergency("Exception happened while ticking server");
            this.logger.alert(Utils.getExceptionMessage(e));
            this.logger.alert(Utils.getAllThreadDumps());
        }
    }

    public void onPlayerCompleteLoginSequence(Player player) {
        this.sendFullPlayerListData(player);
    }

    public void onPlayerLogin(Player player) {
        if (this.sendUsageTicker > 0) {
            this.uniquePlayers.add(player.getUniqueId());
        }
    }

    public void addPlayer(String identifier, Player player) {
        this.players.put(identifier, player);
        this.identifier.put(player.rawHashCode(), identifier);
    }

    public void addOnlinePlayer(Player player) {
        this.playerList.put(player.getUniqueId(), player);
        this.updatePlayerListData(player.getUniqueId(), player.getId(), player.getDisplayName(), player.getSkin(), player.getLoginChainData().getXUID());
    }

    public void removeOnlinePlayer(Player player) {
        if (this.playerList.containsKey(player.getUniqueId())) {
            this.playerList.remove(player.getUniqueId());

            PlayerListPacket pk = new PlayerListPacket();
            pk.type = PlayerListPacket.TYPE_REMOVE;
            pk.entries = new PlayerListPacket.Entry[]{new PlayerListPacket.Entry(player.getUniqueId())};

            Server.broadcastPacket(this.playerList.values(), pk);
        }
    }

    public void updatePlayerListData(UUID uuid, long entityId, String name, Skin skin) {
        this.updatePlayerListData(uuid, entityId, name, skin, "", this.playerList.values());
    }

    public void updatePlayerListData(UUID uuid, long entityId, String name, Skin skin, String xboxUserId) {
        this.updatePlayerListData(uuid, entityId, name, skin, xboxUserId, this.playerList.values());
    }

    public void updatePlayerListData(UUID uuid, long entityId, String name, Skin skin, Player[] players) {
        this.updatePlayerListData(uuid, entityId, name, skin, "", players);
    }

    public void updatePlayerListData(UUID uuid, long entityId, String name, Skin skin, String xboxUserId, Player[] players) {
        PlayerListPacket pk = new PlayerListPacket();
        pk.type = PlayerListPacket.TYPE_ADD;
        pk.entries = new PlayerListPacket.Entry[]{new PlayerListPacket.Entry(uuid, entityId, name, skin, xboxUserId)};
        Server.broadcastPacket(players, pk);
    }

    public void updatePlayerListData(UUID uuid, long entityId, String name, Skin skin, String xboxUserId, Collection<Player> players) {
        this.updatePlayerListData(uuid, entityId, name, skin, xboxUserId,
                players.stream()
                        .filter(p -> !p.getUniqueId().equals(uuid))
                        .toArray(Player[]::new));
    }

    public void removePlayerListData(UUID uuid) {
        this.removePlayerListData(uuid, this.playerList.values());
    }

    public void removePlayerListData(UUID uuid, Player[] players) {
        PlayerListPacket pk = new PlayerListPacket();
        pk.type = PlayerListPacket.TYPE_REMOVE;
        pk.entries = new PlayerListPacket.Entry[]{new PlayerListPacket.Entry(uuid)};
        Server.broadcastPacket(players, pk);
    }

    public void removePlayerListData(UUID uuid, Collection<Player> players) {
        this.removePlayerListData(uuid, players.stream().toArray(Player[]::new));
    }

    public void sendFullPlayerListData(Player player) {
        PlayerListPacket pk = new PlayerListPacket();
        pk.type = PlayerListPacket.TYPE_ADD;
        pk.entries = this.playerList.values().stream()
                .map(p -> new PlayerListPacket.Entry(
                        p.getUniqueId(),
                        p.getId(),
                        p.getDisplayName(),
                        p.getSkin(),
                        p.getLoginChainData().getXUID()))
                .toArray(PlayerListPacket.Entry[]::new);

        player.dataPacket(pk);
    }

    public void sendRecipeList(Player player) {
        player.dataPacket(CraftingManager.packet);
    }

    private void checkTickUpdates(int currentTick, long tickTime) {
        for (Player p : new ArrayList<>(this.players.values())) {
            /*if (!p.loggedIn && (tickTime - p.creationTime) >= 10000 && p.kick(PlayerKickEvent.Reason.LOGIN_TIMEOUT, "Login timeout")) {
                continue;
            }

            client freezes when applying resource packs
            todo: fix*/

            if (this.alwaysTickPlayers) {
                p.onUpdate(currentTick);
            }
        }

        //Do level ticks
        for (Level level : this.getLevels().values()) {
            if (level.getTickRate() > this.baseTickRate && --level.tickRateCounter > 0) {
                continue;
            }

            try {
                long levelTime = System.currentTimeMillis();
                level.doTick(currentTick);
                int tickMs = (int) (System.currentTimeMillis() - levelTime);
                level.tickRateTime = tickMs;

                if (this.autoTickRate) {
                    if (tickMs < 50 && level.getTickRate() > this.baseTickRate) {
                        int r;
                        level.setTickRate(r = level.getTickRate() - 1);
                        if (r > this.baseTickRate) {
                            level.tickRateCounter = level.getTickRate();
                        }
                        this.getLogger().debug("Raising level \"" + level.getName() + "\" tick rate to " + level.getTickRate() + " ticks");
                    } else if (tickMs >= 50) {
                        if (level.getTickRate() == this.baseTickRate) {
                            level.setTickRate((int) Math.max(this.baseTickRate + 1, Math.min(this.autoTickRateLimit, Math.floor(tickMs / 50))));
                            this.getLogger().debug("Level \"" + level.getName() + "\" took " + NukkitMath.round(tickMs, 2) + "ms, setting tick rate to " + level.getTickRate() + " ticks");
                        } else if ((tickMs / level.getTickRate()) >= 50 && level.getTickRate() < this.autoTickRateLimit) {
                            level.setTickRate(level.getTickRate() + 1);
                            this.getLogger().debug("Level \"" + level.getName() + "\" took " + NukkitMath.round(tickMs, 2) + "ms, setting tick rate to " + level.getTickRate() + " ticks");
                        }
                        level.tickRateCounter = level.getTickRate();
                    }
                }
            } catch (Exception e) {
                if (Nukkit.DEBUG > 1 && this.logger != null) {
                    this.logger.logException(e);
                }

                //this.logger.critical(this.getLanguage().translateString("nukkit.level.tickError", new String[]{level.getName(), e.toString()}));
                //this.logger.logException(e);
            }
        }
    }

    public void doAutoSave() {
        if (this.getAutoSave()) {
            Timings.levelSaveTimer.startTiming();
            for (Player player : new ArrayList<>(this.players.values())) {
                if (player.isOnline()) {
                    player.save(true);
                } else if (!player.isConnected()) {
                    this.removePlayer(player);
                }
            }

            for (Level level : this.getLevels().values()) {
                level.save();
            }
            Timings.levelSaveTimer.stopTiming();
        }
    }

    private boolean tick() {
        long tickTime = System.currentTimeMillis();

        long sleepTime = tickTime - this.nextTick;
        if (sleepTime < -25) {
            try {
                Thread.sleep(Math.max(5, -sleepTime - 25));
            } catch (InterruptedException e) {
                Server.getInstance().getLogger().logException(e);
            }
        }

        long tickTimeNano = System.nanoTime();
        if ((tickTime - this.nextTick) < -25) {
            return false;
        }

        Timings.fullServerTickTimer.startTiming();

        ++this.tickCounter;

        Timings.connectionTimer.startTiming();
        this.network.processInterfaces();

        if (this.rcon != null) {
            this.rcon.check();
        }
        Timings.connectionTimer.stopTiming();

        Timings.schedulerTimer.startTiming();
        this.scheduler.mainThreadHeartbeat(this.tickCounter);
        Timings.schedulerTimer.stopTiming();

        this.checkTickUpdates(this.tickCounter, tickTime);

        for (Player player : new ArrayList<>(this.players.values())) {
            player.checkNetwork();
        }

        if ((this.tickCounter & 0b1111) == 0) {
            this.titleTick();
            this.network.resetStatistics();
            this.maxTick = 20;
            this.maxUse = 0;

            if ((this.tickCounter & 0b111111111) == 0) {
                try {
                    this.getPluginManager().callEvent(this.queryRegenerateEvent = new QueryRegenerateEvent(this, 5));
                    if (this.queryHandler != null) {
                        this.queryHandler.regenerateInfo();
                    }
                } catch (Exception e) {
                    this.logger.logException(e);
                }
            }

            this.getNetwork().updateName();
        }

        if (this.autoSave && ++this.autoSaveTicker >= this.autoSaveTicks) {
            this.autoSaveTicker = 0;
            this.doAutoSave();
        }

        if (this.sendUsageTicker > 0 && --this.sendUsageTicker == 0) {
            this.sendUsageTicker = 6000;
            //todo sendUsage
        }

        if (this.tickCounter % 100 == 0) {
            for (Level level : this.levels.values()) {
                level.clearCache();
                level.doChunkGarbageCollection();
            }
        }

        Timings.fullServerTickTimer.stopTiming();
        //long now = System.currentTimeMillis();
        long nowNano = System.nanoTime();
        //float tick = Math.min(20, 1000 / Math.max(1, now - tickTime));
        //float use = Math.min(1, (now - tickTime) / 50);

        float tick = (float) Math.min(20, 1000000000 / Math.max(1000000, ((double) nowNano - tickTimeNano)));
        float use = (float) Math.min(1, ((double) (nowNano - tickTimeNano)) / 50000000);

        if (this.maxTick > tick) {
            this.maxTick = tick;
        }

        if (this.maxUse < use) {
            this.maxUse = use;
        }

        System.arraycopy(this.tickAverage, 1, this.tickAverage, 0, this.tickAverage.length - 1);
        this.tickAverage[this.tickAverage.length - 1] = tick;

        System.arraycopy(this.useAverage, 1, this.useAverage, 0, this.useAverage.length - 1);
        this.useAverage[this.useAverage.length - 1] = use;

        if ((this.nextTick - tickTime) < -1000) {
            this.nextTick = tickTime;
        } else {
            this.nextTick += 50;
        }

        return true;
    }

    public long getNextTick() {
        return nextTick;
    }

    // TODO: Fix title tick
    public void titleTick() {
        if (!Nukkit.ANSI) {
            return;
        }

        Runtime runtime = Runtime.getRuntime();
        double used = NukkitMath.round((double) (runtime.totalMemory() - runtime.freeMemory()) / 1024 / 1024, 2);
        double max = NukkitMath.round(((double) runtime.maxMemory()) / 1024 / 1024, 2);
        String usage = Math.round(used / max * 100) + "%";
        String title = (char) 0x1b + "]0;" + this.getName() + " " +
                this.getNukkitVersion() +
                " | Online " + this.players.size() + "/" + this.getMaxPlayers() +
                " | Memory " + usage;
        if (!Nukkit.shortTitle) {
            title += " | U " + NukkitMath.round((this.network.getUpload() / 1024 * 1000), 2)
                    + " D " + NukkitMath.round((this.network.getDownload() / 1024 * 1000), 2) + " kB/s";
        }
        title += " | TPS " + this.getTicksPerSecond() +
                " | Load " + this.getTickUsage() + "%" + (char) 0x07;

        System.out.print(title);
    }

    public QueryRegenerateEvent getQueryInformation() {
        return this.queryRegenerateEvent;
    }

    public String getName() {
        return "Nukkit";
    }

    public boolean isRunning() {
        return isRunning;
    }

    public String getNukkitVersion() {
        return Nukkit.VERSION;
    }

    public String getCodename() {
        return Nukkit.CODENAME;
    }

    public String getVersion() {
        return ProtocolInfo.MINECRAFT_VERSION;
    }

    public String getApiVersion() {
        return Nukkit.API_VERSION;
    }

    public String getFilePath() {
        return filePath;
    }

    public String getDataPath() {
        return dataPath;
    }

    public String getPluginPath() {
        return pluginPath;
    }

    public int getMaxPlayers() {
        return maxPlayers;
    }

    public int getPort() {
        return this.getPropertyInt("server-port", 19132);
    }

    public int getViewDistance() {
        return this.getPropertyInt("view-distance", 8);
    }

    public String getIp() {
        return this.getPropertyString("server-ip", "0.0.0.0");
    }

    public UUID getServerUniqueId() {
        return this.serverID;
    }

    public boolean getAutoSave() {
        return this.autoSave;
    }

    public void setAutoSave(boolean autoSave) {
        this.autoSave = autoSave;
        for (Level level : this.getLevels().values()) {
            level.setAutoSave(this.autoSave);
        }
    }

    public String getLevelType() {
        return this.getPropertyString("level-type", "DEFAULT");
    }

    public boolean getGenerateStructures() {
        return this.getPropertyBoolean("generate-structures", true);
    }

    public int getGamemode() {
        return this.getPropertyInt("gamemode", 0) & 0b11;
    }

    public boolean getForceGamemode() {
        return this.getPropertyBoolean("force-gamemode", true);
    }

    public static String getGamemodeString(int mode) {
        return getGamemodeString(mode, false);
    }

    public static String getGamemodeString(int mode, boolean direct) {
        switch (mode) {
            case Player.SURVIVAL:
                return direct ? "Survival" : "%gameMode.survival";
            case Player.CREATIVE:
                return direct ? "Creative" : "%gameMode.creative";
            case Player.ADVENTURE:
                return direct ? "Adventure" : "%gameMode.adventure";
            case Player.SPECTATOR:
                return direct ? "Spectator" : "%gameMode.spectator";
        }
        return "UNKNOWN";
    }

    public static int getGamemodeFromString(String str) {
        switch (str.trim().toLowerCase()) {
            case "0":
            case "survival":
            case "s":
                return Player.SURVIVAL;

            case "1":
            case "creative":
            case "c":
                return Player.CREATIVE;

            case "2":
            case "adventure":
            case "a":
                return Player.ADVENTURE;

            case "3":
            case "spectator":
            case "spc":
            case "view":
            case "v":
                return Player.SPECTATOR;
        }
        return -1;
    }

    public static int getDifficultyFromString(String str) {
        switch (str.trim().toLowerCase()) {
            case "0":
            case "peaceful":
            case "p":
                return 0;

            case "1":
            case "easy":
            case "e":
                return 1;

            case "2":
            case "normal":
            case "n":
                return 2;

            case "3":
            case "hard":
            case "h":
                return 3;
        }
        return -1;
    }

    public int getDifficulty() {
<<<<<<< HEAD
        if (this.difficulty == Integer.MAX_VALUE) {
            this.difficulty = this.getPropertyInt("difficulty", 1);
        }
        return this.difficulty;
=======
        return this.getPropertyInt("difficulty", 2);
>>>>>>> 83ae3464
    }

    public boolean hasWhitelist() {
        return this.getPropertyBoolean("white-list", false);
    }

    public int getSpawnRadius() {
        return this.getPropertyInt("spawn-protection", 10);
    }

    public boolean getAllowFlight() {
        if (getAllowFlight == null) {
            getAllowFlight = true; //If false, this just cause problems. Use anticheat plugin if you want.
        }
        return getAllowFlight;
    }

    public boolean isHardcore() {
        return this.getPropertyBoolean("hardcore", false);
    }

    public int getDefaultGamemode() {
        if (this.defaultGamemode == Integer.MAX_VALUE) {
            this.defaultGamemode = this.getPropertyInt("gamemode", 0);
        }
        return this.defaultGamemode;
    }

    public String getMotd() {
        return this.getPropertyString("motd", "Minecraft Server");
    }

    public String getSubMotd() {
        return this.getPropertyString("sub-motd", "Powered by Nukkit");
    }

    public boolean getForceResources() {
        return this.getPropertyBoolean("force-resources", false);
    }

    public boolean getMobAiEnabled() {
        return this.getPropertyBoolean("mob-ai", true);
    }

    public MainLogger getLogger() {
        return this.logger;
    }

    public EntityMetadataStore getEntityMetadata() {
        return entityMetadata;
    }

    public PlayerMetadataStore getPlayerMetadata() {
        return playerMetadata;
    }

    public LevelMetadataStore getLevelMetadata() {
        return levelMetadata;
    }

    public PluginManager getPluginManager() {
        return this.pluginManager;
    }

    public CraftingManager getCraftingManager() {
        return craftingManager;
    }

    public ResourcePackManager getResourcePackManager() {
        return resourcePackManager;
    }

    public ServerScheduler getScheduler() {
        return scheduler;
    }

    public int getTick() {
        return tickCounter;
    }

    public float getTicksPerSecond() {
        return ((float) Math.round(this.maxTick * 100)) / 100;
    }

    public float getTicksPerSecondAverage() {
        float sum = 0;
        int count = this.tickAverage.length;
        for (float aTickAverage : this.tickAverage) {
            sum += aTickAverage;
        }
        return (float) NukkitMath.round(sum / count, 2);
    }

    public float getTickUsage() {
        return (float) NukkitMath.round(this.maxUse * 100, 2);
    }

    public float getTickUsageAverage() {
        float sum = 0;
        int count = this.useAverage.length;
        for (float aUseAverage : this.useAverage) {
            sum += aUseAverage;
        }
        return ((float) Math.round(sum / count * 100)) / 100;
    }

    public SimpleCommandMap getCommandMap() {
        return commandMap;
    }

    public Map<UUID, Player> getOnlinePlayers() {
        return new HashMap<>(playerList);
    }

    public void addRecipe(Recipe recipe) {
        this.craftingManager.registerRecipe(recipe);
    }

    public IPlayer getOfflinePlayer(String name) {
        IPlayer result = this.getPlayerExact(name.toLowerCase());
        if (result == null) {
            return new OfflinePlayer(this, name);
        }

        return result;
    }

    public CompoundTag getOfflinePlayerData(String name) {
        name = name.toLowerCase();
        String path = this.getDataPath() + "players/";
        File file = new File(path + name + ".dat");

        if (this.shouldSavePlayerData() && file.exists()) {
            try {
                return NBTIO.readCompressed(new FileInputStream(file));
            } catch (Exception e) {
                file.renameTo(new File(path + name + ".dat.bak"));
            }
        }

        Position spawn = this.getDefaultLevel().getSafeSpawn();
        CompoundTag nbt = new CompoundTag()
                .putLong("firstPlayed", System.currentTimeMillis() / 1000)
                .putLong("lastPlayed", System.currentTimeMillis() / 1000)
                .putList(new ListTag<DoubleTag>("Pos")
                        .add(new DoubleTag("0", spawn.x))
                        .add(new DoubleTag("1", spawn.y))
                        .add(new DoubleTag("2", spawn.z)))
                .putString("Level", this.getDefaultLevel().getFolderName())
                .putList(new ListTag<>("Inventory"))
                .putCompound("Achievements", new CompoundTag())
                .putInt("playerGameType", this.getGamemode())
                .putList(new ListTag<DoubleTag>("Motion")
                        .add(new DoubleTag("0", 0))
                        .add(new DoubleTag("1", 0))
                        .add(new DoubleTag("2", 0)))
                .putList(new ListTag<FloatTag>("Rotation")
                        .add(new FloatTag("0", 0))
                        .add(new FloatTag("1", 0)))
                .putFloat("FallDistance", 0)
                .putShort("Fire", 0)
                .putShort("Air", 300)
                .putBoolean("OnGround", true)
                .putBoolean("Invulnerable", false)
                .putString("NameTag", name);

        this.saveOfflinePlayerData(name, nbt);
        return nbt;
    }

    public void saveOfflinePlayerData(String name, CompoundTag tag) {
        this.saveOfflinePlayerData(name, tag, false);
    }

    public void saveOfflinePlayerData(String name, CompoundTag tag, boolean async) {
        if (this.shouldSavePlayerData()) {
            try {
                if (async) {
                    this.getScheduler().scheduleAsyncTask(new FileWriteTask(this.getDataPath() + "players/" + name.toLowerCase() + ".dat", NBTIO.writeGZIPCompressed(tag, ByteOrder.BIG_ENDIAN)));
                } else {
                    Utils.writeFile(this.getDataPath() + "players/" + name.toLowerCase() + ".dat", new ByteArrayInputStream(NBTIO.writeGZIPCompressed(tag, ByteOrder.BIG_ENDIAN)));
                }
            } catch (Exception e) {
                this.logger.critical(this.getLanguage().translateString("nukkit.data.saveError", new String[]{name, e.getMessage()}));
                if (Nukkit.DEBUG > 1) {
                    this.logger.logException(e);
                }
            }
        }
    }

    public Player getPlayer(String name) {
        Player found = null;
        name = name.toLowerCase();
        int delta = Integer.MAX_VALUE;
        for (Player player : this.getOnlinePlayers().values()) {
            if (player.getName().toLowerCase().startsWith(name)) {
                int curDelta = player.getName().length() - name.length();
                if (curDelta < delta) {
                    found = player;
                    delta = curDelta;
                }
                if (curDelta == 0) {
                    break;
                }
            }
        }

        return found;
    }

    public Player getPlayerExact(String name) {
        name = name.toLowerCase();
        for (Player player : this.getOnlinePlayers().values()) {
            if (player.getName().toLowerCase().equals(name)) {
                return player;
            }
        }

        return null;
    }

    public Player[] matchPlayer(String partialName) {
        partialName = partialName.toLowerCase();
        List<Player> matchedPlayer = new ArrayList<>();
        for (Player player : this.getOnlinePlayers().values()) {
            if (player.getName().toLowerCase().equals(partialName)) {
                return new Player[]{player};
            } else if (player.getName().toLowerCase().contains(partialName)) {
                matchedPlayer.add(player);
            }
        }

        return matchedPlayer.toArray(new Player[matchedPlayer.size()]);
    }

    public void removePlayer(Player player) {
        if (this.identifier.containsKey(player.rawHashCode())) {
            String identifier = this.identifier.get(player.rawHashCode());
            this.players.remove(identifier);
            this.identifier.remove(player.rawHashCode());
            return;
        }

        for (String identifier : new ArrayList<>(this.players.keySet())) {
            Player p = this.players.get(identifier);
            if (player == p) {
                this.players.remove(identifier);
                this.identifier.remove(player.rawHashCode());
                break;
            }
        }
    }

    public Map<Integer, Level> getLevels() {
        return levels;
    }

    public Level getDefaultLevel() {
        return defaultLevel;
    }

    public void setDefaultLevel(Level defaultLevel) {
        if (defaultLevel == null || (this.isLevelLoaded(defaultLevel.getFolderName()) && defaultLevel != this.defaultLevel)) {
            this.defaultLevel = defaultLevel;
        }
    }

    public boolean isLevelLoaded(String name) {
        return this.getLevelByName(name) != null;
    }

    public Level getLevel(int levelId) {
        if (this.levels.containsKey(levelId)) {
            return this.levels.get(levelId);
        }
        return null;
    }

    public Level getLevelByName(String name) {
        for (Level level : this.getLevels().values()) {
            if (level.getFolderName().equals(name)) {
                return level;
            }
        }

        return null;
    }

    public boolean unloadLevel(Level level) {
        return this.unloadLevel(level, false);
    }

    public boolean unloadLevel(Level level, boolean forceUnload) {
        if (level == this.getDefaultLevel() && !forceUnload) {
            throw new IllegalStateException("The default level cannot be unloaded while running, please switch levels.");
        }

        return level.unload(forceUnload);

    }

    public boolean loadLevel(String name) {
        if (Objects.equals(name.trim(), "")) {
            throw new LevelException("Invalid empty level name");
        }
        if (this.isLevelLoaded(name)) {
            return true;
        } else if (!this.isLevelGenerated(name)) {
            this.logger.notice(this.getLanguage().translateString("nukkit.level.notFound", name));

            return false;
        }

        String path;

        if (name.contains("/") || name.contains("\\")) {
            path = name;
        } else {
            path = this.getDataPath() + "worlds/" + name + "/";
        }

        Class<? extends LevelProvider> provider = LevelProviderManager.getProvider(path);

        if (provider == null) {
            this.logger.error(this.getLanguage().translateString("nukkit.level.loadError", new String[]{name, "Unknown provider"}));

            return false;
        }

        Level level;
        try {
            level = new Level(this, name, path, provider);
        } catch (Exception e) {
            this.logger.error(this.getLanguage().translateString("nukkit.level.loadError", new String[]{name, e.getMessage()}));
            this.logger.logException(e);
            return false;
        }

        this.levels.put(level.getId(), level);

        level.initLevel();

        this.getPluginManager().callEvent(new LevelLoadEvent(level));

        level.setTickRate(this.baseTickRate);

        return true;
    }

    public boolean generateLevel(String name) {
        return this.generateLevel(name, new java.util.Random().nextLong());
    }

    public boolean generateLevel(String name, long seed) {
        return this.generateLevel(name, seed, null);
    }

    public boolean generateLevel(String name, long seed, Class<? extends Generator> generator) {
        return this.generateLevel(name, seed, generator, new HashMap<>());
    }

    public boolean generateLevel(String name, long seed, Class<? extends Generator> generator, Map<String, Object> options) {
        return generateLevel(name, seed, generator, options, null);
    }

    public boolean generateLevel(String name, long seed, Class<? extends Generator> generator, Map<String, Object> options, Class<? extends LevelProvider> provider) {
        if (Objects.equals(name.trim(), "") || this.isLevelGenerated(name)) {
            return false;
        }

        if (!options.containsKey("preset")) {
            options.put("preset", this.getPropertyString("generator-settings", ""));
        }

        if (generator == null) {
            generator = Generator.getGenerator(this.getLevelType());
        }

        if (provider == null) {
<<<<<<< HEAD
            provider = LevelProviderManager.getProviderByName("anvil");
=======
            if ((provider = LevelProviderManager.getProviderByName
                    ((String) this.getPropertyString("level-format", "anvil"))) == null) {
                provider = LevelProviderManager.getProviderByName("anvil");
            }
>>>>>>> 83ae3464
        }

        String path;

        if (name.contains("/") || name.contains("\\")) {
            path = name;
        } else {
            path = this.getDataPath() + "worlds/" + name + "/";
        }

        Level level;
        try {
            provider.getMethod("generate", String.class, String.class, long.class, Class.class, Map.class).invoke(null, path, name, seed, generator, options);

            level = new Level(this, name, path, provider);
            this.levels.put(level.getId(), level);

            level.initLevel();

            level.setTickRate(this.baseTickRate);
        } catch (Exception e) {
            this.logger.error(this.getLanguage().translateString("nukkit.level.generationError", new String[]{name, e.getMessage()}));
            this.logger.logException(e);
            return false;
        }

        this.getPluginManager().callEvent(new LevelInitEvent(level));

        this.getPluginManager().callEvent(new LevelLoadEvent(level));

        /*this.getLogger().notice(this.getLanguage().translateString("nukkit.level.backgroundGeneration", name));

        int centerX = (int) level.getSpawnLocation().getX() >> 4;
        int centerZ = (int) level.getSpawnLocation().getZ() >> 4;

        TreeMap<String, Integer> order = new TreeMap<>();

        for (int X = -3; X <= 3; ++X) {
            for (int Z = -3; Z <= 3; ++Z) {
                int distance = X * X + Z * Z;
                int chunkX = X + centerX;
                int chunkZ = Z + centerZ;
                order.put(Level.chunkHash(chunkX, chunkZ), distance);
            }
        }

        List<Map.Entry<String, Integer>> sortList = new ArrayList<>(order.entrySet());

        Collections.sort(sortList, new Comparator<Map.Entry<String, Integer>>() {
            @Override
            public int compare(Map.Entry<String, Integer> o1, Map.Entry<String, Integer> o2) {
                return o2.getValue() - o1.getValue();
            }
        });

        for (String index : order.keySet()) {
            Chunk.Entry entry = Level.getChunkXZ(index);
            level.populateChunk(entry.chunkX, entry.chunkZ, true);
        }*/

        return true;
    }

    public boolean isLevelGenerated(String name) {
        if (Objects.equals(name.trim(), "")) {
            return false;
        }

        String path = this.getDataPath() + "worlds/" + name + "/";
        if (this.getLevelByName(name) == null) {

            if (LevelProviderManager.getProvider(path) == null) {
                return false;
            }
        }

        return true;
    }

    public BaseLang getLanguage() {
        return baseLang;
    }

    public boolean isLanguageForced() {
        return forceLanguage;
    }

    public Network getNetwork() {
        return network;
    }

    //Revising later...
    public Config getConfig() {
        return this.config;
    }

    public Object getConfig(String variable) {
        return this.getConfig(variable, null);
    }

    public Object getConfig(String variable, Object defaultValue) {
        Object value = this.config.get(variable);
        return value == null ? defaultValue : value;
    }

    public Config getProperties() {
        return this.properties;
    }

    public Object getProperty(String variable) {
        return this.getProperty(variable, null);
    }

    public Object getProperty(String variable, Object defaultValue) {
        return this.properties.exists(variable) ? this.properties.get(variable) : defaultValue;
    }

    public void setPropertyString(String variable, String value) {
        this.properties.set(variable, value);
        this.properties.save();
    }

    public String getPropertyString(String variable) {
        return this.getPropertyString(variable, null);
    }

    public String getPropertyString(String variable, String defaultValue) {
        return this.properties.exists(variable) ? (String) this.properties.get(variable) : defaultValue;
    }

    public int getPropertyInt(String variable) {
        return this.getPropertyInt(variable, null);
    }

    public int getPropertyInt(String variable, Integer defaultValue) {
        return this.properties.exists(variable) ? (!this.properties.get(variable).equals("") ? Integer.parseInt(String.valueOf(this.properties.get(variable))) : defaultValue) : defaultValue;
    }

    public void setPropertyInt(String variable, int value) {
        this.properties.set(variable, value);
        this.properties.save();
    }

    public boolean getPropertyBoolean(String variable) {
        return this.getPropertyBoolean(variable, null);
    }

    public boolean getPropertyBoolean(String variable, Object defaultValue) {
        Object value = this.properties.exists(variable) ? this.properties.get(variable) : defaultValue;
        if (value instanceof Boolean) {
            return (Boolean) value;
        }
        switch (String.valueOf(value)) {
            case "on":
            case "true":
            case "1":
            case "yes":
                return true;
        }
        return false;
    }

    public void setPropertyBoolean(String variable, boolean value) {
        this.properties.set(variable, value ? "1" : "0");
        this.properties.save();
    }

    public PluginIdentifiableCommand getPluginCommand(String name) {
        Command command = this.commandMap.getCommand(name);
        if (command instanceof PluginIdentifiableCommand) {
            return (PluginIdentifiableCommand) command;
        } else {
            return null;
        }
    }

    public BanList getNameBans() {
        return this.banByName;
    }

    public BanList getIPBans() {
        return this.banByIP;
    }

    public void addOp(String name) {
        this.operators.set(name.toLowerCase(), true);
        Player player = this.getPlayerExact(name);
        if (player != null) {
            player.recalculatePermissions();
        }
        this.operators.save(true);
    }

    public void removeOp(String name) {
        this.operators.remove(name.toLowerCase());
        Player player = this.getPlayerExact(name);
        if (player != null) {
            player.recalculatePermissions();
        }
        this.operators.save();
    }

    public void addWhitelist(String name) {
        this.whitelist.set(name.toLowerCase(), true);
        this.whitelist.save(true);
    }

    public void removeWhitelist(String name) {
        this.whitelist.remove(name.toLowerCase());
        this.whitelist.save(true);
    }

    public boolean isWhitelisted(String name) {
        return !this.hasWhitelist() || this.operators.exists(name, true) || this.whitelist.exists(name, true);
    }

    public boolean isOp(String name) {
        return this.operators.exists(name, true);
    }

    public Config getWhitelist() {
        return whitelist;
    }

    public Config getOps() {
        return operators;
    }

    public void reloadWhitelist() {
        this.whitelist.reload();
    }

    public ServiceManager getServiceManager() {
        return serviceManager;
    }

    /*public Map<String, List<String>> getCommandAliases() {
        Object section = this.getConfig("aliases");
        Map<String, List<String>> result = new LinkedHashMap<>();
        if (section instanceof Map) {
            for (Map.Entry entry : (Set<Map.Entry>) ((Map) section).entrySet()) {
                List<String> commands = new ArrayList<>();
                String key = (String) entry.getKey();
                Object value = entry.getValue();
                if (value instanceof List) {
                    for (String string : (List<String>) value) {
                        commands.add(string);
                    }
                } else {
                    commands.add((String) value);
                }

                result.put(key, commands);
            }
        }

        return result;

    }*/

    public boolean shouldSavePlayerData() {
        return (Boolean) this.getPropertyBoolean("save-player-data", false);
    }

    /**
     * Checks the current thread against the expected primary thread for the server.
     * <p>
     * <b>Note:</b> this method should not be used to indicate the current synchronized state of the runtime. A current thread matching the main thread indicates that it is synchronized, but a mismatch does not preclude the same assumption.
     *
     * @return true if the current thread matches the expected primary thread, false otherwise
     */
    public boolean isPrimaryThread() {
        return (Thread.currentThread() == currentThread);
    }

    public Thread getPrimaryThread() {
        return currentThread;
    }

    private void registerEntities() {
        Entity.registerEntity("Arrow", EntityArrow.class);
        Entity.registerEntity("Item", EntityItem.class);
        Entity.registerEntity("FallingSand", EntityFallingBlock.class);
        Entity.registerEntity("PrimedTnt", EntityPrimedTNT.class);
        Entity.registerEntity("Snowball", EntitySnowball.class);
        Entity.registerEntity("EnderPearl", EntityEnderPearl.class);
        Entity.registerEntity("Painting", EntityPainting.class);
        //Monsters
        Entity.registerEntity("Blaze", EntityBlaze.class);
        Entity.registerEntity("Creeper", EntityCreeper.class);
        Entity.registerEntity("CaveSpider", EntityCaveSpider.class);
        Entity.registerEntity("ElderGuardian", EntityElderGuardian.class);
        Entity.registerEntity("EnderDragon", EntityEnderDragon.class);
        Entity.registerEntity("Enderman", EntityEnderman.class);
        Entity.registerEntity("Endermite", EntityEndermite.class);
        Entity.registerEntity("Evoker", EntityEvoker.class);
        Entity.registerEntity("Firework", EntityFirework.class);
        Entity.registerEntity("Ghast", EntityGhast.class);
        Entity.registerEntity("Guardian", EntityGuardian.class);
        Entity.registerEntity("Husk", EntityHusk.class);
        Entity.registerEntity("MagmaCube", EntityMagmaCube.class);
        Entity.registerEntity("Shulker", EntityShulker.class);
        Entity.registerEntity("Silverfish", EntitySilverfish.class);
        Entity.registerEntity("Skeleton", EntitySkeleton.class);
        Entity.registerEntity("SkeletonHorse", EntitySkeletonHorse.class);
        Entity.registerEntity("Slime", EntitySlime.class);
        Entity.registerEntity("Spider", EntitySpider.class);
        Entity.registerEntity("Stray", EntityStray.class);
        Entity.registerEntity("Vindicator", EntityVindicator.class);
        Entity.registerEntity("Vex", EntityVex.class);
        Entity.registerEntity("WitherSkeleton", EntityWitherSkeleton.class);
        Entity.registerEntity("Wither", EntityWither.class);
        Entity.registerEntity("Witch", EntityWitch.class);
        Entity.registerEntity("ZombiePigman", EntityZombiePigman.class);
        Entity.registerEntity("ZombieVillager", EntityZombieVillager.class);
        Entity.registerEntity("Zombie", EntityZombie.class);
        //Passive
        Entity.registerEntity("Bat", EntityBat.class);
        Entity.registerEntity("Chicken", EntityChicken.class);
        Entity.registerEntity("Cow", EntityCow.class);
        Entity.registerEntity("Donkey", EntityDonkey.class);
        Entity.registerEntity("Horse", EntityHorse.class);
        Entity.registerEntity("Llama", EntityLlama.class);
        Entity.registerEntity("Mooshroom", EntityMooshroom.class);
        Entity.registerEntity("Mule", EntityMule.class);
        Entity.registerEntity("Parrot", EntityParrot.class);
        Entity.registerEntity("PolarBear", EntityPolarBear.class);
        Entity.registerEntity("Pig", EntityPig.class);
        Entity.registerEntity("Rabbit", EntityRabbit.class);
        Entity.registerEntity("Sheep", EntitySheep.class);
        Entity.registerEntity("Squid", EntitySquid.class);
        Entity.registerEntity("Wolf", EntityWolf.class);
        Entity.registerEntity("Ocelot", EntityOcelot.class);
        Entity.registerEntity("Villager", EntityVillager.class);
        Entity.registerEntity("ZombieHorse", EntityZombieHorse.class);

        Entity.registerEntity("ThrownExpBottle", EntityExpBottle.class);
        Entity.registerEntity("XpOrb", EntityXPOrb.class);
        Entity.registerEntity("ThrownPotion", EntityPotion.class);
        Entity.registerEntity("Egg", EntityEgg.class);

        Entity.registerEntity("Human", EntityHuman.class, true);

        Entity.registerEntity("MinecartRideable", EntityMinecartEmpty.class);
        // TODO: 2016/1/30 all finds of minecart
        Entity.registerEntity("Boat", EntityBoat.class);

        //Entity.registerEntity("Lightning", EntityLightning.class); lightning shouldn't be saved as entity
    }

    private void registerBlockEntities() {
        BlockEntity.registerBlockEntity(BlockEntity.FURNACE, BlockEntityFurnace.class);
        BlockEntity.registerBlockEntity(BlockEntity.CHEST, BlockEntityChest.class);
        BlockEntity.registerBlockEntity(BlockEntity.SIGN, BlockEntitySign.class);
        BlockEntity.registerBlockEntity(BlockEntity.ENCHANT_TABLE, BlockEntityEnchantTable.class);
        BlockEntity.registerBlockEntity(BlockEntity.SKULL, BlockEntitySkull.class);
        BlockEntity.registerBlockEntity(BlockEntity.FLOWER_POT, BlockEntityFlowerPot.class);
        BlockEntity.registerBlockEntity(BlockEntity.BREWING_STAND, BlockEntityBrewingStand.class);
        BlockEntity.registerBlockEntity(BlockEntity.ITEM_FRAME, BlockEntityItemFrame.class);
        BlockEntity.registerBlockEntity(BlockEntity.CAULDRON, BlockEntityCauldron.class);
        BlockEntity.registerBlockEntity(BlockEntity.ENDER_CHEST, BlockEntityEnderChest.class);
        BlockEntity.registerBlockEntity(BlockEntity.BEACON, BlockEntityBeacon.class);
        BlockEntity.registerBlockEntity(BlockEntity.PISTON_ARM, BlockEntityPistonArm.class);
        BlockEntity.registerBlockEntity(BlockEntity.COMPARATOR, BlockEntityComparator.class);
        BlockEntity.registerBlockEntity(BlockEntity.HOPPER, BlockEntityHopper.class);
        BlockEntity.registerBlockEntity(BlockEntity.BED, BlockEntityBed.class);
        BlockEntity.registerBlockEntity(BlockEntity.JUKEBOX, BlockEntityJukebox.class);
    }

    public static Server getInstance() {
        return instance;
    }

}<|MERGE_RESOLUTION|>--- conflicted
+++ resolved
@@ -1,5 +1,6 @@
 package cn.nukkit;
 
+import cn.nukkit.event.Listener;
 import cn.nukkit.block.Block;
 import cn.nukkit.block.GlobalBlockPalette;
 import cn.nukkit.blockentity.*;
@@ -196,6 +197,10 @@
 
     private Watchdog watchdog;
 
+    //private Spawner spawner;
+
+    //private Despawner despawner;
+
     Server(MainLogger logger, final String filePath, String dataPath, String pluginPath) {
         Preconditions.checkState(instance == null, "Already initialized!");
         currentThread = Thread.currentThread(); // Saves the current thread instance as a reference, used in Server#isPrimaryThread()
@@ -225,7 +230,7 @@
                 put("sub-motd", "Powered by Nukkit");
                 put("server-port", 19132);
                 put("server-ip", "0.0.0.0");
-                put("view-distance", 8);
+                put("view-distance", 10);
                 put("white-list", false);
                 put("achievements", false);
                 put("announce-player-achievements", false);
@@ -248,16 +253,19 @@
                 put("auto-save", true);
                 put("force-resources", false);
                 put("xbox-auth", true);
-<<<<<<< HEAD
                 put("bed-spawnpoints", true);
                 put("explosion-break-blocks", true);
                 put("weather", true);
-=======
+                put("stop-in-game", false);
+                put("xp-bottles-on-creative", false);
+                put("spawn-eggs", true);
                 put("mob-ai", true);
+                put("entity-auto-spawn-task", true);
                 put("entity-despawn-task", true);
+                put("silverfish-spawning", true);
                 put("language", "eng");
                 put("force-language", false);
-                put("shutdown-message", "Server closed");
+                put("shutdown-message", "§cServer closed");
                 put("save-player-data", false);
                 put("query-plugins", false);
                 put("debug-level", 1);
@@ -265,7 +273,6 @@
                 put("zlib-provider", 0);
                 put("async-compression", true);
                 put("compression-level", 1);
-                put("level-format", "anvil");
                 put("auto-tick-rate", true);
                 put("auto-tick-rate-limit", 20);
                 put("base-tick-rate", 1);
@@ -288,7 +295,8 @@
                 put("ticks-per-autosave", 6000);
                 put("ticks-per-entity-spawns", 300);
                 put("ticks-per-entity-despawns", 12000);
->>>>>>> 83ae3464
+                put("thread-watchdog", true);
+                put("thread-watchdog-tick", 50000);
             }
         });
 
@@ -457,9 +465,19 @@
 
         this.enablePlugins(PluginLoadOrder.POSTWORLD);
 
-        if (Nukkit.DEBUG < 2) {
-            this.watchdog = new Watchdog(this, 50000);
+        if (this.getPropertyBoolean("thread-watchdog", true)) {
+            this.watchdog = new Watchdog(this, this.getPropertyInt("thread-watchdog-tick", 50000));
             this.watchdog.start();
+        }
+
+        if (this.getPropertyBoolean("entity-auto-spawn-task", true)) {
+            //this.spawner = new Spawner(this, this.getPropertyInt("ticks-per-entity-spawns", 300));
+            //this.spawner.start();
+        }
+
+        if (this.getPropertyBoolean("entity-despawn-task", true)) {
+            //this.despawner = new Despawner(this, this.getPropertyInt("ticks-per-entity-despawns", 12000));
+            //this.despawner.start();
         }
 
         this.start();
@@ -1167,7 +1185,7 @@
     }
 
     public int getViewDistance() {
-        return this.getPropertyInt("view-distance", 8);
+        return this.getPropertyInt("view-distance", 10);
     }
 
     public String getIp() {
@@ -1276,14 +1294,10 @@
     }
 
     public int getDifficulty() {
-<<<<<<< HEAD
         if (this.difficulty == Integer.MAX_VALUE) {
-            this.difficulty = this.getPropertyInt("difficulty", 1);
+            this.difficulty = this.getPropertyInt("difficulty", 2);
         }
         return this.difficulty;
-=======
-        return this.getPropertyInt("difficulty", 2);
->>>>>>> 83ae3464
     }
 
     public boolean hasWhitelist() {
@@ -1664,14 +1678,7 @@
         }
 
         if (provider == null) {
-<<<<<<< HEAD
             provider = LevelProviderManager.getProviderByName("anvil");
-=======
-            if ((provider = LevelProviderManager.getProviderByName
-                    ((String) this.getPropertyString("level-format", "anvil"))) == null) {
-                provider = LevelProviderManager.getProviderByName("anvil");
-            }
->>>>>>> 83ae3464
         }
 
         String path;
@@ -1932,7 +1939,7 @@
 
     }*/
 
-    public boolean shouldSavePlayerData() {
+    public boolean shouldSavePlayerData() { //NOTICE: Remember to create folder called "players" if you enable this.
         return (Boolean) this.getPropertyBoolean("save-player-data", false);
     }
 
