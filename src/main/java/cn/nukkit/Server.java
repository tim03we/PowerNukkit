--- conflicted
+++ resolved
@@ -1223,10 +1223,7 @@
         Server.broadcastPacket(players, pk);
     }
 
-<<<<<<< HEAD
-=======
     @Since("1.3.2.0-PN")
->>>>>>> 46b5272e
     public void removePlayerListData(UUID uuid, Player player) {
         PlayerListPacket pk = new PlayerListPacket();
         pk.type = PlayerListPacket.TYPE_REMOVE;
