--- conflicted
+++ resolved
@@ -299,14 +299,9 @@
             radius += getRadiusPerTick() * tickDiff;
             if ((nextApply -= tickDiff) <= 0) {
                 nextApply = reapplicationDelay + 10;
-<<<<<<< HEAD
+
                 Set<Entity> collidingEntities = level.getCollidingEntities(getBoundingBox(), this);
-                if (collidingEntities.size() > 1) {
-=======
-
-                Set<Entity> collidingEntities = level.getCollidingEntities(getBoundingBox());
                 if (!collidingEntities.isEmpty()) {
->>>>>>> fe8d4afe
                     radius += radiusOnUse;
                     radiusOnUse /= 2;
 
