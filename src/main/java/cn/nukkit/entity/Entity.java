--- conflicted
+++ resolved
@@ -1751,17 +1751,11 @@
         float damage = (float) Math.floor(fallDistance - 3 - (this.hasEffect(Effect.JUMP) ? this.getEffect(Effect.JUMP).getAmplifier() + 1 : 0));
         Location floorLocation = this.floor();
         Block down = this.level.getBlock(floorLocation.down());
-        if (damage > 0) {
-<<<<<<< HEAD
+        if (damage > 0 && (!this.isPlayer || level.getGameRules().getBoolean(GameRule.FALL_DAMAGE))) {
             if (down.getId() == BlockID.HONEY_BLOCK) {
                 damage *= 0.2F;
             }
             this.attack(new EntityDamageEvent(this, DamageCause.FALL, damage));
-=======
-            if (!this.isPlayer || level.getGameRules().getBoolean(GameRule.FALL_DAMAGE)) {
-                this.attack(new EntityDamageEvent(this, DamageCause.FALL, damage));
-            }
->>>>>>> 47d54ad2
         }
 
         if (fallDistance > 0.75) {
