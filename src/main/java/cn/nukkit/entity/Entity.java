package cn.nukkit.entity;

import cn.nukkit.Player;
import cn.nukkit.Server;
import cn.nukkit.block.*;
import cn.nukkit.blockentity.BlockEntityPistonArm;
import cn.nukkit.entity.data.*;
import cn.nukkit.event.Event;
import cn.nukkit.event.entity.*;
import cn.nukkit.event.entity.EntityDamageEvent.DamageCause;
import cn.nukkit.event.entity.EntityPortalEnterEvent.PortalType;
import cn.nukkit.event.player.PlayerInteractEvent;
import cn.nukkit.event.player.PlayerInteractEvent.Action;
import cn.nukkit.event.player.PlayerTeleportEvent;
import cn.nukkit.item.Item;
import cn.nukkit.level.EnumLevel;
import cn.nukkit.level.Level;
import cn.nukkit.level.Location;
import cn.nukkit.level.Position;
import cn.nukkit.level.format.FullChunk;
import cn.nukkit.math.*;
import cn.nukkit.metadata.MetadataValue;
import cn.nukkit.metadata.Metadatable;
import cn.nukkit.nbt.tag.CompoundTag;
import cn.nukkit.nbt.tag.DoubleTag;
import cn.nukkit.nbt.tag.FloatTag;
import cn.nukkit.nbt.tag.ListTag;
import cn.nukkit.network.protocol.*;
import cn.nukkit.network.protocol.types.EntityLink;
import cn.nukkit.plugin.Plugin;
import cn.nukkit.potion.Effect;
import cn.nukkit.scheduler.Task;
import cn.nukkit.utils.ChunkException;
import cn.nukkit.utils.MainLogger;
import co.aikar.timings.Timing;
import co.aikar.timings.Timings;
import co.aikar.timings.TimingsHistory;
import com.google.common.collect.Iterables;

import java.lang.reflect.Constructor;
import java.util.*;
import java.util.concurrent.ConcurrentHashMap;
import java.util.concurrent.ThreadLocalRandom;

import static cn.nukkit.network.protocol.SetEntityLinkPacket.*;

/**
 * @author MagicDroidX
 */
public abstract class Entity extends Location implements Metadatable {

    public static final int NETWORK_ID = -1;

    public abstract int getNetworkId();

    public static final int DATA_TYPE_BYTE = 0;
    public static final int DATA_TYPE_SHORT = 1;
    public static final int DATA_TYPE_INT = 2;
    public static final int DATA_TYPE_FLOAT = 3;
    public static final int DATA_TYPE_STRING = 4;
    public static final int DATA_TYPE_NBT = 5;
    public static final int DATA_TYPE_POS = 6;
    public static final int DATA_TYPE_LONG = 7;
    public static final int DATA_TYPE_VECTOR3F = 8;

    public static final int DATA_FLAGS = 0;
    public static final int DATA_HEALTH = 1; //int (minecart/boat)
    public static final int DATA_VARIANT = 2; //int
    public static final int DATA_COLOR = 3, DATA_COLOUR = 3; //byte
    public static final int DATA_NAMETAG = 4; //string
    public static final int DATA_OWNER_EID = 5; //long
    public static final int DATA_TARGET_EID = 6; //long
    public static final int DATA_AIR = 7; //short
    public static final int DATA_POTION_COLOR = 8; //int (ARGB!)
    public static final int DATA_POTION_AMBIENT = 9; //byte
    public static final int DATA_JUMP_DURATION = 10; //long
    public static final int DATA_HURT_TIME = 11; //int (minecart/boat)
    public static final int DATA_HURT_DIRECTION = 12; //int (minecart/boat)
    public static final int DATA_PADDLE_TIME_LEFT = 13; //float
    public static final int DATA_PADDLE_TIME_RIGHT = 14; //float
    public static final int DATA_EXPERIENCE_VALUE = 15; //int (xp orb)
    public static final int DATA_DISPLAY_ITEM = 16; //int (id | (data << 16))
    public static final int DATA_DISPLAY_OFFSET = 17; //int
    public static final int DATA_HAS_DISPLAY = 18; //byte (must be 1 for minecart to show block inside)
    //TODO: add more properties
    public static final int DATA_ENDERMAN_HELD_RUNTIME_ID = 23; //short
    public static final int DATA_ENTITY_AGE = 24; //short
    public static final int DATA_PLAYER_FLAGS = 26; //byte
    /* 27 (int) player "index"? */
    public static final int DATA_PLAYER_BED_POSITION = 28; //block coords
    public static final int DATA_FIREBALL_POWER_X = 29; //float
    public static final int DATA_FIREBALL_POWER_Y = 30; //float
    public static final int DATA_FIREBALL_POWER_Z = 31; //float
    /* 32 (unknown)
     * 33 (float) fishing bobber
     * 34 (float) fishing bobber
     * 35 (float) fishing bobber */
    public static final int DATA_POTION_AUX_VALUE = 36; //short
    public static final int DATA_LEAD_HOLDER_EID = 37; //long
    public static final int DATA_SCALE = 38; //float
    public static final int DATA_HAS_NPC_COMPONENT = 39; //byte
    public static final int DATA_NPC_SKIN_ID = 40; //string
    public static final int DATA_URL_TAG = 41; //string
    public static final int DATA_MAX_AIR = 42; //short
    public static final int DATA_MARK_VARIANT = 43; //int
    public static final int DATA_CONTAINER_TYPE = 44; //byte
    public static final int DATA_CONTAINER_BASE_SIZE = 45; //int
    public static final int DATA_CONTAINER_EXTRA_SLOTS_PER_STRENGTH = 46; //int
    public static final int DATA_BLOCK_TARGET = 47; //block coords (ender crystal)
    public static final int DATA_WITHER_INVULNERABLE_TICKS = 48; //int
    public static final int DATA_WITHER_TARGET_1 = 49; //long
    public static final int DATA_WITHER_TARGET_2 = 50; //long
    public static final int DATA_WITHER_TARGET_3 = 51; //long
    /* 52 (short) */
    public static final int DATA_BOUNDING_BOX_WIDTH = 53; //float
    public static final int DATA_BOUNDING_BOX_HEIGHT = 54; //float
    public static final int DATA_FUSE_LENGTH = 55; //int
    public static final int DATA_RIDER_SEAT_POSITION = 56; //vector3f
    public static final int DATA_RIDER_ROTATION_LOCKED = 57; //byte
    public static final int DATA_RIDER_MAX_ROTATION = 58; //float
    public static final int DATA_RIDER_MIN_ROTATION = 59; //float
    public static final int DATA_AREA_EFFECT_CLOUD_RADIUS = 60; //float
    public static final int DATA_AREA_EFFECT_CLOUD_WAITING = 61; //int
    public static final int DATA_AREA_EFFECT_CLOUD_PARTICLE_ID = 62; //int
    /* 63 (int) shulker-related */
    public static final int DATA_SHULKER_ATTACH_FACE = 64; //byte
    /* 65 (short) shulker-related */
    public static final int DATA_SHULKER_ATTACH_POS = 66; //block coords
    public static final int DATA_TRADING_PLAYER_EID = 67; //long

    public static final int DATA_COMMAND_BLOCK_ENABLED = 69; //byte
    public static final int DATA_COMMAND_BLOCK_COMMAND = 70; //string
    public static final int DATA_COMMAND_BLOCK_LAST_OUTPUT = 71; //string
    public static final int DATA_COMMAND_BLOCK_TRACK_OUTPUT = 72; //byte
    public static final int DATA_CONTROLLING_RIDER_SEAT_NUMBER = 73; //byte
    public static final int DATA_STRENGTH = 74; //int
    public static final int DATA_MAX_STRENGTH = 75; //int
    public static final int DATA_EVOKER_SPELL_COLOR = 76; // int
    public static final int DATA_LIMITED_LIFE = 77; // int
    public static final int DATA_ARMOR_STAND_POSE_INDEX = 78; // int
    public static final int DATA_ENDER_CRYSTAL_TIME_OFFSET = 79; // int
    public static final int DATA_ALWAYS_SHOW_NAMETAG = 80; // byte
    public static final int DATA_COLOR_2 = 81; // byte
    // 82 unknown
    public static final int DATA_SCORE_TAG = 83; //String
    public static final int DATA_BALLOON_ATTACHED_ENTITY = 84; // long
    public static final int DATA_PUFFERFISH_SIZE = 85;
    public static final int DATA_BOAT_BUBBLE_TIME = 86;
    public static final int DATA_AGENT_ID = 87;

    public static final int DATA_EAT_COUNTER = 90;
    public static final int DATA_FLAGS_EXTENDED = 91;

    public static final int DATA_AREA_EFFECT_CLOUD_DURATION = 94; // int
    public static final int DATA_AREA_EFFECT_CLOUD_SPAWN_TIME = 95; // long
    public static final int DATA_AREA_EFFECT_CLOUD_RADIUS_PER_TICK = 96; // float
    public static final int DATA_AREA_EFFECT_CLOUD_RADIUS_CHANGE_ON_PICKUP = 97; // float
    public static final int DATA_AREA_EFFECT_CLOUD_PICKUP_COUNT = 98; // int
    public static final int DATA_INTERACTIVE_TAG = 99; // string (button text)
    public static final int DATA_TRADE_TIER = 100; // int
    public static final int DATA_MAX_TRADE_TIER = 101; // int
    public static final int DATA_TRADE_XP = 102; // int
    public static final int DATA_SKIN_ID = 103; // int
    // 105 (int) unknown
    // 106 (byte) unknown
    // 107 (float) unknown
    // 108 (float) unknown
    // 109 (string) unknown
    // 110 (float) unknown
    // 112 (byte) unknwon

    // Flags
    public static final int DATA_FLAG_ONFIRE = 0;
    public static final int DATA_FLAG_SNEAKING = 1;
    public static final int DATA_FLAG_RIDING = 2;
    public static final int DATA_FLAG_SPRINTING = 3;
    public static final int DATA_FLAG_ACTION = 4;
    public static final int DATA_FLAG_INVISIBLE = 5;
    public static final int DATA_FLAG_TEMPTED = 6;
    public static final int DATA_FLAG_INLOVE = 7;
    public static final int DATA_FLAG_SADDLED = 8;
    public static final int DATA_FLAG_POWERED = 9;
    public static final int DATA_FLAG_IGNITED = 10;
    public static final int DATA_FLAG_BABY = 11; //disable head scaling
    public static final int DATA_FLAG_CONVERTING = 12;
    public static final int DATA_FLAG_CRITICAL = 13;
    public static final int DATA_FLAG_CAN_SHOW_NAMETAG = 14;
    public static final int DATA_FLAG_ALWAYS_SHOW_NAMETAG = 15;
    public static final int DATA_FLAG_IMMOBILE = 16, DATA_FLAG_NO_AI = 16;
    public static final int DATA_FLAG_SILENT = 17;
    public static final int DATA_FLAG_WALLCLIMBING = 18;
    public static final int DATA_FLAG_CAN_CLIMB = 19;
    public static final int DATA_FLAG_SWIMMER = 20;
    public static final int DATA_FLAG_CAN_FLY = 21;
    public static final int DATA_FLAG_WALKER = 22;
    public static final int DATA_FLAG_RESTING = 23;
    public static final int DATA_FLAG_SITTING = 24;
    public static final int DATA_FLAG_ANGRY = 25;
    public static final int DATA_FLAG_INTERESTED = 26;
    public static final int DATA_FLAG_CHARGED = 27;
    public static final int DATA_FLAG_TAMED = 28;
    public static final int DATA_FLAG_ORPHANED = 29;
    public static final int DATA_FLAG_LEASHED = 30;
    public static final int DATA_FLAG_SHEARED = 31;
    public static final int DATA_FLAG_GLIDING = 32;
    public static final int DATA_FLAG_ELDER = 33;
    public static final int DATA_FLAG_MOVING = 34;
    public static final int DATA_FLAG_BREATHING = 35;
    public static final int DATA_FLAG_CHESTED = 36;
    public static final int DATA_FLAG_STACKABLE = 37;
    public static final int DATA_FLAG_SHOWBASE = 38;
    public static final int DATA_FLAG_REARING = 39;
    public static final int DATA_FLAG_VIBRATING = 40;
    public static final int DATA_FLAG_IDLING = 41;
    public static final int DATA_FLAG_EVOKER_SPELL = 42;
    public static final int DATA_FLAG_CHARGE_ATTACK = 43;
    public static final int DATA_FLAG_WASD_CONTROLLED = 44;
    public static final int DATA_FLAG_CAN_POWER_JUMP = 45;
    public static final int DATA_FLAG_LINGER = 46;
    public static final int DATA_FLAG_HAS_COLLISION = 47;
    public static final int DATA_FLAG_GRAVITY = 48;
    public static final int DATA_FLAG_FIRE_IMMUNE = 49;
    public static final int DATA_FLAG_DANCING = 50;
    public static final int DATA_FLAG_ENCHANTED = 51;
    public static final int DATA_FLAG_SHOW_TRIDENT_ROPE = 52; // tridents show an animated rope when enchanted with loyalty after they are thrown and return to their owner. To be combined with DATA_OWNER_EID
    public static final int DATA_FLAG_CONTAINER_PRIVATE = 53; //inventory is private, doesn't drop contents when killed if true
    //public static final int TransformationComponent 54; ???
    public static final int DATA_FLAG_SPIN_ATTACK = 55;
    public static final int DATA_FLAG_SWIMMING = 56;
    public static final int DATA_FLAG_BRIBED = 57; //dolphins have this set when they go to find treasure for the player
    public static final int DATA_FLAG_PREGNANT = 58;
    public static final int DATA_FLAG_LAYING_EGG = 59;
    public static final int DATA_FLAG_RIDER_CAN_PICKUP = 60;
    public static final int DATA_FLAG_TRANSITION_SITTING = 61;
    public static final int DATA_FLAG_EATING = 62;
    public static final int DATA_FLAG_LAYING_DOWN = 63;
    public static final int DATA_FLAG_SNEEZING = 64;
    public static final int DATA_FLAG_TRUSTING = 65;
    public static final int DATA_FLAG_ROLLING = 66;
    public static final int DATA_FLAG_SCARED = 67;
    public static final int DATA_FLAG_IN_SCAFFOLDING = 68;
    public static final int DATA_FLAG_OVER_SCAFFOLDING = 69;
    public static final int DATA_FLAG_FALL_THROUGH_SCAFFOLDING = 70;
    public static final int DATA_FLAG_BLOCKING = 71; //shield
    public static final int DATA_FLAG_DISABLED_BLOCKING = 72;

    public static long entityCount = 1;

    private static final Map<String, Class<? extends Entity>> knownEntities = new HashMap<>();
    private static final Map<String, String> shortNames = new HashMap<>();

    protected final Map<Integer, Player> hasSpawned = new HashMap<>();

    protected final Map<Integer, Effect> effects = new ConcurrentHashMap<>();

    protected long id;

    protected final EntityMetadata dataProperties = new EntityMetadata()
            .putLong(DATA_FLAGS, 0)
            .putByte(DATA_COLOR, 0)
            .putShort(DATA_AIR, 400)
            .putShort(DATA_MAX_AIR, 400)
            .putString(DATA_NAMETAG, "")
            .putLong(DATA_LEAD_HOLDER_EID, -1)
            .putFloat(DATA_SCALE, 1f);

    public final List<Entity> passengers = new ArrayList<>();

    public Entity riding = null;

    public FullChunk chunk;

    protected EntityDamageEvent lastDamageCause = null;

    public List<Block> blocksAround = new ArrayList<>();
    public List<Block> collisionBlocks = new ArrayList<>();

    public double lastX;
    public double lastY;
    public double lastZ;

    public boolean firstMove = true;

    public double motionX;
    public double motionY;
    public double motionZ;

    public Vector3 temporalVector;
    public double lastMotionX;
    public double lastMotionY;
    public double lastMotionZ;

    public double lastYaw;
    public double lastPitch;

    public double pitchDelta;
    public double yawDelta;

    public double entityCollisionReduction = 0; // Higher than 0.9 will result a fast collisions
    public AxisAlignedBB boundingBox;
    public boolean onGround;
    public boolean inBlock = false;
    public boolean positionChanged;
    public boolean motionChanged;
    public int deadTicks = 0;
    protected int age = 0;

    protected float health = 20;
    private int maxHealth = 20;

    protected float absorption = 0;

    protected float ySize = 0;
    public boolean keepMovement = false;

    public float fallDistance = 0;
    public int ticksLived = 0;
    public int lastUpdate;
    public int maxFireTicks;
    public int fireTicks = 0;
    public int inPortalTicks = 0;

    public float scale = 1;

    public CompoundTag namedTag;

    protected boolean isStatic = false;

    public boolean isCollided = false;
    public boolean isCollidedHorizontally = false;
    public boolean isCollidedVertically = false;

    public int noDamageTicks;
    public boolean justCreated;
    public boolean fireProof;
    public boolean invulnerable;

    protected Server server;

    public double highestPosition;

    public boolean closed = false;

    protected Timing timing;

    protected boolean isPlayer = false;

    private volatile boolean initialized;

    public float getHeight() {
        return 0;
    }

    public float getEyeHeight() {
        return this.getHeight() / 2 + 0.1f;
    }

    public float getWidth() {
        return 0;
    }

    public float getLength() {
        return 0;
    }

    protected double getStepHeight() {
        return 0;
    }

    public boolean canCollide() {
        return true;
    }

    protected float getGravity() {
        return 0;
    }

    protected float getDrag() {
        return 0;
    }

    protected float getBaseOffset() {
        return 0;
    }

    public Entity(FullChunk chunk, CompoundTag nbt) {
        if (this instanceof Player) {
            return;
        }

        this.init(chunk, nbt);
    }

    protected void initEntity() {
        if (this.namedTag.contains("ActiveEffects")) {
            ListTag<CompoundTag> effects = this.namedTag.getList("ActiveEffects", CompoundTag.class);
            for (CompoundTag e : effects.getAll()) {
                Effect effect = Effect.getEffect(e.getByte("Id"));
                if (effect == null) {
                    continue;
                }

                effect.setAmplifier(e.getByte("Amplifier")).setDuration(e.getInt("Duration")).setVisible(e.getBoolean("showParticles"));

                this.addEffect(effect);
            }
        }

        if (this.namedTag.contains("CustomName")) {
            this.setNameTag(this.namedTag.getString("CustomName"));
            if (this.namedTag.contains("CustomNameVisible")) {
                this.setNameTagVisible(this.namedTag.getBoolean("CustomNameVisible"));
            }
            if(this.namedTag.contains("CustomNameAlwaysVisible")){
                this.setNameTagAlwaysVisible(this.namedTag.getBoolean("CustomNameAlwaysVisible"));
            }
        }

        this.setDataFlag(DATA_FLAGS, DATA_FLAG_HAS_COLLISION, true);
        this.dataProperties.putFloat(DATA_BOUNDING_BOX_HEIGHT, this.getHeight());
        this.dataProperties.putFloat(DATA_BOUNDING_BOX_WIDTH, this.getWidth());
        this.dataProperties.putInt(DATA_HEALTH, (int) this.getHealth());

        this.scheduleUpdate();
    }

    protected final void init(FullChunk chunk, CompoundTag nbt) {
        if ((chunk == null || chunk.getProvider() == null)) {
            throw new ChunkException("Invalid garbage Chunk given to Entity");
        }

        if (this.initialized) {
            // We've already initialized this entity
            return;
        }
        this.initialized = true;

        this.timing = Timings.getEntityTiming(this);

        this.isPlayer = this instanceof Player;
        this.temporalVector = new Vector3();

        this.id = Entity.entityCount++;
        this.justCreated = true;
        this.namedTag = nbt;

        this.chunk = chunk;
        this.setLevel(chunk.getProvider().getLevel());
        this.server = chunk.getProvider().getLevel().getServer();

        this.boundingBox = new SimpleAxisAlignedBB(0, 0, 0, 0, 0, 0);

        ListTag<DoubleTag> posList = this.namedTag.getList("Pos", DoubleTag.class);
        ListTag<FloatTag> rotationList = this.namedTag.getList("Rotation", FloatTag.class);
        ListTag<DoubleTag> motionList = this.namedTag.getList("Motion", DoubleTag.class);
        this.setPositionAndRotation(
                this.temporalVector.setComponents(
                        posList.get(0).data,
                        posList.get(1).data,
                        posList.get(2).data
                ),
                rotationList.get(0).data,
                rotationList.get(1).data
        );

        this.setMotion(this.temporalVector.setComponents(
                motionList.get(0).data,
                motionList.get(1).data,
                motionList.get(2).data
        ));

        if (!this.namedTag.contains("FallDistance")) {
            this.namedTag.putFloat("FallDistance", 0);
        }
        this.fallDistance = this.namedTag.getFloat("FallDistance");
        this.highestPosition = this.y + this.namedTag.getFloat("FallDistance");

        if (!this.namedTag.contains("Fire") || this.namedTag.getShort("Fire") > 32767) {
            this.namedTag.putShort("Fire", 0);
        }
        this.fireTicks = this.namedTag.getShort("Fire");

        if (!this.namedTag.contains("Air")) {
            this.namedTag.putShort("Air", 300);
        }
        this.setDataProperty(new ShortEntityData(DATA_AIR, this.namedTag.getShort("Air")), false);

        if (!this.namedTag.contains("OnGround")) {
            this.namedTag.putBoolean("OnGround", false);
        }
        this.onGround = this.namedTag.getBoolean("OnGround");

        if (!this.namedTag.contains("Invulnerable")) {
            this.namedTag.putBoolean("Invulnerable", false);
        }
        this.invulnerable = this.namedTag.getBoolean("Invulnerable");

        if (!this.namedTag.contains("Scale")) {
            this.namedTag.putFloat("Scale", 1);
        }
        this.scale = this.namedTag.getFloat("Scale");
        this.setDataProperty(new FloatEntityData(DATA_SCALE, scale), false);

        this.chunk.addEntity(this);
        this.level.addEntity(this);

        this.initEntity();

        this.lastUpdate = this.server.getTick();
        this.server.getPluginManager().callEvent(new EntitySpawnEvent(this));

        this.scheduleUpdate();
    }

    public boolean hasCustomName() {
        return !this.getNameTag().isEmpty();
    }

    public String getNameTag() {
        return this.getDataPropertyString(DATA_NAMETAG);
    }

    public boolean isNameTagVisible() {
        return this.getDataFlag(DATA_FLAGS, DATA_FLAG_CAN_SHOW_NAMETAG);
    }

    public boolean isNameTagAlwaysVisible() {
        return this.getDataPropertyByte(DATA_ALWAYS_SHOW_NAMETAG) == 1;
    }

    public void setNameTag(String name) {
        this.setDataProperty(new StringEntityData(DATA_NAMETAG, name));
    }

    public void setNameTagVisible() {
        this.setNameTagVisible(true);
    }

    public void setNameTagVisible(boolean value) {
        this.setDataFlag(DATA_FLAGS, DATA_FLAG_CAN_SHOW_NAMETAG, value);
    }

    public void setNameTagAlwaysVisible() {
        this.setNameTagAlwaysVisible(true);
    }

    public void setNameTagAlwaysVisible(boolean value) {
        this.setDataProperty(new ByteEntityData(DATA_ALWAYS_SHOW_NAMETAG, value ? 1 : 0));
    }

    public void setScoreTag(String score) {
        this.setDataProperty(new StringEntityData(DATA_SCORE_TAG, score));
    }

    public String getScoreTag() {
        return this.getDataPropertyString(DATA_SCORE_TAG);
    }

    public boolean isSneaking() {
        return this.getDataFlag(DATA_FLAGS, DATA_FLAG_SNEAKING);
    }

    public void setSneaking() {
        this.setSneaking(true);
    }

    public void setSneaking(boolean value) {
        this.setDataFlag(DATA_FLAGS, DATA_FLAG_SNEAKING, value);
    }

    public boolean isSwimming() {
        return this.getDataFlag(DATA_FLAGS, DATA_FLAG_SWIMMING);
    }

    public void setSwimming() {
        this.setSwimming(true);
    }

    public void setSwimming(boolean value) {
        this.setDataFlag(DATA_FLAGS, DATA_FLAG_SWIMMING, value);
    }

    public boolean isSprinting() {
        return this.getDataFlag(DATA_FLAGS, DATA_FLAG_SPRINTING);
    }

    public void setSprinting() {
        this.setSprinting(true);
    }

    public void setSprinting(boolean value) {
        this.setDataFlag(DATA_FLAGS, DATA_FLAG_SPRINTING, value);
    }

    public boolean isGliding() {
        return this.getDataFlag(DATA_FLAGS, DATA_FLAG_GLIDING);
    }

    public void setGliding() {
        this.setGliding(true);
    }

    public void setGliding(boolean value) {
        this.setDataFlag(DATA_FLAGS, DATA_FLAG_GLIDING, value);
    }

    public boolean isImmobile() {
        return this.getDataFlag(DATA_FLAGS, DATA_FLAG_IMMOBILE);
    }

    public void setImmobile() {
        this.setImmobile(true);
    }

    public void setImmobile(boolean value) {
        this.setDataFlag(DATA_FLAGS, DATA_FLAG_IMMOBILE, value);
    }

    public boolean canClimb() {
        return this.getDataFlag(DATA_FLAGS, DATA_FLAG_CAN_CLIMB);
    }

    public void setCanClimb() {
        this.setCanClimb(true);
    }

    public void setCanClimb(boolean value) {
        this.setDataFlag(DATA_FLAGS, DATA_FLAG_CAN_CLIMB, value);
    }

    public boolean canClimbWalls() {
        return this.getDataFlag(DATA_FLAGS, DATA_FLAG_WALLCLIMBING);
    }

    public void setCanClimbWalls() {
        this.setCanClimbWalls(true);
    }

    public void setCanClimbWalls(boolean value) {
        this.setDataFlag(DATA_FLAGS, DATA_FLAG_WALLCLIMBING, value);
    }

    public void setScale(float scale) {
        this.scale = scale;
        this.setDataProperty(new FloatEntityData(DATA_SCALE, this.scale));
        this.recalculateBoundingBox();
    }

    public float getScale() {
        return this.scale;
    }

    public List<Entity> getPassengers() {
        return passengers;
    }

    public Entity getPassenger() {
        return Iterables.getFirst(this.passengers, null);
    }

    public boolean isPassenger(Entity entity) {
        return this.passengers.contains(entity);
    }

    public boolean isControlling(Entity entity) {
        return this.passengers.indexOf(entity) == 0;
    }

    public boolean hasControllingPassenger() {
        return !this.passengers.isEmpty() && isControlling(this.passengers.get(0));
    }

    public Entity getRiding() {
        return riding;
    }

    public Map<Integer, Effect> getEffects() {
        return effects;
    }

    public void removeAllEffects() {
        for (Effect effect : this.effects.values()) {
            this.removeEffect(effect.getId());
        }
    }

    public void removeEffect(int effectId) {
        if (this.effects.containsKey(effectId)) {
            Effect effect = this.effects.get(effectId);
            this.effects.remove(effectId);
            effect.remove(this);

            this.recalculateEffectColor();
        }
    }

    public Effect getEffect(int effectId) {
        return this.effects.getOrDefault(effectId, null);
    }

    public boolean hasEffect(int effectId) {
        return this.effects.containsKey(effectId);
    }

    public void addEffect(Effect effect) {
        if (effect == null) {
            return; //here add null means add nothing
        }

        effect.add(this);

        this.effects.put(effect.getId(), effect);

        this.recalculateEffectColor();

        if (effect.getId() == Effect.HEALTH_BOOST) {
            this.setHealth(this.getHealth() + 4 * (effect.getAmplifier() + 1));
        }

    }

    public void recalculateBoundingBox() {
        this.recalculateBoundingBox(true);
    }

    public void recalculateBoundingBox(boolean send) {
        float height = this.getHeight() * this.scale;
        double radius = (this.getWidth() * this.scale) / 2d;
        this.boundingBox.setBounds(x - radius, y, z - radius, x + radius, y + height, z + radius);

        FloatEntityData bbH = new FloatEntityData(DATA_BOUNDING_BOX_HEIGHT, this.getHeight());
        FloatEntityData bbW = new FloatEntityData(DATA_BOUNDING_BOX_WIDTH, this.getWidth());
        this.dataProperties.put(bbH);
        this.dataProperties.put(bbW);
        if (send) {
            sendData(this.hasSpawned.values().toArray(new Player[0]), new EntityMetadata().put(bbH).put(bbW));
        }
    }

    protected void recalculateEffectColor() {
        int[] color = new int[3];
        int count = 0;
        boolean ambient = true;
        for (Effect effect : this.effects.values()) {
            if (effect.isVisible()) {
                int[] c = effect.getColor();
                color[0] += c[0] * (effect.getAmplifier() + 1);
                color[1] += c[1] * (effect.getAmplifier() + 1);
                color[2] += c[2] * (effect.getAmplifier() + 1);
                count += effect.getAmplifier() + 1;
                if (!effect.isAmbient()) {
                    ambient = false;
                }
            }
        }

        if (count > 0) {
            int r = (color[0] / count) & 0xff;
            int g = (color[1] / count) & 0xff;
            int b = (color[2] / count) & 0xff;

            this.setDataProperty(new IntEntityData(Entity.DATA_POTION_COLOR, (r << 16) + (g << 8) + b));
            this.setDataProperty(new ByteEntityData(Entity.DATA_POTION_AMBIENT, ambient ? 1 : 0));
        } else {
            this.setDataProperty(new IntEntityData(Entity.DATA_POTION_COLOR, 0));
            this.setDataProperty(new ByteEntityData(Entity.DATA_POTION_AMBIENT, 0));
        }
    }

    public static Entity createEntity(String name, Position pos, Object... args) {
        return createEntity(name, pos.getChunk(), getDefaultNBT(pos), args);
    }

    public static Entity createEntity(int type, Position pos, Object... args) {
        return createEntity(String.valueOf(type), pos.getChunk(), getDefaultNBT(pos), args);
    }

    public static Entity createEntity(String name, FullChunk chunk, CompoundTag nbt, Object... args) {
        Entity entity = null;

        if (knownEntities.containsKey(name)) {
            Class<? extends Entity> clazz = knownEntities.get(name);

            if (clazz == null) {
                return null;
            }

            for (Constructor constructor : clazz.getConstructors()) {
                if (entity != null) {
                    break;
                }

                if (constructor.getParameterCount() != (args == null ? 2 : args.length + 2)) {
                    continue;
                }

                try {
                    if (args == null || args.length == 0) {
                        entity = (Entity) constructor.newInstance(chunk, nbt);
                    } else {
                        Object[] objects = new Object[args.length + 2];

                        objects[0] = chunk;
                        objects[1] = nbt;
                        System.arraycopy(args, 0, objects, 2, args.length);
                        entity = (Entity) constructor.newInstance(objects);

                    }
                } catch (Exception e) {
                    MainLogger.getLogger().logException(e);
                }

            }
        }

        return entity;
    }

    public static Entity createEntity(int type, FullChunk chunk, CompoundTag nbt, Object... args) {
        return createEntity(String.valueOf(type), chunk, nbt, args);
    }

    public static boolean registerEntity(String name, Class<? extends Entity> clazz) {
        return registerEntity(name, clazz, false);
    }

    public static boolean registerEntity(String name, Class<? extends Entity> clazz, boolean force) {
        if (clazz == null) {
            return false;
        }
        try {
            int networkId = clazz.getField("NETWORK_ID").getInt(null);
            knownEntities.put(String.valueOf(networkId), clazz);
        } catch (Exception e) {
            if (!force) {
                return false;
            }
        }

        knownEntities.put(name, clazz);
        shortNames.put(clazz.getSimpleName(), name);
        return true;
    }

    public static CompoundTag getDefaultNBT(Vector3 pos) {
        return getDefaultNBT(pos, null);
    }

    public static CompoundTag getDefaultNBT(Vector3 pos, Vector3 motion) {
        Location loc = pos instanceof Location ? (Location) pos : null;

        if (loc != null) {
            return getDefaultNBT(pos, motion, (float) loc.getYaw(), (float) loc.getPitch());
        }

        return getDefaultNBT(pos, motion, 0, 0);
    }

    public static CompoundTag getDefaultNBT(Vector3 pos, Vector3 motion, float yaw, float pitch) {
        return new CompoundTag()
                .putList(new ListTag<DoubleTag>("Pos")
                        .add(new DoubleTag("", pos.x))
                        .add(new DoubleTag("", pos.y))
                        .add(new DoubleTag("", pos.z)))
                .putList(new ListTag<DoubleTag>("Motion")
                        .add(new DoubleTag("", motion != null ? motion.x : 0))
                        .add(new DoubleTag("", motion != null ? motion.y : 0))
                        .add(new DoubleTag("", motion != null ? motion.z : 0)))
                .putList(new ListTag<FloatTag>("Rotation")
                        .add(new FloatTag("", yaw))
                        .add(new FloatTag("", pitch)));
    }

    public void saveNBT() {
        if (!(this instanceof Player)) {
            this.namedTag.putString("id", this.getSaveId());
            if (!this.getNameTag().equals("")) {
                this.namedTag.putString("CustomName", this.getNameTag());
                this.namedTag.putBoolean("CustomNameVisible", this.isNameTagVisible());
                this.namedTag.putBoolean("CustomNameAlwaysVisible", this.isNameTagAlwaysVisible());
            } else {
                this.namedTag.remove("CustomName");
                this.namedTag.remove("CustomNameVisible");
                this.namedTag.remove("CustomNameAlwaysVisible");
            }
        }

        this.namedTag.putList(new ListTag<DoubleTag>("Pos")
                .add(new DoubleTag("0", this.x))
                .add(new DoubleTag("1", this.y))
                .add(new DoubleTag("2", this.z))
        );

        this.namedTag.putList(new ListTag<DoubleTag>("Motion")
                .add(new DoubleTag("0", this.motionX))
                .add(new DoubleTag("1", this.motionY))
                .add(new DoubleTag("2", this.motionZ))
        );

        this.namedTag.putList(new ListTag<FloatTag>("Rotation")
                .add(new FloatTag("0", (float) this.yaw))
                .add(new FloatTag("1", (float) this.pitch))
        );

        this.namedTag.putFloat("FallDistance", this.fallDistance);
        this.namedTag.putShort("Fire", this.fireTicks);
        this.namedTag.putShort("Air", this.getDataPropertyShort(DATA_AIR));
        this.namedTag.putBoolean("OnGround", this.onGround);
        this.namedTag.putBoolean("Invulnerable", this.invulnerable);
        this.namedTag.putFloat("Scale", this.scale);

        if (!this.effects.isEmpty()) {
            ListTag<CompoundTag> list = new ListTag<>("ActiveEffects");
            for (Effect effect : this.effects.values()) {
                list.add(new CompoundTag(String.valueOf(effect.getId()))
                        .putByte("Id", effect.getId())
                        .putByte("Amplifier", effect.getAmplifier())
                        .putInt("Duration", effect.getDuration())
                        .putBoolean("Ambient", false)
                        .putBoolean("ShowParticles", effect.isVisible())
                );
            }

            this.namedTag.putList(list);
        } else {
            this.namedTag.remove("ActiveEffects");
        }
    }

    public String getName() {
        if (this.hasCustomName()) {
            return this.getNameTag();
        } else {
            return this.getSaveId();
        }
    }

    public final String getSaveId() {
        return shortNames.getOrDefault(this.getClass().getSimpleName(), "");
    }

    public void spawnTo(Player player) {

        if (!this.hasSpawned.containsKey(player.getLoaderId()) && this.chunk != null && player.usedChunks.containsKey(Level.chunkHash(this.chunk.getX(), this.chunk.getZ()))) {
            this.hasSpawned.put(player.getLoaderId(), player);
            player.dataPacket(createAddEntityPacket());
        }

        if (this.riding != null) {
            this.riding.spawnTo(player);

            SetEntityLinkPacket pkk = new SetEntityLinkPacket();
            pkk.vehicleUniqueId = this.riding.getId();
            pkk.riderUniqueId = this.getId();
            pkk.type = 1;
            pkk.immediate = 1;

            player.dataPacket(pkk);
        }
    }

    protected DataPacket createAddEntityPacket() {
        AddEntityPacket addEntity = new AddEntityPacket();
        addEntity.type = this.getNetworkId();
        addEntity.entityUniqueId = this.getId();
        addEntity.entityRuntimeId = this.getId();
        addEntity.yaw = (float) this.yaw;
        addEntity.headYaw = (float) this.yaw;
        addEntity.pitch = (float) this.pitch;
        addEntity.x = (float) this.x;
        addEntity.y = (float) this.y;
        addEntity.z = (float) this.z;
        addEntity.speedX = (float) this.motionX;
        addEntity.speedY = (float) this.motionY;
        addEntity.speedZ = (float) this.motionZ;
        addEntity.metadata = this.dataProperties;

        addEntity.links = new EntityLink[this.passengers.size()];
        for (int i = 0; i < addEntity.links.length; i++) {
            addEntity.links[i] = new EntityLink(this.getId(), this.passengers.get(i).getId(), i == 0 ? EntityLink.TYPE_RIDER : TYPE_PASSENGER, false);
        }

        return addEntity;
    }

    public Map<Integer, Player> getViewers() {
        return hasSpawned;
    }

    public void sendPotionEffects(Player player) {
        for (Effect effect : this.effects.values()) {
            MobEffectPacket pk = new MobEffectPacket();
            pk.eid = this.getId();
            pk.effectId = effect.getId();
            pk.amplifier = effect.getAmplifier();
            pk.particles = effect.isVisible();
            pk.duration = effect.getDuration();
            pk.eventId = MobEffectPacket.EVENT_ADD;

            player.dataPacket(pk);
        }
    }

    public void sendData(Player player) {
        this.sendData(player, null);
    }

    public void sendData(Player player, EntityMetadata data) {
        SetEntityDataPacket pk = new SetEntityDataPacket();
        pk.eid = this.getId();
        pk.metadata = data == null ? this.dataProperties : data;

        player.dataPacket(pk);
    }

    public void sendData(Player[] players) {
        this.sendData(players, null);
    }

    public void sendData(Player[] players, EntityMetadata data) {
        SetEntityDataPacket pk = new SetEntityDataPacket();
        pk.eid = this.getId();
        pk.metadata = data == null ? this.dataProperties : data;

        for (Player player : players) {
            if (player == this) {
                continue;
            }
            player.dataPacket(pk.clone());
        }
        if (this instanceof Player) {
            ((Player) this).dataPacket(pk);
        }
    }

    public void despawnFrom(Player player) {
        if (this.hasSpawned.containsKey(player.getLoaderId())) {
            RemoveEntityPacket pk = new RemoveEntityPacket();
            pk.eid = this.getId();
            player.dataPacket(pk);
            this.hasSpawned.remove(player.getLoaderId());
        }
    }

    public boolean attack(EntityDamageEvent source) {
        if (hasEffect(Effect.FIRE_RESISTANCE)
                && (source.getCause() == DamageCause.FIRE
                || source.getCause() == DamageCause.FIRE_TICK
                || source.getCause() == DamageCause.LAVA)) {
            return false;
        }

        getServer().getPluginManager().callEvent(source);
        if (source.isCancelled()) {
            return false;
        }
        if (this.absorption > 0) {  // Damage Absorption
            this.setAbsorption(Math.max(0, this.getAbsorption() + source.getDamage(EntityDamageEvent.DamageModifier.ABSORPTION)));
        }
        setLastDamageCause(source);
        setHealth(getHealth() - source.getFinalDamage());
        return true;
    }

    public boolean attack(float damage) {
        return this.attack(new EntityDamageEvent(this, DamageCause.CUSTOM, damage));
    }

    public void heal(EntityRegainHealthEvent source) {
        this.server.getPluginManager().callEvent(source);
        if (source.isCancelled()) {
            return;
        }
        this.setHealth(this.getHealth() + source.getAmount());
    }

    public void heal(float amount) {
        this.heal(new EntityRegainHealthEvent(this, amount, EntityRegainHealthEvent.CAUSE_REGEN));
    }

    public float getHealth() {
        return health;
    }

    public boolean isAlive() {
        return this.health > 0;
    }

    public boolean isClosed() {
        return closed;
    }

    public void setHealth(float health) {
        if (this.health == health) {
            return;
        }

        if (health < 1) {
            if (this.isAlive()) {
                this.kill();
            }
        } else if (health <= this.getMaxHealth() || health < this.health) {
            this.health = health;
        } else {
            this.health = this.getMaxHealth();
        }

        setDataProperty(new IntEntityData(DATA_HEALTH, (int) this.health));
    }

    public void setLastDamageCause(EntityDamageEvent type) {
        this.lastDamageCause = type;
    }

    public EntityDamageEvent getLastDamageCause() {
        return lastDamageCause;
    }

    public int getMaxHealth() {
        return maxHealth + (this.hasEffect(Effect.HEALTH_BOOST) ? 4 * (this.getEffect(Effect.HEALTH_BOOST).getAmplifier() + 1) : 0);
    }

    public void setMaxHealth(int maxHealth) {
        this.maxHealth = maxHealth;
    }

    public boolean canCollideWith(Entity entity) {
        return !this.justCreated && this != entity;
    }

    protected boolean checkObstruction(double x, double y, double z) {
        if (this.level.getCollisionCubes(this, this.getBoundingBox(), false).length == 0) {
            return false;
        }

        int i = NukkitMath.floorDouble(x);
        int j = NukkitMath.floorDouble(y);
        int k = NukkitMath.floorDouble(z);

        double diffX = x - i;
        double diffY = y - j;
        double diffZ = z - k;

        if (!Block.transparent[this.level.getBlockIdAt(i, j, k)]) {
            boolean flag = Block.transparent[this.level.getBlockIdAt(i - 1, j, k)];
            boolean flag1 = Block.transparent[this.level.getBlockIdAt(i + 1, j, k)];
            boolean flag2 = Block.transparent[this.level.getBlockIdAt(i, j - 1, k)];
            boolean flag3 = Block.transparent[this.level.getBlockIdAt(i, j + 1, k)];
            boolean flag4 = Block.transparent[this.level.getBlockIdAt(i, j, k - 1)];
            boolean flag5 = Block.transparent[this.level.getBlockIdAt(i, j, k + 1)];

            int direction = -1;
            double limit = 9999;

            if (flag) {
                limit = diffX;
                direction = 0;
            }

            if (flag1 && 1 - diffX < limit) {
                limit = 1 - diffX;
                direction = 1;
            }

            if (flag2 && diffY < limit) {
                limit = diffY;
                direction = 2;
            }

            if (flag3 && 1 - diffY < limit) {
                limit = 1 - diffY;
                direction = 3;
            }

            if (flag4 && diffZ < limit) {
                limit = diffZ;
                direction = 4;
            }

            if (flag5 && 1 - diffZ < limit) {
                direction = 5;
            }

            double force = new Random().nextDouble() * 0.2 + 0.1;

            if (direction == 0) {
                this.motionX = -force;

                return true;
            }

            if (direction == 1) {
                this.motionX = force;

                return true;
            }

            if (direction == 2) {
                this.motionY = -force;

                return true;
            }

            if (direction == 3) {
                this.motionY = force;

                return true;
            }

            if (direction == 4) {
                this.motionZ = -force;

                return true;
            }

            if (direction == 5) {
                this.motionZ = force;

                return true;
            }
        }

        return false;
    }

    public boolean entityBaseTick() {
        return this.entityBaseTick(1);
    }

    public boolean entityBaseTick(int tickDiff) {
        Timings.entityBaseTickTimer.startTiming();

        if (!this.isPlayer) {
            this.blocksAround = null;
            this.collisionBlocks = null;
        }
        this.justCreated = false;

        if (!this.isAlive()) {
            this.removeAllEffects();
            this.despawnFromAll();
            if (!this.isPlayer) {
                this.close();
            }
            Timings.entityBaseTickTimer.stopTiming();
            return false;
        }
        if (riding != null && !riding.isAlive() && riding instanceof EntityRideable) {
            ((EntityRideable) riding).mountEntity(this);
        }

        updatePassengers();

        if (!this.effects.isEmpty()) {
            for (Effect effect : this.effects.values()) {
                if (effect.canTick()) {
                    effect.applyEffect(this);
                }
                effect.setDuration(effect.getDuration() - tickDiff);

                if (effect.getDuration() <= 0) {
                    this.removeEffect(effect.getId());
                }
            }
        }

        boolean hasUpdate = false;

        this.checkBlockCollision();

        if (this.y <= -16 && this.isAlive()) {
            if (this instanceof Player) {
                Player player = (Player) this;
                if (player.getGamemode() != 1) this.attack(new EntityDamageEvent(this, DamageCause.VOID, 10));
            } else {
                this.attack(new EntityDamageEvent(this, DamageCause.VOID, 10));
                hasUpdate = true;
            }
        }

        if (this.fireTicks > 0) {
            if (this.fireProof) {
                this.fireTicks -= 4 * tickDiff;
                if (this.fireTicks < 0) {
                    this.fireTicks = 0;
                }
            } else {
                if (!this.hasEffect(Effect.FIRE_RESISTANCE) && ((this.fireTicks % 20) == 0 || tickDiff > 20)) {
                    this.attack(new EntityDamageEvent(this, DamageCause.FIRE_TICK, 1));
                }
                this.fireTicks -= tickDiff;
            }
            if (this.fireTicks <= 0) {
                this.extinguish();
            } else if (!this.fireProof && (!(this instanceof Player) || !((Player) this).isSpectator())) {
                this.setDataFlag(DATA_FLAGS, DATA_FLAG_ONFIRE, true);
                hasUpdate = true;
            }
        }

        if (this.noDamageTicks > 0) {
            this.noDamageTicks -= tickDiff;
            if (this.noDamageTicks < 0) {
                this.noDamageTicks = 0;
            }
        }

        if (this.inPortalTicks == 80) {
            EntityPortalEnterEvent ev = new EntityPortalEnterEvent(this, PortalType.NETHER);
            getServer().getPluginManager().callEvent(ev);

            if (!ev.isCancelled()) {
                Position newPos = EnumLevel.moveToNether(this);
                if (newPos != null) {
                    for (int x = -1; x < 2; x++) {
                        for (int z = -1; z < 2; z++) {
                            int chunkX = (newPos.getFloorX() >> 4) + x, chunkZ = (newPos.getFloorZ() >> 4) + z;
                            FullChunk chunk = newPos.level.getChunk(chunkX, chunkZ, false);
                            if (chunk == null || !(chunk.isGenerated() || chunk.isPopulated())) {
                                newPos.level.generateChunk(chunkX, chunkZ, true);
                            }
                        }
                    }
                    this.teleport(newPos.add(1.5, 1, 0.5));
                    server.getScheduler().scheduleDelayedTask(new Task() {
                        @Override
                        public void onRun(int currentTick) {
                            // dirty hack to make sure chunks are loaded and generated before spawning
                            // player
                            teleport(newPos.add(1.5, 1, 0.5));
                            BlockNetherPortal.spawnPortal(newPos);
                        }
                    }, 20);
                }
            }
        }

        this.age += tickDiff;
        this.ticksLived += tickDiff;
        TimingsHistory.activatedEntityTicks++;

        Timings.entityBaseTickTimer.stopTiming();
        return hasUpdate;
    }

    public void updateMovement() {
        double diffPosition = (this.x - this.lastX) * (this.x - this.lastX) + (this.y - this.lastY) * (this.y - this.lastY) + (this.z - this.lastZ) * (this.z - this.lastZ);
        double diffRotation = (this.yaw - this.lastYaw) * (this.yaw - this.lastYaw) + (this.pitch - this.lastPitch) * (this.pitch - this.lastPitch);

        double diffMotion = (this.motionX - this.lastMotionX) * (this.motionX - this.lastMotionX) + (this.motionY - this.lastMotionY) * (this.motionY - this.lastMotionY) + (this.motionZ - this.lastMotionZ) * (this.motionZ - this.lastMotionZ);

        if (diffPosition > 0.0001 || diffRotation > 1.0) { //0.2 ** 2, 1.5 ** 2
            this.lastX = this.x;
            this.lastY = this.y;
            this.lastZ = this.z;

            this.lastYaw = this.yaw;
            this.lastPitch = this.pitch;

            this.addMovement(this.x, this.y + this.getBaseOffset(), this.z, this.yaw, this.pitch, this.yaw);
            this.positionChanged = true;
        } else {
            this.positionChanged = false;
        }

        if (diffMotion > 0.0025 || (diffMotion > 0.0001 && this.getMotion().lengthSquared() <= 0.0001)) { //0.05 ** 2
            this.lastMotionX = this.motionX;
            this.lastMotionY = this.motionY;
            this.lastMotionZ = this.motionZ;

            this.addMotion(this.motionX, this.motionY, this.motionZ);
        }
    }

    public void addMovement(double x, double y, double z, double yaw, double pitch, double headYaw) {
        this.level.addEntityMovement(this, x, y, z, yaw, pitch, headYaw);
    }

    public void addMotion(double motionX, double motionY, double motionZ) {
        SetEntityMotionPacket pk = new SetEntityMotionPacket();
        pk.eid = this.id;
        pk.motionX = (float) motionX;
        pk.motionY = (float) motionY;
        pk.motionZ = (float) motionZ;

        Server.broadcastPacket(this.hasSpawned.values(), pk);
    }

    public Vector3 getDirectionVector() {
        Vector3 vector = super.getDirectionVector();
        return this.temporalVector.setComponents(vector.x, vector.y, vector.z);
    }

    public Vector2 getDirectionPlane() {
        return (new Vector2((float) (-Math.cos(Math.toRadians(this.yaw) - Math.PI / 2)), (float) (-Math.sin(Math.toRadians(this.yaw) - Math.PI / 2)))).normalize();
    }

    public BlockFace getHorizontalFacing() {
        return BlockFace.fromHorizontalIndex(NukkitMath.floorDouble((this.yaw * 4.0F / 360.0F) + 0.5D) & 3);
    }

    public boolean onUpdate(int currentTick) {
        if (this.closed) {
            return false;
        }

        if (!this.isAlive()) {
            ++this.deadTicks;
            if (this.deadTicks >= 10) {
                this.despawnFromAll();
                if (!this.isPlayer) {
                    this.close();
                }
            }
            return this.deadTicks < 10;
        }

        int tickDiff = currentTick - this.lastUpdate;

        if (tickDiff <= 0) {
            return false;
        }

        this.lastUpdate = currentTick;

        boolean hasUpdate = this.entityBaseTick(tickDiff);

        this.updateMovement();

        return hasUpdate;
    }

    public boolean mountEntity(Entity entity) {
        return mountEntity(entity, TYPE_RIDE);
    }

    /**
     * Mount or Dismounts an Entity from a/into vehicle
     *
     * @param entity The target Entity
     * @return {@code true} if the mounting successful
     */
    public boolean mountEntity(Entity entity, byte mode) {
        Objects.requireNonNull(entity, "The target of the mounting entity can't be null");

        if (entity.riding != null) {
            dismountEntity(entity);
        } else {
            if (isPassenger(entity)) {
                return false;
            }

            // Entity entering a vehicle
            EntityVehicleEnterEvent ev = new EntityVehicleEnterEvent(entity, this);
            server.getPluginManager().callEvent(ev);
            if (ev.isCancelled()) {
                return false;
            }

            broadcastLinkPacket(entity, mode);

            // Add variables to entity
            entity.riding = this;
            entity.setDataFlag(DATA_FLAGS, DATA_FLAG_RIDING, true);
            passengers.add(entity);

            entity.setSeatPosition(getMountedOffset(entity));
            updatePassengerPosition(entity);
        }
        return true;
    }

    public boolean dismountEntity(Entity entity) {
        // Run the events
        EntityVehicleExitEvent ev = new EntityVehicleExitEvent(entity, this);
        server.getPluginManager().callEvent(ev);
        if (ev.isCancelled()) {
            return false;
        }

        broadcastLinkPacket(entity, TYPE_REMOVE);

        // Refurbish the entity
        entity.riding = null;
        entity.setDataFlag(DATA_FLAGS, DATA_FLAG_RIDING, false);
        passengers.remove(entity);

        entity.setSeatPosition(new Vector3f());
        updatePassengerPosition(entity);

        return true;
    }

    protected void broadcastLinkPacket(Entity rider, byte type) {
        SetEntityLinkPacket pk = new SetEntityLinkPacket();
        pk.vehicleUniqueId = getId();         // To the?
        pk.riderUniqueId = rider.getId(); // From who?
        pk.type = type;

        Server.broadcastPacket(this.hasSpawned.values(), pk);
    }

    public void updatePassengers() {
        if (this.passengers.isEmpty()) {
            return;
        }

        for (Entity passenger : new ArrayList<>(this.passengers)) {
            if (!passenger.isAlive()) {
                dismountEntity(passenger);
                continue;
            }

            updatePassengerPosition(passenger);
        }
    }

    protected void updatePassengerPosition(Entity passenger) {
        passenger.setPosition(this.add(passenger.getSeatPosition().asVector3()));
    }

    public void setSeatPosition(Vector3f pos) {
        this.setDataProperty(new Vector3fEntityData(DATA_RIDER_SEAT_POSITION, pos));
    }

    public Vector3f getSeatPosition() {
        return this.getDataPropertyVector3f(DATA_RIDER_SEAT_POSITION);
    }

    public Vector3f getMountedOffset(Entity entity) {
        return new Vector3f(0, getHeight() * 0.75f);
    }

    public final void scheduleUpdate() {
        this.level.updateEntities.put(this.id, this);
    }

    public boolean isOnFire() {
        return this.fireTicks > 0;
    }

    public void setOnFire(int seconds) {
        int ticks = seconds * 20;
        if (ticks > this.fireTicks) {
            this.fireTicks = ticks;
        }
    }

    public float getAbsorption() {
        return absorption;
    }

    public void setAbsorption(float absorption) {
        if (absorption != this.absorption) {
            this.absorption = absorption;
            if (this instanceof Player)
                ((Player) this).setAttribute(Attribute.getAttribute(Attribute.ABSORPTION).setValue(absorption));
        }
    }

    public boolean canBePushed() {
        return true;
    }

    public BlockFace getDirection() {
        double rotation = this.yaw % 360;
        if (rotation < 0) {
            rotation += 360.0;
        }
        if ((0 <= rotation && rotation < 45) || (315 <= rotation && rotation < 360)) {
            return BlockFace.SOUTH;
        } else if (45 <= rotation && rotation < 135) {
            return BlockFace.WEST;
        } else if (135 <= rotation && rotation < 225) {
            return BlockFace.NORTH;
        } else if (225 <= rotation && rotation < 315) {
            return BlockFace.EAST;
        } else {
            return null;
        }
    }

    public void extinguish() {
        this.fireTicks = 0;
        this.setDataFlag(DATA_FLAGS, DATA_FLAG_ONFIRE, false);
    }

    public boolean canTriggerWalking() {
        return true;
    }

    public void resetFallDistance() {
        this.highestPosition = 0;
    }

    protected void updateFallState(boolean onGround) {
        if (onGround) {
            fallDistance = (float) (this.highestPosition - this.y);

            if (fallDistance > 0) {
                // check if we fell into at least 1 block of water
                if (this instanceof EntityLiving && !(this.getLevelBlock() instanceof BlockWater)) {
                    this.fall(fallDistance);
                }
                this.resetFallDistance();
            }
        }
    }

    public AxisAlignedBB getBoundingBox() {
        return this.boundingBox;
    }

    public void fall(float fallDistance) {
<<<<<<< HEAD
        float damage;
        if (this.hasEffect(Effect.SLOW_FALLING)) {
            damage = 0;
        }
        else {
            damage = (float) Math.floor(fallDistance - 3 - (this.hasEffect(Effect.JUMP) ? this.getEffect(Effect.JUMP).getAmplifier() + 1 : 0));
        }
        Location floorLocation = this.floor();
        Block down = this.level.getBlock(floorLocation.down());
=======
        if (this.hasEffect(Effect.SLOW_FALLING)) {
            return;
        }

        float damage = (float) Math.floor(fallDistance - 3 - (this.hasEffect(Effect.JUMP) ? this.getEffect(Effect.JUMP).getAmplifier() + 1 : 0));
>>>>>>> e4c0f7fa
        if (damage > 0) {
            if (down.getId() == BlockID.HONEY_BLOCK) {
                damage *= 0.2F;
            }
            this.attack(new EntityDamageEvent(this, DamageCause.FALL, damage));
        }

        if (fallDistance > 0.75) {

            if (down.getId() == Block.FARMLAND) {
                if (onPhysicalInteraction(down, false)) {
                    return;
                }
                this.level.setBlock(down, new BlockDirt(), false, true);
                return;
            }

            Block floor = this.level.getBlock(floorLocation);

            if (floor instanceof BlockTurtleEgg) {
                if (onPhysicalInteraction(floor, ThreadLocalRandom.current().nextInt(10) >= 3)) {
                    return;
                }
                this.level.useBreakOn(this, null, null, true);
            }
        }
    }

    private boolean onPhysicalInteraction(Block block, boolean cancelled) {
        Event ev;

        if (this instanceof Player) {
            ev = new PlayerInteractEvent((Player) this, null, block, null, Action.PHYSICAL);
        } else {
            ev = new EntityInteractEvent(this, block);
        }

        ev.setCancelled(cancelled);

        this.server.getPluginManager().callEvent(ev);
        return ev.isCancelled();
    }

    public void handleLavaMovement() {
        //todo
    }

    public void moveFlying(float strafe, float forward, float friction) {
        // This is special for Nukkit! :)
        float speed = strafe * strafe + forward * forward;
        if (speed >= 1.0E-4F) {
            speed = MathHelper.sqrt(speed);
            if (speed < 1.0F) {
                speed = 1.0F;
            }
            speed = friction / speed;
            strafe *= speed;
            forward *= speed;
            float nest = MathHelper.sin((float) (this.yaw * 3.1415927F / 180.0F));
            float place = MathHelper.cos((float) (this.yaw * 3.1415927F / 180.0F));
            this.motionX += strafe * place - forward * nest;
            this.motionZ += forward * place + strafe * nest;
        }
    }

    public void onCollideWithPlayer(EntityHuman entityPlayer) {

    }

    public void applyEntityCollision(Entity entity) {
        if (entity.riding != this && !entity.passengers.contains(this)) {
            double dx = entity.x - this.x;
            double dy = entity.z - this.z;
            double dz = NukkitMath.getDirection(dx, dy);

            if (dz >= 0.009999999776482582D) {
                dz = MathHelper.sqrt((float) dz);
                dx /= dz;
                dy /= dz;
                double d3 = 1.0D / dz;

                if (d3 > 1.0D) {
                    d3 = 1.0D;
                }

                dx *= d3;
                dy *= d3;
                dx *= 0.05000000074505806;
                dy *= 0.05000000074505806;
                dx *= 1F + entityCollisionReduction;

                if (this.riding == null) {
                    motionX -= dx;
                    motionZ -= dy;
                }
            }
        }
    }

    public void onStruckByLightning(Entity entity) {
        if (this.attack(new EntityDamageByEntityEvent(entity, this, DamageCause.LIGHTNING, 5))) {
            if (this.fireTicks < 8 * 20) {
                this.setOnFire(8);
            }
        }
    }

    public void onPushByPiston(BlockEntityPistonArm piston) {

    }

    public boolean onInteract(Player player, Item item, Vector3 clickedPos) {
        return onInteract(player, item);
    }

    public boolean onInteract(Player player, Item item) {
        return false;
    }

    protected boolean switchLevel(Level targetLevel) {
        if (this.closed) {
            return false;
        }

        if (this.isValid()) {
            EntityLevelChangeEvent ev = new EntityLevelChangeEvent(this, this.level, targetLevel);
            this.server.getPluginManager().callEvent(ev);
            if (ev.isCancelled()) {
                return false;
            }

            this.level.removeEntity(this);
            if (this.chunk != null) {
                this.chunk.removeEntity(this);
            }
            this.despawnFromAll();
        }

        this.setLevel(targetLevel);
        this.level.addEntity(this);
        this.chunk = null;

        return true;
    }

    public Position getPosition() {
        return new Position(this.x, this.y, this.z, this.level);
    }

    public Location getLocation() {
        return new Location(this.x, this.y, this.z, this.yaw, this.pitch, this.level);
    }

    public boolean isTouchingWater() {
        return hasWaterAt(0) || hasWaterAt(this.getEyeHeight());
    }

    public boolean isInsideOfWater() {
        return hasWaterAt(this.getEyeHeight());
    }

    private boolean hasWaterAt(float height) {
        double y = this.y + height;
        Block block = this.level.getBlock(this.temporalVector.setComponents(NukkitMath.floorDouble(this.x), NukkitMath.floorDouble(y), NukkitMath.floorDouble(this.z)));

        boolean layer1 = false;
        if (!(block instanceof BlockBubbleColumn) && (
                block instanceof BlockWater
                        || (layer1 = block.getLevelBlockAtLayer(1) instanceof BlockWater))) {
            BlockWater water = (BlockWater) (layer1? block.getLevelBlockAtLayer(1) : block);
            double f = (block.y + 1) - (water.getFluidHeightPercent() - 0.1111111);
            return y < f;
        }

        return false;
    }

    public boolean isInsideOfSolid() {
        double y = this.y + this.getEyeHeight();
        Block block = this.level.getBlock(
                this.temporalVector.setComponents(
                        NukkitMath.floorDouble(this.x),
                        NukkitMath.floorDouble(y),
                        NukkitMath.floorDouble(this.z))
        );

        AxisAlignedBB bb = block.getBoundingBox();

        return bb != null && block.isSolid() && !block.isTransparent() && bb.intersectsWith(this.getBoundingBox());

    }

    public boolean isInsideOfFire() {
        for (Block block : this.getCollisionBlocks()) {
            if (block instanceof BlockFire) {
                return true;
            }
        }

        return false;
    }

    public boolean isOnLadder() {
        Block b = this.getLevelBlock();

        return b.getId() == Block.LADDER;
    }

    public boolean fastMove(double dx, double dy, double dz) {
        if (dx == 0 && dy == 0 && dz == 0) {
            return true;
        }

        Timings.entityMoveTimer.startTiming();

        AxisAlignedBB newBB = this.boundingBox.getOffsetBoundingBox(dx, dy, dz);

        if (server.getAllowFlight() || !this.level.hasCollision(this, newBB, false)) {
            this.boundingBox = newBB;
        }

        this.x = (this.boundingBox.getMinX() + this.boundingBox.getMaxX()) / 2;
        this.y = this.boundingBox.getMinY() - this.ySize;
        this.z = (this.boundingBox.getMinZ() + this.boundingBox.getMaxZ()) / 2;

        this.checkChunks();

        if (!this.onGround || dy != 0) {
            AxisAlignedBB bb = this.boundingBox.clone();
            bb.setMinY(bb.getMinY() - 0.75);

            this.onGround = this.level.getCollisionBlocks(bb).length > 0;
        }
        this.isCollided = this.onGround;
        this.updateFallState(this.onGround);
        Timings.entityMoveTimer.stopTiming();
        return true;
    }

    public boolean move(double dx, double dy, double dz) {
        if (dx == 0 && dz == 0 && dy == 0) {
            return true;
        }

        if (this.keepMovement) {
            this.boundingBox.offset(dx, dy, dz);
            this.setPosition(this.temporalVector.setComponents((this.boundingBox.getMinX() + this.boundingBox.getMaxX()) / 2, this.boundingBox.getMinY(), (this.boundingBox.getMinZ() + this.boundingBox.getMaxZ()) / 2));
            this.onGround = this.isPlayer;
            return true;
        } else {

            Timings.entityMoveTimer.startTiming();

            this.ySize *= 0.4;

            double movX = dx;
            double movY = dy;
            double movZ = dz;

            AxisAlignedBB axisalignedbb = this.boundingBox.clone();

            AxisAlignedBB[] list = this.level.getCollisionCubes(this, this.boundingBox.addCoord(dx, dy, dz), false);

            for (AxisAlignedBB bb : list) {
                dy = bb.calculateYOffset(this.boundingBox, dy);
            }

            this.boundingBox.offset(0, dy, 0);

            boolean fallingFlag = (this.onGround || (dy != movY && movY < 0));

            for (AxisAlignedBB bb : list) {
                dx = bb.calculateXOffset(this.boundingBox, dx);
            }

            this.boundingBox.offset(dx, 0, 0);

            for (AxisAlignedBB bb : list) {
                dz = bb.calculateZOffset(this.boundingBox, dz);
            }

            this.boundingBox.offset(0, 0, dz);

            if (this.getStepHeight() > 0 && fallingFlag && this.ySize < 0.05 && (movX != dx || movZ != dz)) {
                double cx = dx;
                double cy = dy;
                double cz = dz;
                dx = movX;
                dy = this.getStepHeight();
                dz = movZ;

                AxisAlignedBB axisalignedbb1 = this.boundingBox.clone();

                this.boundingBox.setBB(axisalignedbb);

                list = this.level.getCollisionCubes(this, this.boundingBox.addCoord(dx, dy, dz), false);

                for (AxisAlignedBB bb : list) {
                    dy = bb.calculateYOffset(this.boundingBox, dy);
                }

                this.boundingBox.offset(0, dy, 0);

                for (AxisAlignedBB bb : list) {
                    dx = bb.calculateXOffset(this.boundingBox, dx);
                }

                this.boundingBox.offset(dx, 0, 0);

                for (AxisAlignedBB bb : list) {
                    dz = bb.calculateZOffset(this.boundingBox, dz);
                }

                this.boundingBox.offset(0, 0, dz);

                this.boundingBox.offset(0, 0, dz);

                if ((cx * cx + cz * cz) >= (dx * dx + dz * dz)) {
                    dx = cx;
                    dy = cy;
                    dz = cz;
                    this.boundingBox.setBB(axisalignedbb1);
                } else {
                    this.ySize += 0.5;
                }

            }

            this.x = (this.boundingBox.getMinX() + this.boundingBox.getMaxX()) / 2;
            this.y = this.boundingBox.getMinY() - this.ySize;
            this.z = (this.boundingBox.getMinZ() + this.boundingBox.getMaxZ()) / 2;

            this.checkChunks();

            this.checkGroundState(movX, movY, movZ, dx, dy, dz);
            this.updateFallState(this.onGround);

            if (movX != dx) {
                this.motionX = 0;
            }

            if (movY != dy) {
                this.motionY = 0;
            }

            if (movZ != dz) {
                this.motionZ = 0;
            }

            //TODO: vehicle collision events (first we need to spawn them!)
            Timings.entityMoveTimer.stopTiming();
            return true;
        }
    }

    protected void checkGroundState(double movX, double movY, double movZ, double dx, double dy, double dz) {
        this.isCollidedVertically = movY != dy;
        this.isCollidedHorizontally = (movX != dx || movZ != dz);
        this.isCollided = (this.isCollidedHorizontally || this.isCollidedVertically);
        this.onGround = (movY != dy && movY < 0);
    }

    public List<Block> getBlocksAround() {
        if (this.blocksAround == null) {
            int minX = NukkitMath.floorDouble(this.boundingBox.getMinX());
            int minY = NukkitMath.floorDouble(this.boundingBox.getMinY());
            int minZ = NukkitMath.floorDouble(this.boundingBox.getMinZ());
            int maxX = NukkitMath.ceilDouble(this.boundingBox.getMaxX());
            int maxY = NukkitMath.ceilDouble(this.boundingBox.getMaxY());
            int maxZ = NukkitMath.ceilDouble(this.boundingBox.getMaxZ());

            this.blocksAround = new ArrayList<>();

            for (int z = minZ; z <= maxZ; ++z) {
                for (int x = minX; x <= maxX; ++x) {
                    for (int y = minY; y <= maxY; ++y) {
                        Block block = this.level.getBlock(this.temporalVector.setComponents(x, y, z));
                        this.blocksAround.add(block);
                    }
                }
            }
        }

        return this.blocksAround;
    }

    public List<Block> getCollisionBlocks() {
        if (this.collisionBlocks == null) {
            this.collisionBlocks = new ArrayList<>();

            for (Block b : getBlocksAround()) {
                if (b.collidesWithBB(this.getBoundingBox(), true)) {
                    this.collisionBlocks.add(b);
                }
            }
        }

        return this.collisionBlocks;
    }

    /**
     * Returns whether this entity can be moved by currents in liquids.
     *
     * @return boolean
     */
    public boolean canBeMovedByCurrents() {
        return true;
    }

    protected void checkBlockCollision() {
        Vector3 vector = new Vector3(0, 0, 0);
        boolean portal = false;
        boolean scaffolding = false;
        boolean overScaffolding = false;

        for (Block block : this.getCollisionBlocks()) {
            if (block.getId() == Block.NETHER_PORTAL) {
                portal = true;
            } else if (block.getId() == Block.SCAFFOLDING) {
                scaffolding = true;
            }

            if (block.getFloorY() == getFloorY() && block.down().getId() == BlockID.SCAFFOLDING) {
                overScaffolding = true;
            }

            block.onEntityCollide(this);
            block.getLevelBlockAtLayer(1).onEntityCollide(this);
            block.addVelocityToEntity(this, vector);
        }

        setDataFlag(DATA_FLAGS_EXTENDED, DATA_FLAG_IN_SCAFFOLDING, scaffolding);
        setDataFlag(DATA_FLAGS_EXTENDED, DATA_FLAG_OVER_SCAFFOLDING, overScaffolding);

        if (portal) {
            if (this.inPortalTicks < 80) {
                this.inPortalTicks = 80;
            } else {
                this.inPortalTicks++;
            }
        } else {
            this.inPortalTicks = 0;
        }

        if (vector.lengthSquared() > 0) {
            vector = vector.normalize();
            double d = 0.014d;
            this.motionX += vector.x * d;
            this.motionY += vector.y * d;
            this.motionZ += vector.z * d;
        }
    }

    public boolean setPositionAndRotation(Vector3 pos, double yaw, double pitch) {
        if (this.setPosition(pos)) {
            this.setRotation(yaw, pitch);
            return true;
        }

        return false;
    }

    public void setRotation(double yaw, double pitch) {
        this.yaw = yaw;
        this.pitch = pitch;
        this.scheduleUpdate();
    }

    /**
     * Whether the entity can active pressure plates.
     * Used for {@link cn.nukkit.entity.passive.EntityBat}s only.
     *
     * @return triggers pressure plate
     */
    public boolean doesTriggerPressurePlate() {
        return true;
    }

    public boolean canPassThrough() {
        return true;
    }

    protected void checkChunks() {
        if (this.chunk == null || (this.chunk.getX() != ((int) this.x >> 4)) || this.chunk.getZ() != ((int) this.z >> 4)) {
            if (this.chunk != null) {
                this.chunk.removeEntity(this);
            }
            this.chunk = this.level.getChunk((int) this.x >> 4, (int) this.z >> 4, true);

            if (!this.justCreated) {
                Map<Integer, Player> newChunk = this.level.getChunkPlayers((int) this.x >> 4, (int) this.z >> 4);
                for (Player player : new ArrayList<>(this.hasSpawned.values())) {
                    if (!newChunk.containsKey(player.getLoaderId())) {
                        this.despawnFrom(player);
                    } else {
                        newChunk.remove(player.getLoaderId());
                    }
                }

                for (Player player : newChunk.values()) {
                    this.spawnTo(player);
                }
            }

            if (this.chunk == null) {
                return;
            }

            this.chunk.addEntity(this);
        }
    }

    public boolean setPosition(Vector3 pos) {
        if (this.closed) {
            return false;
        }

        if (pos instanceof Position && ((Position) pos).level != null && ((Position) pos).level != this.level) {
            if (!this.switchLevel(((Position) pos).getLevel())) {
                return false;
            }
        }

        this.x = pos.x;
        this.y = pos.y;
        this.z = pos.z;

        this.recalculateBoundingBox(false); // Don't need to send BB height/width to client on position change

        this.checkChunks();

        return true;
    }

    public Vector3 getMotion() {
        return new Vector3(this.motionX, this.motionY, this.motionZ);
    }

    public boolean setMotion(Vector3 motion) {
        if (!this.justCreated) {
            EntityMotionEvent ev = new EntityMotionEvent(this, motion);
            this.server.getPluginManager().callEvent(ev);
            if (ev.isCancelled()) {
                return false;
            }
        }

        this.motionX = motion.x;
        this.motionY = motion.y;
        this.motionZ = motion.z;

        if (!this.justCreated) {
            this.updateMovement();
        }

        return true;
    }

    public boolean isOnGround() {
        return onGround;
    }

    public void kill() {
        this.health = 0;
        this.scheduleUpdate();

        for (Entity passenger : new ArrayList<>(this.passengers)) {
            dismountEntity(passenger);
        }
    }

    public boolean teleport(Vector3 pos) {
        return this.teleport(pos, PlayerTeleportEvent.TeleportCause.PLUGIN);
    }

    public boolean teleport(Vector3 pos, PlayerTeleportEvent.TeleportCause cause) {
        return this.teleport(Location.fromObject(pos, this.level, this.yaw, this.pitch), cause);
    }

    public boolean teleport(Position pos) {
        return this.teleport(pos, PlayerTeleportEvent.TeleportCause.PLUGIN);
    }

    public boolean teleport(Position pos, PlayerTeleportEvent.TeleportCause cause) {
        return this.teleport(Location.fromObject(pos, pos.level, this.yaw, this.pitch), cause);
    }

    public boolean teleport(Location location) {
        return this.teleport(location, PlayerTeleportEvent.TeleportCause.PLUGIN);
    }

    public boolean teleport(Location location, PlayerTeleportEvent.TeleportCause cause) {
        double yaw = location.yaw;
        double pitch = location.pitch;

        Location from = this.getLocation();
        Location to = location;
        if (cause != null) {
            EntityTeleportEvent ev = new EntityTeleportEvent(this, from, to);
            this.server.getPluginManager().callEvent(ev);
            if (ev.isCancelled()) {
                return false;
            }
            to = ev.getTo();
        }

        this.ySize = 0;

        this.setMotion(this.temporalVector.setComponents(0, 0, 0));

        if (this.setPositionAndRotation(to, yaw, pitch)) {
            this.resetFallDistance();
            this.onGround = true;

            this.updateMovement();

            return true;
        }

        return false;
    }

    public long getId() {
        return this.id;
    }

    public void respawnToAll() {
        for (Player player : this.hasSpawned.values()) {
            this.spawnTo(player);
        }
        this.hasSpawned.clear();
    }

    public void spawnToAll() {
        if (this.chunk == null || this.closed) {
            return;
        }

        for (Player player : this.level.getChunkPlayers(this.chunk.getX(), this.chunk.getZ()).values()) {
            if (player.isOnline()) {
                this.spawnTo(player);
            }
        }
    }

    public void despawnFromAll() {
        for (Player player : new ArrayList<>(this.hasSpawned.values())) {
            this.despawnFrom(player);
        }
    }

    public void close() {
        if (!this.closed) {
            this.closed = true;
            this.server.getPluginManager().callEvent(new EntityDespawnEvent(this));
            this.despawnFromAll();
            if (this.chunk != null) {
                this.chunk.removeEntity(this);
            }

            if (this.level != null) {
                this.level.removeEntity(this);
            }
        }
    }

    public boolean setDataProperty(EntityData data) {
        return setDataProperty(data, true);
    }

    public boolean setDataProperty(EntityData data, boolean send) {
        if (!Objects.equals(data, this.getDataProperties().get(data.getId()))) {
            this.getDataProperties().put(data);
            if (send) {
                this.sendData(this.hasSpawned.values().toArray(new Player[0]), new EntityMetadata().put(this.dataProperties.get(data.getId())));
            }
            return true;
        }
        return false;
    }

    public EntityMetadata getDataProperties() {
        return this.dataProperties;
    }

    public EntityData getDataProperty(int id) {
        return this.getDataProperties().get(id);
    }

    public int getDataPropertyInt(int id) {
        return this.getDataProperties().getInt(id);
    }

    public int getDataPropertyShort(int id) {
        return this.getDataProperties().getShort(id);
    }

    public int getDataPropertyByte(int id) {
        return this.getDataProperties().getByte(id);
    }

    public boolean getDataPropertyBoolean(int id) {
        return this.getDataProperties().getBoolean(id);
    }

    public long getDataPropertyLong(int id) {
        return this.getDataProperties().getLong(id);
    }

    public String getDataPropertyString(int id) {
        return this.getDataProperties().getString(id);
    }

    public float getDataPropertyFloat(int id) {
        return this.getDataProperties().getFloat(id);
    }

    public CompoundTag getDataPropertyNBT(int id) {
        return this.getDataProperties().getNBT(id);
    }

    public Vector3 getDataPropertyPos(int id) {
        return this.getDataProperties().getPosition(id);
    }

    public Vector3f getDataPropertyVector3f(int id) {
        return this.getDataProperties().getFloatPosition(id);
    }

    public int getDataPropertyType(int id) {
        return this.getDataProperties().exists(id) ? this.getDataProperty(id).getType() : -1;
    }

    public void setDataFlag(int propertyId, int id) {
        this.setDataFlag(propertyId, id, true);
    }

    public void setDataFlag(int propertyId, int id, boolean value) {
        if (this.getDataFlag(propertyId, id) != value) {
            if (propertyId == EntityHuman.DATA_PLAYER_FLAGS) {
                byte flags = (byte) this.getDataPropertyByte(propertyId);
                flags ^= 1 << id;
                this.setDataProperty(new ByteEntityData(propertyId, flags));
            } else {
                long flags = this.getDataPropertyLong(propertyId);
                flags ^= 1L << id;
                this.setDataProperty(new LongEntityData(propertyId, flags));
            }

        }
    }

    public boolean getDataFlag(int propertyId, int id) {
        return (((propertyId == EntityHuman.DATA_PLAYER_FLAGS ? this.getDataPropertyByte(propertyId) & 0xff : this.getDataPropertyLong(propertyId))) & (1L << id)) > 0;
    }

    @Override
    public void setMetadata(String metadataKey, MetadataValue newMetadataValue) {
        this.server.getEntityMetadata().setMetadata(this, metadataKey, newMetadataValue);
    }

    @Override
    public List<MetadataValue> getMetadata(String metadataKey) {
        return this.server.getEntityMetadata().getMetadata(this, metadataKey);
    }

    @Override
    public boolean hasMetadata(String metadataKey) {
        return this.server.getEntityMetadata().hasMetadata(this, metadataKey);
    }

    @Override
    public void removeMetadata(String metadataKey, Plugin owningPlugin) {
        this.server.getEntityMetadata().removeMetadata(this, metadataKey, owningPlugin);
    }

    public Server getServer() {
        return server;
    }

    @Override
    public boolean equals(Object obj) {
        if (obj == null) {
            return false;
        }
        if (getClass() != obj.getClass()) {
            return false;
        }
        Entity other = (Entity) obj;
        return this.getId() == other.getId();
    }

    @Override
    public int hashCode() {
        int hash = 7;
        hash = (int) (29 * hash + this.getId());
        return hash;
    }
}<|MERGE_RESOLUTION|>--- conflicted
+++ resolved
@@ -1612,7 +1612,6 @@
     }
 
     public void fall(float fallDistance) {
-<<<<<<< HEAD
         float damage;
         if (this.hasEffect(Effect.SLOW_FALLING)) {
             damage = 0;
@@ -1622,13 +1621,6 @@
         }
         Location floorLocation = this.floor();
         Block down = this.level.getBlock(floorLocation.down());
-=======
-        if (this.hasEffect(Effect.SLOW_FALLING)) {
-            return;
-        }
-
-        float damage = (float) Math.floor(fallDistance - 3 - (this.hasEffect(Effect.JUMP) ? this.getEffect(Effect.JUMP).getAmplifier() + 1 : 0));
->>>>>>> e4c0f7fa
         if (damage > 0) {
             if (down.getId() == BlockID.HONEY_BLOCK) {
                 damage *= 0.2F;
