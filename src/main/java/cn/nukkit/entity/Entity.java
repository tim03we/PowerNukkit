--- conflicted
+++ resolved
@@ -92,25 +92,16 @@
     public static final int DATA_PLAYER_INDEX = 27;
     public static final int DATA_PLAYER_BED_POSITION = 28; //block coords
     public static final int DATA_FIREBALL_POWER_X = 29; //float
-<<<<<<< HEAD
     public static final int DATA_FIREBALL_POWER_Y = 30; //float
     public static final int DATA_FIREBALL_POWER_Z = 31; //float
-    /* 32 (unknown)
-     * 33 (float) fishing bobber
-     * 34 (float) fishing bobber
-     * 35 (float) fishing bobber */
-=======
-    public static final int DATA_FIREBALL_POWER_Y = 30;
-    public static final int DATA_FIREBALL_POWER_Z = 31;
     public static final int DATA_AUX_POWER = 32;
     public static final int DATA_FISH_X = 33;
     public static final int DATA_FISH_Z = 34;
     public static final int DATA_FISH_ANGLE = 35;
->>>>>>> 758ecabd
     public static final int DATA_POTION_AUX_VALUE = 36; //short
     public static final int DATA_LEAD_HOLDER_EID = 37; //long
     public static final int DATA_SCALE = 38; //float
-    public static final int DATA_HAS_NPC_COMPONENT = 39; //byte
+    public static final int DATA_HAS_NPC_COMPONENT = 39; //byte - PowerNukkit
     public static final int DATA_NPC_SKIN_ID = 40; //string
     public static final int DATA_URL_TAG = 41; //string
     public static final int DATA_MAX_AIR = 42; //short
@@ -139,26 +130,18 @@
     public static final int DATA_SHULKER_ATTACHED = 65; //short
     public static final int DATA_SHULKER_ATTACH_POS = 66; //block coords
     public static final int DATA_TRADING_PLAYER_EID = 67; //long
-<<<<<<< HEAD
-
-    public static final int DATA_COMMAND_BLOCK_ENABLED = 69; //byte
-=======
     public static final int DATA_TRADING_CAREER = 68;
-    public static final int DATA_HAS_COMMAND_BLOCK = 69;
->>>>>>> 758ecabd
+    public static final int DATA_HAS_COMMAND_BLOCK = 69; // NukkitX
+    public static final int DATA_COMMAND_BLOCK_ENABLED = 69; //byte - PowerNukkit
     public static final int DATA_COMMAND_BLOCK_COMMAND = 70; //string
     public static final int DATA_COMMAND_BLOCK_LAST_OUTPUT = 71; //string
     public static final int DATA_COMMAND_BLOCK_TRACK_OUTPUT = 72; //byte
     public static final int DATA_CONTROLLING_RIDER_SEAT_NUMBER = 73; //byte
     public static final int DATA_STRENGTH = 74; //int
     public static final int DATA_MAX_STRENGTH = 75; //int
-<<<<<<< HEAD
-    public static final int DATA_EVOKER_SPELL_COLOR = 76; // int
+    public static final int DATA_SPELL_CASTING_COLOR = 76; //int NukkitX
+    public static final int DATA_EVOKER_SPELL_COLOR = 76; // int PowerNukkit
     public static final int DATA_LIMITED_LIFE = 77; // int
-=======
-    public static final int DATA_SPELL_CASTING_COLOR = 76; //int
-    public static final int DATA_LIMITED_LIFE = 77;
->>>>>>> 758ecabd
     public static final int DATA_ARMOR_STAND_POSE_INDEX = 78; // int
     public static final int DATA_ENDER_CRYSTAL_TIME_OFFSET = 79; // int
     public static final int DATA_ALWAYS_SHOW_NAMETAG = 80; // byte
@@ -167,49 +150,68 @@
     public static final int DATA_SCORE_TAG = 83; //String
     public static final int DATA_BALLOON_ATTACHED_ENTITY = 84; // long
     public static final int DATA_PUFFERFISH_SIZE = 85;
-<<<<<<< HEAD
-    public static final int DATA_BOAT_BUBBLE_TIME = 86;
-    public static final int DATA_AGENT_ID = 87;
-
-    public static final int DATA_EAT_COUNTER = 90;
-    public static final int DATA_FLAGS_EXTENDED = 91;
-
-    public static final int DATA_AREA_EFFECT_CLOUD_DURATION = 94; // int
-    public static final int DATA_AREA_EFFECT_CLOUD_SPAWN_TIME = 95; // long
-    public static final int DATA_AREA_EFFECT_CLOUD_RADIUS_PER_TICK = 96; // float
-    public static final int DATA_AREA_EFFECT_CLOUD_RADIUS_CHANGE_ON_PICKUP = 97; // float
-    public static final int DATA_AREA_EFFECT_CLOUD_PICKUP_COUNT = 98; // int
-    public static final int DATA_INTERACTIVE_TAG = 99; // string (button text)
-    public static final int DATA_TRADE_TIER = 100; // int
-    public static final int DATA_MAX_TRADE_TIER = 101; // int
-    public static final int DATA_TRADE_XP = 102; // int
-    public static final int DATA_SKIN_ID = 103; // int
-    // 105 (int) unknown
-    // 106 (byte) unknown
-    // 107 (float) unknown
-    // 108 (float) unknown
-    // 109 (string) unknown
-    // 110 (float) unknown
-    // 112 (byte) unknwon
-=======
-    public static final int DATA_BUBBLE_TIME = 86;
-    public static final int DATA_AGENT = 87;
+    public static final int DATA_BUBBLE_TIME = 86; // NukkitX
+    /**
+     * @deprecated Replace with {@link #DATA_BUBBLE_TIME}.
+     */
+    @Deprecated
+    public static final int DATA_BOAT_BUBBLE_TIME = 86; // PowerNukkit
+    /**
+     * @deprecated Replace with {@link #DATA_AGENT}.
+     */
+    @Deprecated
+    public static final int DATA_AGENT_ID = 87; // PowerNukkit
+    public static final int DATA_AGENT = 87; // NukkitX
     public static final int DATA_SITTING_AMOUNT = 88;
     public static final int DATA_SITTING_AMOUNT_PREVIOUS = 89;
     public static final int DATA_EATING_COUNTER = 90;
     public static final int DATA_FLAGS_EXTENDED = 91;
     public static final int DATA_LAYING_AMOUNT = 92;
     public static final int DATA_LAYING_AMOUNT_PREVIOUS = 93;
-    public static final int DATA_DURATION = 94;
-    public static final int DATA_SPAWN_TIME = 95;
-    public static final int DATA_CHANGE_RATE = 96;
-    public static final int DATA_CHANGE_ON_PICKUP = 97;
-    public static final int DATA_PICKUP_COUNT = 98;
-    public static final int DATA_INTERACT_TEXT = 99;
-    public static final int DATA_TRADE_TIER = 100;
-    public static final int DATA_MAX_TRADE_TIER = 101;
-    public static final int DATA_TRADE_EXPERIENCE = 102;
-    public static final int DATA_SKIN_ID = 103; // int ???
+    /**
+     * @deprecated Replace with {@link #DATA_DURATION}.
+     */
+    @Deprecated
+    public static final int DATA_AREA_EFFECT_CLOUD_DURATION = 94; // int - PowerNukkit
+    public static final int DATA_DURATION = 94; // NukkitX
+    /**
+     * @deprecated Replace with {@link #DATA_SPAWN_TIME}.
+     */
+    @Deprecated
+    public static final int DATA_AREA_EFFECT_CLOUD_SPAWN_TIME = 95; // long - PowerNukkit
+    public static final int DATA_SPAWN_TIME = 95; // NukkitX
+    /**
+     * @deprecated Replace with {@link #DATA_CHANGE_RATE}.
+     */
+    @Deprecated
+    public static final int DATA_AREA_EFFECT_CLOUD_RADIUS_PER_TICK = 96; // float - PowerNukkit
+    public static final int DATA_CHANGE_RATE = 96; // NukkitX
+    /**
+     * @deprecated Replace with {@link #DATA_CHANGE_ON_PICKUP}.
+     */
+    @Deprecated
+    public static final int DATA_AREA_EFFECT_CLOUD_RADIUS_CHANGE_ON_PICKUP = 97; // float - PowerNukkit
+    public static final int DATA_CHANGE_ON_PICKUP = 97; // NukkitX
+    /**
+     * @deprecated Replace with {@link #DATA_PICKUP_COUNT}.
+     */
+    @Deprecated
+    public static final int DATA_AREA_EFFECT_CLOUD_PICKUP_COUNT = 98; // int - PowerNukkit
+    public static final int DATA_PICKUP_COUNT = 98; // NukkitX
+    /**
+     * @deprecated Wrong mapping in NukkitX. Replace with {@link #DATA_INTERACT_TEXT}.
+     */
+    @Deprecated
+    public static final int DATA_INTERACTIVE_TAG = 99; // string (button text)
+    public static final int DATA_INTERACT_TEXT = 99; // NukkitX
+    public static final int DATA_TRADE_TIER = 100; // int
+    public static final int DATA_MAX_TRADE_TIER = 101; // int
+    /**
+     * @deprecated Replace with {@link #DATA_TRADE_EXPERIENCE}.
+     */
+    public static final int DATA_TRADE_XP = 102; // int - PowerNukkit
+    public static final int DATA_TRADE_EXPERIENCE = 102; // NukkitX
+    public static final int DATA_SKIN_ID = 103; // int
     public static final int DATA_SPAWNING_FRAMES = 104;
     public static final int DATA_COMMAND_BLOCK_TICK_DELAY = 105;
     public static final int DATA_COMMAND_BLOCK_EXECUTE_ON_FIRST_TICK = 106;
@@ -218,7 +220,7 @@
     public static final int DATA_FALL_DAMAGE_MULTIPLIER = 109;
     public static final int DATA_NAME_RAW_TEXT = 110;
     public static final int DATA_CAN_RIDE_TARGET = 111;
->>>>>>> 758ecabd
+    // 112 (byte) unknwon
 
     // Flags
     public static final int DATA_FLAG_ONFIRE = 0;
@@ -281,13 +283,25 @@
     public static final int DATA_FLAG_BRIBED = 57; //dolphins have this set when they go to find treasure for the player
     public static final int DATA_FLAG_PREGNANT = 58;
     public static final int DATA_FLAG_LAYING_EGG = 59;
-<<<<<<< HEAD
-    public static final int DATA_FLAG_RIDER_CAN_PICKUP = 60;
-    public static final int DATA_FLAG_TRANSITION_SITTING = 61;
-=======
-    public static final int DATA_FLAG_RIDER_CAN_PICK = 60;
-    public static final int DATA_FLAG_TRANSITION_SETTING = 61;
->>>>>>> 758ecabd
+    /**
+     * @deprecated Use {@link #DATA_FLAG_RIDER_CAN_PICK} instead.
+     */
+    @Deprecated
+    public static final int DATA_FLAG_RIDER_CAN_PICKUP = 60; // PowerNukkit
+    public static final int DATA_FLAG_RIDER_CAN_PICK = 60; // NukkitX
+    //TODO Is it actually sitting? or should really be setting? Needs to investigate.
+    /**
+     * @deprecated This is not available in NukkitX yet, use with care.
+     * @see #DATA_FLAG_TRANSITION_SETTING
+     */
+    @Deprecated
+    public static final int DATA_FLAG_TRANSITION_SITTING = 61; // PowerNukkit but without typo
+    /**
+     * @deprecated This is from NukkitX but it has a typo which we can't remove unless NukkitX removes from their side.
+     * @see #DATA_FLAG_TRANSITION_SITTING
+     */
+    @Deprecated
+    public static final int DATA_FLAG_TRANSITION_SETTING = 61; // NukkitX with the same typo
     public static final int DATA_FLAG_EATING = 62;
     public static final int DATA_FLAG_LAYING_DOWN = 63;
     public static final int DATA_FLAG_SNEEZING = 64;
@@ -297,11 +311,12 @@
     public static final int DATA_FLAG_IN_SCAFFOLDING = 68;
     public static final int DATA_FLAG_OVER_SCAFFOLDING = 69;
     public static final int DATA_FLAG_FALL_THROUGH_SCAFFOLDING = 70;
-<<<<<<< HEAD
     public static final int DATA_FLAG_BLOCKING = 71; //shield
+    /**
+     * @deprecated Use {@link #DATA_FLAG_TRANSITION_BLOCKING} instead.
+     */
+    @Deprecated
     public static final int DATA_FLAG_DISABLED_BLOCKING = 72;
-=======
-    public static final int DATA_FLAG_BLOCKING = 71;
     public static final int DATA_FLAG_TRANSITION_BLOCKING = 72;
     public static final int DATA_FLAG_BLOCKED_USING_SHIELD = 73;
     public static final int DATA_FLAG_BLOCKED_USING_DAMAGED_SHIELD = 74;
@@ -322,8 +337,7 @@
     public static final int DATA_FLAG_STALKING = 89;
     public static final int DATA_FLAG_EMOTING = 90;
     public static final int DATA_FLAG_CELEBRATING = 91;
->>>>>>> 758ecabd
-
+    
     public static long entityCount = 1;
 
     private static final Map<String, Class<? extends Entity>> knownEntities = new HashMap<>();
