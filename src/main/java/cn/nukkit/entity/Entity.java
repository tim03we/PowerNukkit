package cn.nukkit.entity;

import cn.nukkit.Player;
import cn.nukkit.Server;
import cn.nukkit.block.*;
import cn.nukkit.blockentity.BlockEntityPistonArm;
import cn.nukkit.entity.data.*;
import cn.nukkit.event.Event;
import cn.nukkit.event.entity.*;
import cn.nukkit.event.entity.EntityDamageEvent.DamageCause;
import cn.nukkit.event.entity.EntityPortalEnterEvent.PortalType;
import cn.nukkit.event.player.PlayerInteractEvent;
import cn.nukkit.event.player.PlayerInteractEvent.Action;
import cn.nukkit.event.player.PlayerTeleportEvent;
import cn.nukkit.item.Item;
import cn.nukkit.level.EnumLevel;
import cn.nukkit.level.Level;
import cn.nukkit.level.Location;
import cn.nukkit.level.Position;
import cn.nukkit.level.format.FullChunk;
import cn.nukkit.math.*;
import cn.nukkit.metadata.MetadataValue;
import cn.nukkit.metadata.Metadatable;
import cn.nukkit.nbt.tag.CompoundTag;
import cn.nukkit.nbt.tag.DoubleTag;
import cn.nukkit.nbt.tag.FloatTag;
import cn.nukkit.nbt.tag.ListTag;
import cn.nukkit.network.protocol.*;
import cn.nukkit.network.protocol.types.EntityLink;
import cn.nukkit.plugin.Plugin;
import cn.nukkit.potion.Effect;
import cn.nukkit.scheduler.Task;
import cn.nukkit.utils.ChunkException;
import cn.nukkit.utils.MainLogger;
import co.aikar.timings.Timing;
import co.aikar.timings.Timings;
import co.aikar.timings.TimingsHistory;
import com.google.common.collect.Iterables;

import java.lang.reflect.Constructor;
import java.util.*;
import java.util.concurrent.ConcurrentHashMap;
import java.util.concurrent.ThreadLocalRandom;

import static cn.nukkit.network.protocol.SetEntityLinkPacket.*;

/**
 * @author MagicDroidX
 */
public abstract class Entity extends Location implements Metadatable {

    public static final int NETWORK_ID = -1;

    public abstract int getNetworkId();

    public static final int DATA_TYPE_BYTE = 0;
    public static final int DATA_TYPE_SHORT = 1;
    public static final int DATA_TYPE_INT = 2;
    public static final int DATA_TYPE_FLOAT = 3;
    public static final int DATA_TYPE_STRING = 4;
    public static final int DATA_TYPE_NBT = 5;
    public static final int DATA_TYPE_POS = 6;
    public static final int DATA_TYPE_LONG = 7;
    public static final int DATA_TYPE_VECTOR3F = 8;

    public static final int DATA_FLAGS = 0;
    public static final int DATA_HEALTH = 1; //int (minecart/boat)
    public static final int DATA_VARIANT = 2; //int
    public static final int DATA_COLOR = 3, DATA_COLOUR = 3; //byte
    public static final int DATA_NAMETAG = 4; //string
    public static final int DATA_OWNER_EID = 5; //long
    public static final int DATA_TARGET_EID = 6; //long
    public static final int DATA_AIR = 7; //short
    public static final int DATA_POTION_COLOR = 8; //int (ARGB!)
    public static final int DATA_POTION_AMBIENT = 9; //byte
    public static final int DATA_JUMP_DURATION = 10; //long
    public static final int DATA_HURT_TIME = 11; //int (minecart/boat)
    public static final int DATA_HURT_DIRECTION = 12; //int (minecart/boat)
    public static final int DATA_PADDLE_TIME_LEFT = 13; //float
    public static final int DATA_PADDLE_TIME_RIGHT = 14; //float
    public static final int DATA_EXPERIENCE_VALUE = 15; //int (xp orb)
    public static final int DATA_DISPLAY_ITEM = 16; //int (id | (data << 16))
    public static final int DATA_DISPLAY_OFFSET = 17; //int
    public static final int DATA_HAS_DISPLAY = 18; //byte (must be 1 for minecart to show block inside)
    //TODO: add more properties
    public static final int DATA_ENDERMAN_HELD_RUNTIME_ID = 23; //short
    public static final int DATA_ENTITY_AGE = 24; //short
    public static final int DATA_PLAYER_FLAGS = 26; //byte
    /* 27 (int) player "index"? */
    public static final int DATA_PLAYER_BED_POSITION = 28; //block coords
    public static final int DATA_FIREBALL_POWER_X = 29; //float
    public static final int DATA_FIREBALL_POWER_Y = 30; //float
    public static final int DATA_FIREBALL_POWER_Z = 31; //float
    /* 32 (unknown)
     * 33 (float) fishing bobber
     * 34 (float) fishing bobber
     * 35 (float) fishing bobber */
    public static final int DATA_POTION_AUX_VALUE = 36; //short
    public static final int DATA_LEAD_HOLDER_EID = 37; //long
    public static final int DATA_SCALE = 38; //float
    public static final int DATA_HAS_NPC_COMPONENT = 39; //byte
    public static final int DATA_NPC_SKIN_ID = 40; //string
    public static final int DATA_URL_TAG = 41; //string
    public static final int DATA_MAX_AIR = 42; //short
    public static final int DATA_MARK_VARIANT = 43; //int
    public static final int DATA_CONTAINER_TYPE = 44; //byte
    public static final int DATA_CONTAINER_BASE_SIZE = 45; //int
    public static final int DATA_CONTAINER_EXTRA_SLOTS_PER_STRENGTH = 46; //int
    public static final int DATA_BLOCK_TARGET = 47; //block coords (ender crystal)
    public static final int DATA_WITHER_INVULNERABLE_TICKS = 48; //int
    public static final int DATA_WITHER_TARGET_1 = 49; //long
    public static final int DATA_WITHER_TARGET_2 = 50; //long
    public static final int DATA_WITHER_TARGET_3 = 51; //long
    /* 52 (short) */
    public static final int DATA_BOUNDING_BOX_WIDTH = 53; //float
    public static final int DATA_BOUNDING_BOX_HEIGHT = 54; //float
    public static final int DATA_FUSE_LENGTH = 55; //int
    public static final int DATA_RIDER_SEAT_POSITION = 56; //vector3f
    public static final int DATA_RIDER_ROTATION_LOCKED = 57; //byte
    public static final int DATA_RIDER_MAX_ROTATION = 58; //float
    public static final int DATA_RIDER_MIN_ROTATION = 59; //float
    public static final int DATA_AREA_EFFECT_CLOUD_RADIUS = 60; //float
    public static final int DATA_AREA_EFFECT_CLOUD_WAITING = 61; //int
    public static final int DATA_AREA_EFFECT_CLOUD_PARTICLE_ID = 62; //int
    /* 63 (int) shulker-related */
    public static final int DATA_SHULKER_ATTACH_FACE = 64; //byte
    /* 65 (short) shulker-related */
    public static final int DATA_SHULKER_ATTACH_POS = 66; //block coords
    public static final int DATA_TRADING_PLAYER_EID = 67; //long

    public static final int DATA_COMMAND_BLOCK_ENABLED = 69; //byte
    public static final int DATA_COMMAND_BLOCK_COMMAND = 70; //string
    public static final int DATA_COMMAND_BLOCK_LAST_OUTPUT = 71; //string
    public static final int DATA_COMMAND_BLOCK_TRACK_OUTPUT = 72; //byte
    public static final int DATA_CONTROLLING_RIDER_SEAT_NUMBER = 73; //byte
    public static final int DATA_STRENGTH = 74; //int
    public static final int DATA_MAX_STRENGTH = 75; //int
    public static final int DATA_EVOKER_SPELL_COLOR = 76; // int
    public static final int DATA_LIMITED_LIFE = 77; // int
    public static final int DATA_ARMOR_STAND_POSE_INDEX = 78; // int
    public static final int DATA_ENDER_CRYSTAL_TIME_OFFSET = 79; // int
    public static final int DATA_ALWAYS_SHOW_NAMETAG = 80; // byte
    public static final int DATA_COLOR_2 = 81; // byte
    // 82 unknown
    public static final int DATA_SCORE_TAG = 83; //String
    public static final int DATA_BALLOON_ATTACHED_ENTITY = 84; // long
    public static final int DATA_PUFFERFISH_SIZE = 85;
    public static final int DATA_BOAT_BUBBLE_TIME = 86;
    public static final int DATA_AGENT_ID = 87;

    public static final int DATA_EAT_COUNTER = 90;
    public static final int DATA_FLAGS_EXTENDED = 91;

    public static final int DATA_AREA_EFFECT_CLOUD_DURATION = 94; // int
    public static final int DATA_AREA_EFFECT_CLOUD_SPAWN_TIME = 95; // long
    public static final int DATA_AREA_EFFECT_CLOUD_RADIUS_PER_TICK = 96; // float
    public static final int DATA_AREA_EFFECT_CLOUD_RADIUS_CHANGE_ON_PICKUP = 97; // float
    public static final int DATA_AREA_EFFECT_CLOUD_PICKUP_COUNT = 98; // int
    public static final int DATA_INTERACTIVE_TAG = 99; // string (button text)
    public static final int DATA_TRADE_TIER = 100; // int
    public static final int DATA_MAX_TRADE_TIER = 101; // int
    public static final int DATA_TRADE_XP = 102; // int
    public static final int DATA_SKIN_ID = 103; // int
    // 105 (int) unknown
    // 106 (byte) unknown
    // 107 (float) unknown
    // 108 (float) unknown
    // 109 (string) unknown
    // 110 (float) unknown
    // 112 (byte) unknwon

    // Flags
    public static final int DATA_FLAG_ONFIRE = 0;
    public static final int DATA_FLAG_SNEAKING = 1;
    public static final int DATA_FLAG_RIDING = 2;
    public static final int DATA_FLAG_SPRINTING = 3;
    public static final int DATA_FLAG_ACTION = 4;
    public static final int DATA_FLAG_INVISIBLE = 5;
    public static final int DATA_FLAG_TEMPTED = 6;
    public static final int DATA_FLAG_INLOVE = 7;
    public static final int DATA_FLAG_SADDLED = 8;
    public static final int DATA_FLAG_POWERED = 9;
    public static final int DATA_FLAG_IGNITED = 10;
    public static final int DATA_FLAG_BABY = 11; //disable head scaling
    public static final int DATA_FLAG_CONVERTING = 12;
    public static final int DATA_FLAG_CRITICAL = 13;
    public static final int DATA_FLAG_CAN_SHOW_NAMETAG = 14;
    public static final int DATA_FLAG_ALWAYS_SHOW_NAMETAG = 15;
    public static final int DATA_FLAG_IMMOBILE = 16, DATA_FLAG_NO_AI = 16;
    public static final int DATA_FLAG_SILENT = 17;
    public static final int DATA_FLAG_WALLCLIMBING = 18;
    public static final int DATA_FLAG_CAN_CLIMB = 19;
    public static final int DATA_FLAG_SWIMMER = 20;
    public static final int DATA_FLAG_CAN_FLY = 21;
    public static final int DATA_FLAG_WALKER = 22;
    public static final int DATA_FLAG_RESTING = 23;
    public static final int DATA_FLAG_SITTING = 24;
    public static final int DATA_FLAG_ANGRY = 25;
    public static final int DATA_FLAG_INTERESTED = 26;
    public static final int DATA_FLAG_CHARGED = 27;
    public static final int DATA_FLAG_TAMED = 28;
    public static final int DATA_FLAG_ORPHANED = 29;
    public static final int DATA_FLAG_LEASHED = 30;
    public static final int DATA_FLAG_SHEARED = 31;
    public static final int DATA_FLAG_GLIDING = 32;
    public static final int DATA_FLAG_ELDER = 33;
    public static final int DATA_FLAG_MOVING = 34;
    public static final int DATA_FLAG_BREATHING = 35;
    public static final int DATA_FLAG_CHESTED = 36;
    public static final int DATA_FLAG_STACKABLE = 37;
    public static final int DATA_FLAG_SHOWBASE = 38;
    public static final int DATA_FLAG_REARING = 39;
    public static final int DATA_FLAG_VIBRATING = 40;
    public static final int DATA_FLAG_IDLING = 41;
    public static final int DATA_FLAG_EVOKER_SPELL = 42;
    public static final int DATA_FLAG_CHARGE_ATTACK = 43;
    public static final int DATA_FLAG_WASD_CONTROLLED = 44;
    public static final int DATA_FLAG_CAN_POWER_JUMP = 45;
    public static final int DATA_FLAG_LINGER = 46;
    public static final int DATA_FLAG_HAS_COLLISION = 47;
    public static final int DATA_FLAG_GRAVITY = 48;
    public static final int DATA_FLAG_FIRE_IMMUNE = 49;
    public static final int DATA_FLAG_DANCING = 50;
    public static final int DATA_FLAG_ENCHANTED = 51;
    public static final int DATA_FLAG_SHOW_TRIDENT_ROPE = 52; // tridents show an animated rope when enchanted with loyalty after they are thrown and return to their owner. To be combined with DATA_OWNER_EID
    public static final int DATA_FLAG_CONTAINER_PRIVATE = 53; //inventory is private, doesn't drop contents when killed if true
    //public static final int TransformationComponent 54; ???
    public static final int DATA_FLAG_SPIN_ATTACK = 55;
    public static final int DATA_FLAG_SWIMMING = 56;
    public static final int DATA_FLAG_BRIBED = 57; //dolphins have this set when they go to find treasure for the player
    public static final int DATA_FLAG_PREGNANT = 58;
    public static final int DATA_FLAG_LAYING_EGG = 59;
    public static final int DATA_FLAG_RIDER_CAN_PICKUP = 60;
    public static final int DATA_FLAG_TRANSITION_SITTING = 61;
    public static final int DATA_FLAG_EATING = 62;
    public static final int DATA_FLAG_LAYING_DOWN = 63;
    public static final int DATA_FLAG_SNEEZING = 64;
    public static final int DATA_FLAG_TRUSTING = 65;
    public static final int DATA_FLAG_ROLLING = 66;
    public static final int DATA_FLAG_SCARED = 67;
    public static final int DATA_FLAG_IN_SCAFFOLDING = 68;
    public static final int DATA_FLAG_OVER_SCAFFOLDING = 69;
    public static final int DATA_FLAG_FALL_THROUGH_SCAFFOLDING = 70;
    public static final int DATA_FLAG_BLOCKING = 71; //shield
<<<<<<< HEAD
=======
    public static final int DATA_FLAG_DISABLED_BLOCKING = 72;
>>>>>>> bab25971

    public static long entityCount = 1;

    private static final Map<String, Class<? extends Entity>> knownEntities = new HashMap<>();
    private static final Map<String, String> shortNames = new HashMap<>();

    protected final Map<Integer, Player> hasSpawned = new HashMap<>();

    protected final Map<Integer, Effect> effects = new ConcurrentHashMap<>();

    protected long id;

    protected final EntityMetadata dataProperties = new EntityMetadata()
            .putLong(DATA_FLAGS, 0)
            .putShort(DATA_AIR, 400)
            .putShort(DATA_MAX_AIR, 400)
            .putString(DATA_NAMETAG, "")
            .putLong(DATA_LEAD_HOLDER_EID, -1)
            .putFloat(DATA_SCALE, 1f);

    public final List<Entity> passengers = new ArrayList<>();

    public Entity riding = null;

    public FullChunk chunk;

    protected EntityDamageEvent lastDamageCause = null;

    public List<Block> blocksAround = new ArrayList<>();
    public List<Block> collisionBlocks = new ArrayList<>();

    public double lastX;
    public double lastY;
    public double lastZ;

    public boolean firstMove = true;

    public double motionX;
    public double motionY;
    public double motionZ;

    public Vector3 temporalVector;
    public double lastMotionX;
    public double lastMotionY;
    public double lastMotionZ;

    public double lastYaw;
    public double lastPitch;

    public double pitchDelta;
    public double yawDelta;

    public double entityCollisionReduction = 0; // Higher than 0.9 will result a fast collisions
    public AxisAlignedBB boundingBox;
    public boolean onGround;
    public boolean inBlock = false;
    public boolean positionChanged;
    public boolean motionChanged;
    public int deadTicks = 0;
    protected int age = 0;

    protected float health = 20;
    private int maxHealth = 20;

    protected float absorption = 0;

    protected float ySize = 0;
    public boolean keepMovement = false;

    public float fallDistance = 0;
    public int ticksLived = 0;
    public int lastUpdate;
    public int maxFireTicks;
    public int fireTicks = 0;
    public int inPortalTicks = 0;

    public float scale = 1;

    public CompoundTag namedTag;

    protected boolean isStatic = false;

    public boolean isCollided = false;
    public boolean isCollidedHorizontally = false;
    public boolean isCollidedVertically = false;

    public int noDamageTicks;
    public boolean justCreated;
    public boolean fireProof;
    public boolean invulnerable;

    protected Server server;

    public double highestPosition;

    public boolean closed = false;

    protected Timing timing;

    protected boolean isPlayer = false;

    private volatile boolean initialized;

    public float getHeight() {
        return 0;
    }

    public float getEyeHeight() {
        return this.getHeight() / 2 + 0.1f;
    }

    public float getWidth() {
        return 0;
    }

    public float getLength() {
        return 0;
    }

    protected double getStepHeight() {
        return 0;
    }

    public boolean canCollide() {
        return true;
    }

    protected float getGravity() {
        return 0;
    }

    protected float getDrag() {
        return 0;
    }

    protected float getBaseOffset() {
        return 0;
    }

    public Entity(FullChunk chunk, CompoundTag nbt) {
        if (this instanceof Player) {
            return;
        }

        this.init(chunk, nbt);
    }

    protected void initEntity() {
        if (this.namedTag.contains("ActiveEffects")) {
            ListTag<CompoundTag> effects = this.namedTag.getList("ActiveEffects", CompoundTag.class);
            for (CompoundTag e : effects.getAll()) {
                Effect effect = Effect.getEffect(e.getByte("Id"));
                if (effect == null) {
                    continue;
                }

                effect.setAmplifier(e.getByte("Amplifier")).setDuration(e.getInt("Duration")).setVisible(e.getBoolean("showParticles"));

                this.addEffect(effect);
            }
        }

        if (this.namedTag.contains("CustomName")) {
            this.setNameTag(this.namedTag.getString("CustomName"));
            if (this.namedTag.contains("CustomNameVisible")) {
                this.setNameTagVisible(this.namedTag.getBoolean("CustomNameVisible"));
            }
            if(this.namedTag.contains("CustomNameAlwaysVisible")){
                this.setNameTagAlwaysVisible(this.namedTag.getBoolean("CustomNameAlwaysVisible"));
            }
        }

        this.setDataFlag(DATA_FLAGS, DATA_FLAG_HAS_COLLISION, true);
        this.dataProperties.putFloat(DATA_BOUNDING_BOX_HEIGHT, this.getHeight());
        this.dataProperties.putFloat(DATA_BOUNDING_BOX_WIDTH, this.getWidth());
        this.dataProperties.putInt(DATA_HEALTH, (int) this.getHealth());

        this.scheduleUpdate();
    }

    protected final void init(FullChunk chunk, CompoundTag nbt) {
        if ((chunk == null || chunk.getProvider() == null)) {
            throw new ChunkException("Invalid garbage Chunk given to Entity");
        }

        if (this.initialized) {
            // We've already initialized this entity
            return;
        }
        this.initialized = true;

        this.timing = Timings.getEntityTiming(this);

        this.isPlayer = this instanceof Player;
        this.temporalVector = new Vector3();

        this.id = Entity.entityCount++;
        this.justCreated = true;
        this.namedTag = nbt;

        this.chunk = chunk;
        this.setLevel(chunk.getProvider().getLevel());
        this.server = chunk.getProvider().getLevel().getServer();

        this.boundingBox = new SimpleAxisAlignedBB(0, 0, 0, 0, 0, 0);

        ListTag<DoubleTag> posList = this.namedTag.getList("Pos", DoubleTag.class);
        ListTag<FloatTag> rotationList = this.namedTag.getList("Rotation", FloatTag.class);
        ListTag<DoubleTag> motionList = this.namedTag.getList("Motion", DoubleTag.class);
        this.setPositionAndRotation(
                this.temporalVector.setComponents(
                        posList.get(0).data,
                        posList.get(1).data,
                        posList.get(2).data
                ),
                rotationList.get(0).data,
                rotationList.get(1).data
        );

        this.setMotion(this.temporalVector.setComponents(
                motionList.get(0).data,
                motionList.get(1).data,
                motionList.get(2).data
        ));

        if (!this.namedTag.contains("FallDistance")) {
            this.namedTag.putFloat("FallDistance", 0);
        }
        this.fallDistance = this.namedTag.getFloat("FallDistance");
        this.highestPosition = this.y + this.namedTag.getFloat("FallDistance");

        if (!this.namedTag.contains("Fire") || this.namedTag.getShort("Fire") > 32767) {
            this.namedTag.putShort("Fire", 0);
        }
        this.fireTicks = this.namedTag.getShort("Fire");

        if (!this.namedTag.contains("Air")) {
            this.namedTag.putShort("Air", 300);
        }
        this.setDataProperty(new ShortEntityData(DATA_AIR, this.namedTag.getShort("Air")), false);

        if (!this.namedTag.contains("OnGround")) {
            this.namedTag.putBoolean("OnGround", false);
        }
        this.onGround = this.namedTag.getBoolean("OnGround");

        if (!this.namedTag.contains("Invulnerable")) {
            this.namedTag.putBoolean("Invulnerable", false);
        }
        this.invulnerable = this.namedTag.getBoolean("Invulnerable");

        if (!this.namedTag.contains("Scale")) {
            this.namedTag.putFloat("Scale", 1);
        }
        this.scale = this.namedTag.getFloat("Scale");
        this.setDataProperty(new FloatEntityData(DATA_SCALE, scale), false);

        this.chunk.addEntity(this);
        this.level.addEntity(this);

        this.initEntity();

        this.lastUpdate = this.server.getTick();
        this.server.getPluginManager().callEvent(new EntitySpawnEvent(this));

        this.scheduleUpdate();
    }

    public boolean hasCustomName() {
        return !this.getNameTag().isEmpty();
    }

    public String getNameTag() {
        return this.getDataPropertyString(DATA_NAMETAG);
    }

    public boolean isNameTagVisible() {
        return this.getDataFlag(DATA_FLAGS, DATA_FLAG_CAN_SHOW_NAMETAG);
    }

    public boolean isNameTagAlwaysVisible() {
        return this.getDataPropertyByte(DATA_ALWAYS_SHOW_NAMETAG) == 1;
    }

    public void setNameTag(String name) {
        this.setDataProperty(new StringEntityData(DATA_NAMETAG, name));
    }

    public void setNameTagVisible() {
        this.setNameTagVisible(true);
    }

    public void setNameTagVisible(boolean value) {
        this.setDataFlag(DATA_FLAGS, DATA_FLAG_CAN_SHOW_NAMETAG, value);
    }

    public void setNameTagAlwaysVisible() {
        this.setNameTagAlwaysVisible(true);
    }

    public void setNameTagAlwaysVisible(boolean value) {
        this.setDataProperty(new ByteEntityData(DATA_ALWAYS_SHOW_NAMETAG, value ? 1 : 0));
    }

    public void setScoreTag(String score) {
        this.setDataProperty(new StringEntityData(DATA_SCORE_TAG, score));
    }

    public String getScoreTag() {
        return this.getDataPropertyString(DATA_SCORE_TAG);
    }

    public boolean isSneaking() {
        return this.getDataFlag(DATA_FLAGS, DATA_FLAG_SNEAKING);
    }

    public void setSneaking() {
        this.setSneaking(true);
    }

    public void setSneaking(boolean value) {
        this.setDataFlag(DATA_FLAGS, DATA_FLAG_SNEAKING, value);
    }

    public boolean isSwimming() {
        return this.getDataFlag(DATA_FLAGS, DATA_FLAG_SWIMMING);
    }

    public void setSwimming() {
        this.setSwimming(true);
    }

    public void setSwimming(boolean value) {
        this.setDataFlag(DATA_FLAGS, DATA_FLAG_SWIMMING, value);
    }

    public boolean isSprinting() {
        return this.getDataFlag(DATA_FLAGS, DATA_FLAG_SPRINTING);
    }

    public void setSprinting() {
        this.setSprinting(true);
    }

    public void setSprinting(boolean value) {
        this.setDataFlag(DATA_FLAGS, DATA_FLAG_SPRINTING, value);
    }

    public boolean isGliding() {
        return this.getDataFlag(DATA_FLAGS, DATA_FLAG_GLIDING);
    }

    public void setGliding() {
        this.setGliding(true);
    }

    public void setGliding(boolean value) {
        this.setDataFlag(DATA_FLAGS, DATA_FLAG_GLIDING, value);
    }

    public boolean isImmobile() {
        return this.getDataFlag(DATA_FLAGS, DATA_FLAG_IMMOBILE);
    }

    public void setImmobile() {
        this.setImmobile(true);
    }

    public void setImmobile(boolean value) {
        this.setDataFlag(DATA_FLAGS, DATA_FLAG_IMMOBILE, value);
    }

    public boolean canClimb() {
        return this.getDataFlag(DATA_FLAGS, DATA_FLAG_CAN_CLIMB);
    }

    public void setCanClimb() {
        this.setCanClimb(true);
    }

    public void setCanClimb(boolean value) {
        this.setDataFlag(DATA_FLAGS, DATA_FLAG_CAN_CLIMB, value);
    }

    public boolean canClimbWalls() {
        return this.getDataFlag(DATA_FLAGS, DATA_FLAG_WALLCLIMBING);
    }

    public void setCanClimbWalls() {
        this.setCanClimbWalls(true);
    }

    public void setCanClimbWalls(boolean value) {
        this.setDataFlag(DATA_FLAGS, DATA_FLAG_WALLCLIMBING, value);
    }

    public void setScale(float scale) {
        this.scale = scale;
        this.setDataProperty(new FloatEntityData(DATA_SCALE, this.scale));
        this.recalculateBoundingBox();
    }

    public float getScale() {
        return this.scale;
    }

    public List<Entity> getPassengers() {
        return passengers;
    }

    public Entity getPassenger() {
        return Iterables.getFirst(this.passengers, null);
    }

    public boolean isPassenger(Entity entity) {
        return this.passengers.contains(entity);
    }

    public boolean isControlling(Entity entity) {
        return this.passengers.indexOf(entity) == 0;
    }

    public boolean hasControllingPassenger() {
        return !this.passengers.isEmpty() && isControlling(this.passengers.get(0));
    }

    public Entity getRiding() {
        return riding;
    }

    public Map<Integer, Effect> getEffects() {
        return effects;
    }

    public void removeAllEffects() {
        for (Effect effect : this.effects.values()) {
            this.removeEffect(effect.getId());
        }
    }

    public void removeEffect(int effectId) {
        if (this.effects.containsKey(effectId)) {
            Effect effect = this.effects.get(effectId);
            this.effects.remove(effectId);
            effect.remove(this);

            this.recalculateEffectColor();
        }
    }

    public Effect getEffect(int effectId) {
        return this.effects.getOrDefault(effectId, null);
    }

    public boolean hasEffect(int effectId) {
        return this.effects.containsKey(effectId);
    }

    public void addEffect(Effect effect) {
        if (effect == null) {
            return; //here add null means add nothing
        }

        effect.add(this);

        this.effects.put(effect.getId(), effect);

        this.recalculateEffectColor();

        if (effect.getId() == Effect.HEALTH_BOOST) {
            this.setHealth(this.getHealth() + 4 * (effect.getAmplifier() + 1));
        }

    }

    public void recalculateBoundingBox() {
        this.recalculateBoundingBox(true);
    }

    public void recalculateBoundingBox(boolean send) {
        float height = this.getHeight() * this.scale;
        double radius = (this.getWidth() * this.scale) / 2d;
        this.boundingBox.setBounds(x - radius, y, z - radius, x + radius, y + height, z + radius);

        FloatEntityData bbH = new FloatEntityData(DATA_BOUNDING_BOX_HEIGHT, this.getHeight());
        FloatEntityData bbW = new FloatEntityData(DATA_BOUNDING_BOX_WIDTH, this.getWidth());
        this.dataProperties.put(bbH);
        this.dataProperties.put(bbW);
        if (send) {
            sendData(this.hasSpawned.values().toArray(new Player[0]), new EntityMetadata().put(bbH).put(bbW));
        }
    }

    protected void recalculateEffectColor() {
        int[] color = new int[3];
        int count = 0;
        boolean ambient = true;
        for (Effect effect : this.effects.values()) {
            if (effect.isVisible()) {
                int[] c = effect.getColor();
                color[0] += c[0] * (effect.getAmplifier() + 1);
                color[1] += c[1] * (effect.getAmplifier() + 1);
                color[2] += c[2] * (effect.getAmplifier() + 1);
                count += effect.getAmplifier() + 1;
                if (!effect.isAmbient()) {
                    ambient = false;
                }
            }
        }

        if (count > 0) {
            int r = (color[0] / count) & 0xff;
            int g = (color[1] / count) & 0xff;
            int b = (color[2] / count) & 0xff;

            this.setDataProperty(new IntEntityData(Entity.DATA_POTION_COLOR, (r << 16) + (g << 8) + b));
            this.setDataProperty(new ByteEntityData(Entity.DATA_POTION_AMBIENT, ambient ? 1 : 0));
        } else {
            this.setDataProperty(new IntEntityData(Entity.DATA_POTION_COLOR, 0));
            this.setDataProperty(new ByteEntityData(Entity.DATA_POTION_AMBIENT, 0));
        }
    }

    public static Entity createEntity(String name, Position pos, Object... args) {
        return createEntity(name, pos.getChunk(), getDefaultNBT(pos), args);
    }

    public static Entity createEntity(int type, Position pos, Object... args) {
        return createEntity(String.valueOf(type), pos.getChunk(), getDefaultNBT(pos), args);
    }

    public static Entity createEntity(String name, FullChunk chunk, CompoundTag nbt, Object... args) {
        Entity entity = null;

        if (knownEntities.containsKey(name)) {
            Class<? extends Entity> clazz = knownEntities.get(name);

            if (clazz == null) {
                return null;
            }

            for (Constructor constructor : clazz.getConstructors()) {
                if (entity != null) {
                    break;
                }

                if (constructor.getParameterCount() != (args == null ? 2 : args.length + 2)) {
                    continue;
                }

                try {
                    if (args == null || args.length == 0) {
                        entity = (Entity) constructor.newInstance(chunk, nbt);
                    } else {
                        Object[] objects = new Object[args.length + 2];

                        objects[0] = chunk;
                        objects[1] = nbt;
                        System.arraycopy(args, 0, objects, 2, args.length);
                        entity = (Entity) constructor.newInstance(objects);

                    }
                } catch (Exception e) {
                    MainLogger.getLogger().logException(e);
                }

            }
        }

        return entity;
    }

    public static Entity createEntity(int type, FullChunk chunk, CompoundTag nbt, Object... args) {
        return createEntity(String.valueOf(type), chunk, nbt, args);
    }

    public static boolean registerEntity(String name, Class<? extends Entity> clazz) {
        return registerEntity(name, clazz, false);
    }

    public static boolean registerEntity(String name, Class<? extends Entity> clazz, boolean force) {
        if (clazz == null) {
            return false;
        }
        try {
            int networkId = clazz.getField("NETWORK_ID").getInt(null);
            knownEntities.put(String.valueOf(networkId), clazz);
        } catch (Exception e) {
            if (!force) {
                return false;
            }
        }

        knownEntities.put(name, clazz);
        shortNames.put(clazz.getSimpleName(), name);
        return true;
    }

    public static CompoundTag getDefaultNBT(Vector3 pos) {
        return getDefaultNBT(pos, null);
    }

    public static CompoundTag getDefaultNBT(Vector3 pos, Vector3 motion) {
        Location loc = pos instanceof Location ? (Location) pos : null;

        if (loc != null) {
            return getDefaultNBT(pos, motion, (float) loc.getYaw(), (float) loc.getPitch());
        }

        return getDefaultNBT(pos, motion, 0, 0);
    }

    public static CompoundTag getDefaultNBT(Vector3 pos, Vector3 motion, float yaw, float pitch) {
        return new CompoundTag()
                .putList(new ListTag<DoubleTag>("Pos")
                        .add(new DoubleTag("", pos.x))
                        .add(new DoubleTag("", pos.y))
                        .add(new DoubleTag("", pos.z)))
                .putList(new ListTag<DoubleTag>("Motion")
                        .add(new DoubleTag("", motion != null ? motion.x : 0))
                        .add(new DoubleTag("", motion != null ? motion.y : 0))
                        .add(new DoubleTag("", motion != null ? motion.z : 0)))
                .putList(new ListTag<FloatTag>("Rotation")
                        .add(new FloatTag("", yaw))
                        .add(new FloatTag("", pitch)));
    }

    public void saveNBT() {
        if (!(this instanceof Player)) {
            this.namedTag.putString("id", this.getSaveId());
            if (!this.getNameTag().equals("")) {
                this.namedTag.putString("CustomName", this.getNameTag());
                this.namedTag.putBoolean("CustomNameVisible", this.isNameTagVisible());
                this.namedTag.putBoolean("CustomNameAlwaysVisible", this.isNameTagAlwaysVisible());
            } else {
                this.namedTag.remove("CustomName");
                this.namedTag.remove("CustomNameVisible");
                this.namedTag.remove("CustomNameAlwaysVisible");
            }
        }

        this.namedTag.putList(new ListTag<DoubleTag>("Pos")
                .add(new DoubleTag("0", this.x))
                .add(new DoubleTag("1", this.y))
                .add(new DoubleTag("2", this.z))
        );

        this.namedTag.putList(new ListTag<DoubleTag>("Motion")
                .add(new DoubleTag("0", this.motionX))
                .add(new DoubleTag("1", this.motionY))
                .add(new DoubleTag("2", this.motionZ))
        );

        this.namedTag.putList(new ListTag<FloatTag>("Rotation")
                .add(new FloatTag("0", (float) this.yaw))
                .add(new FloatTag("1", (float) this.pitch))
        );

        this.namedTag.putFloat("FallDistance", this.fallDistance);
        this.namedTag.putShort("Fire", this.fireTicks);
        this.namedTag.putShort("Air", this.getDataPropertyShort(DATA_AIR));
        this.namedTag.putBoolean("OnGround", this.onGround);
        this.namedTag.putBoolean("Invulnerable", this.invulnerable);
        this.namedTag.putFloat("Scale", this.scale);

        if (!this.effects.isEmpty()) {
            ListTag<CompoundTag> list = new ListTag<>("ActiveEffects");
            for (Effect effect : this.effects.values()) {
                list.add(new CompoundTag(String.valueOf(effect.getId()))
                        .putByte("Id", effect.getId())
                        .putByte("Amplifier", effect.getAmplifier())
                        .putInt("Duration", effect.getDuration())
                        .putBoolean("Ambient", false)
                        .putBoolean("ShowParticles", effect.isVisible())
                );
            }

            this.namedTag.putList(list);
        } else {
            this.namedTag.remove("ActiveEffects");
        }
    }

    public String getName() {
        if (this.hasCustomName()) {
            return this.getNameTag();
        } else {
            return this.getSaveId();
        }
    }

    public final String getSaveId() {
        return shortNames.getOrDefault(this.getClass().getSimpleName(), "");
    }

    public void spawnTo(Player player) {
        player.dataPacket(createAddEntityPacket());

        if (!this.hasSpawned.containsKey(player.getLoaderId()) && player.usedChunks.containsKey(Level.chunkHash(this.chunk.getX(), this.chunk.getZ()))) {
            this.hasSpawned.put(player.getLoaderId(), player);
        }

        if (this.riding != null) {
            this.riding.spawnTo(player);

            SetEntityLinkPacket pkk = new SetEntityLinkPacket();
            pkk.vehicleUniqueId = this.riding.getId();
            pkk.riderUniqueId = this.getId();
            pkk.type = 1;
            pkk.immediate = 1;

            player.dataPacket(pkk);
        }
    }

    protected DataPacket createAddEntityPacket() {
        AddEntityPacket addEntity = new AddEntityPacket();
        addEntity.type = this.getNetworkId();
        addEntity.entityUniqueId = this.getId();
        addEntity.entityRuntimeId = this.getId();
        addEntity.yaw = (float) this.yaw;
        addEntity.headYaw = (float) this.yaw;
        addEntity.pitch = (float) this.pitch;
        addEntity.x = (float) this.x;
        addEntity.y = (float) this.y;
        addEntity.z = (float) this.z;
        addEntity.speedX = (float) this.motionX;
        addEntity.speedY = (float) this.motionY;
        addEntity.speedZ = (float) this.motionZ;
        addEntity.metadata = this.dataProperties;

        addEntity.links = new EntityLink[this.passengers.size()];
        for (int i = 0; i < addEntity.links.length; i++) {
            addEntity.links[i] = new EntityLink(this.getId(), this.passengers.get(i).getId(), i == 0 ? EntityLink.TYPE_RIDER : TYPE_PASSENGER, false);
        }

        return addEntity;
    }

    public Map<Integer, Player> getViewers() {
        return hasSpawned;
    }

    public void sendPotionEffects(Player player) {
        for (Effect effect : this.effects.values()) {
            MobEffectPacket pk = new MobEffectPacket();
            pk.eid = this.getId();
            pk.effectId = effect.getId();
            pk.amplifier = effect.getAmplifier();
            pk.particles = effect.isVisible();
            pk.duration = effect.getDuration();
            pk.eventId = MobEffectPacket.EVENT_ADD;

            player.dataPacket(pk);
        }
    }

    public void sendData(Player player) {
        this.sendData(player, null);
    }

    public void sendData(Player player, EntityMetadata data) {
        SetEntityDataPacket pk = new SetEntityDataPacket();
        pk.eid = this.getId();
        pk.metadata = data == null ? this.dataProperties : data;

        player.dataPacket(pk);
    }

    public void sendData(Player[] players) {
        this.sendData(players, null);
    }

    public void sendData(Player[] players, EntityMetadata data) {
        SetEntityDataPacket pk = new SetEntityDataPacket();
        pk.eid = this.getId();
        pk.metadata = data == null ? this.dataProperties : data;

        for (Player player : players) {
            if (player == this) {
                continue;
            }
            player.dataPacket(pk.clone());
        }
        if (this instanceof Player) {
            ((Player) this).dataPacket(pk);
        }
    }

    public void despawnFrom(Player player) {
        if (this.hasSpawned.containsKey(player.getLoaderId())) {
            RemoveEntityPacket pk = new RemoveEntityPacket();
            pk.eid = this.getId();
            player.dataPacket(pk);
            this.hasSpawned.remove(player.getLoaderId());
        }
    }

    public boolean attack(EntityDamageEvent source) {
        if (hasEffect(Effect.FIRE_RESISTANCE)
                && (source.getCause() == DamageCause.FIRE
                || source.getCause() == DamageCause.FIRE_TICK
                || source.getCause() == DamageCause.LAVA)) {
            return false;
        }

        getServer().getPluginManager().callEvent(source);
        if (source.isCancelled()) {
            return false;
        }
        if (this.absorption > 0) {  // Damage Absorption
            this.setAbsorption(Math.max(0, this.getAbsorption() + source.getDamage(EntityDamageEvent.DamageModifier.ABSORPTION)));
        }
        setLastDamageCause(source);
        setHealth(getHealth() - source.getFinalDamage());
        return true;
    }

    public boolean attack(float damage) {
        return this.attack(new EntityDamageEvent(this, DamageCause.CUSTOM, damage));
    }

    public void heal(EntityRegainHealthEvent source) {
        this.server.getPluginManager().callEvent(source);
        if (source.isCancelled()) {
            return;
        }
        this.setHealth(this.getHealth() + source.getAmount());
    }

    public void heal(float amount) {
        this.heal(new EntityRegainHealthEvent(this, amount, EntityRegainHealthEvent.CAUSE_REGEN));
    }

    public float getHealth() {
        return health;
    }

    public boolean isAlive() {
        return this.health > 0;
    }

    public boolean isClosed() {
        return closed;
    }

    public void setHealth(float health) {
        if (this.health == health) {
            return;
        }

        if (health < 1) {
            if (this.isAlive()) {
                this.kill();
            }
        } else if (health <= this.getMaxHealth() || health < this.health) {
            this.health = health;
        } else {
            this.health = this.getMaxHealth();
        }

        setDataProperty(new IntEntityData(DATA_HEALTH, (int) this.health));
    }

    public void setLastDamageCause(EntityDamageEvent type) {
        this.lastDamageCause = type;
    }

    public EntityDamageEvent getLastDamageCause() {
        return lastDamageCause;
    }

    public int getMaxHealth() {
        return maxHealth + (this.hasEffect(Effect.HEALTH_BOOST) ? 4 * (this.getEffect(Effect.HEALTH_BOOST).getAmplifier() + 1) : 0);
    }

    public void setMaxHealth(int maxHealth) {
        this.maxHealth = maxHealth;
    }

    public boolean canCollideWith(Entity entity) {
        return !this.justCreated && this != entity;
    }

    protected boolean checkObstruction(double x, double y, double z) {
        if (this.level.getCollisionCubes(this, this.getBoundingBox(), false).length == 0) {
            return false;
        }

        int i = NukkitMath.floorDouble(x);
        int j = NukkitMath.floorDouble(y);
        int k = NukkitMath.floorDouble(z);

        double diffX = x - i;
        double diffY = y - j;
        double diffZ = z - k;

        if (!Block.transparent[this.level.getBlockIdAt(i, j, k)]) {
            boolean flag = Block.transparent[this.level.getBlockIdAt(i - 1, j, k)];
            boolean flag1 = Block.transparent[this.level.getBlockIdAt(i + 1, j, k)];
            boolean flag2 = Block.transparent[this.level.getBlockIdAt(i, j - 1, k)];
            boolean flag3 = Block.transparent[this.level.getBlockIdAt(i, j + 1, k)];
            boolean flag4 = Block.transparent[this.level.getBlockIdAt(i, j, k - 1)];
            boolean flag5 = Block.transparent[this.level.getBlockIdAt(i, j, k + 1)];

            int direction = -1;
            double limit = 9999;

            if (flag) {
                limit = diffX;
                direction = 0;
            }

            if (flag1 && 1 - diffX < limit) {
                limit = 1 - diffX;
                direction = 1;
            }

            if (flag2 && diffY < limit) {
                limit = diffY;
                direction = 2;
            }

            if (flag3 && 1 - diffY < limit) {
                limit = 1 - diffY;
                direction = 3;
            }

            if (flag4 && diffZ < limit) {
                limit = diffZ;
                direction = 4;
            }

            if (flag5 && 1 - diffZ < limit) {
                direction = 5;
            }

            double force = new Random().nextDouble() * 0.2 + 0.1;

            if (direction == 0) {
                this.motionX = -force;

                return true;
            }

            if (direction == 1) {
                this.motionX = force;

                return true;
            }

            if (direction == 2) {
                this.motionY = -force;

                return true;
            }

            if (direction == 3) {
                this.motionY = force;

                return true;
            }

            if (direction == 4) {
                this.motionZ = -force;

                return true;
            }

            if (direction == 5) {
                this.motionZ = force;

                return true;
            }
        }

        return false;
    }

    public boolean entityBaseTick() {
        return this.entityBaseTick(1);
    }

    public boolean entityBaseTick(int tickDiff) {
        Timings.entityBaseTickTimer.startTiming();

        if (!this.isPlayer) {
            this.blocksAround = null;
            this.collisionBlocks = null;
        }
        this.justCreated = false;

        if (!this.isAlive()) {
            this.removeAllEffects();
            this.despawnFromAll();
            if (!this.isPlayer) {
                this.close();
            }
            Timings.entityBaseTickTimer.stopTiming();
            return false;
        }
        if (riding != null && !riding.isAlive() && riding instanceof EntityRideable) {
            ((EntityRideable) riding).mountEntity(this);
        }

        updatePassengers();

        if (!this.effects.isEmpty()) {
            for (Effect effect : this.effects.values()) {
                if (effect.canTick()) {
                    effect.applyEffect(this);
                }
                effect.setDuration(effect.getDuration() - tickDiff);

                if (effect.getDuration() <= 0) {
                    this.removeEffect(effect.getId());
                }
            }
        }

        boolean hasUpdate = false;

        this.checkBlockCollision();

        if (this.y <= -16 && this.isAlive()) {
            if (this instanceof Player) {
                Player player = (Player) this;
                if (player.getGamemode() != 1) this.attack(new EntityDamageEvent(this, DamageCause.VOID, 10));
            } else {
                this.attack(new EntityDamageEvent(this, DamageCause.VOID, 10));
                hasUpdate = true;
            }
        }

        if (this.fireTicks > 0) {
            if (this.fireProof) {
                this.fireTicks -= 4 * tickDiff;
                if (this.fireTicks < 0) {
                    this.fireTicks = 0;
                }
            } else {
                if (!this.hasEffect(Effect.FIRE_RESISTANCE) && ((this.fireTicks % 20) == 0 || tickDiff > 20)) {
                    this.attack(new EntityDamageEvent(this, DamageCause.FIRE_TICK, 1));
                }
                this.fireTicks -= tickDiff;
            }
            if (this.fireTicks <= 0) {
                this.extinguish();
            } else if (!this.fireProof && (!(this instanceof Player) || !((Player) this).isSpectator())) {
                this.setDataFlag(DATA_FLAGS, DATA_FLAG_ONFIRE, true);
                hasUpdate = true;
            }
        }

        if (this.noDamageTicks > 0) {
            this.noDamageTicks -= tickDiff;
            if (this.noDamageTicks < 0) {
                this.noDamageTicks = 0;
            }
        }

        if (this.inPortalTicks == 80) {
            EntityPortalEnterEvent ev = new EntityPortalEnterEvent(this, PortalType.NETHER);
            getServer().getPluginManager().callEvent(ev);

            if (!ev.isCancelled()) {
                Position newPos = EnumLevel.moveToNether(this);
                if (newPos != null) {
                    for (int x = -1; x < 2; x++) {
                        for (int z = -1; z < 2; z++) {
                            int chunkX = (newPos.getFloorX() >> 4) + x, chunkZ = (newPos.getFloorZ() >> 4) + z;
                            FullChunk chunk = newPos.level.getChunk(chunkX, chunkZ, false);
                            if (chunk == null || !(chunk.isGenerated() || chunk.isPopulated())) {
                                newPos.level.generateChunk(chunkX, chunkZ, true);
                            }
                        }
                    }
                    this.teleport(newPos.add(1.5, 1, 0.5));
                    server.getScheduler().scheduleDelayedTask(new Task() {
                        @Override
                        public void onRun(int currentTick) {
                            // dirty hack to make sure chunks are loaded and generated before spawning
                            // player
                            teleport(newPos.add(1.5, 1, 0.5));
                            BlockNetherPortal.spawnPortal(newPos);
                        }
                    }, 20);
                }
            }
        }

        this.age += tickDiff;
        this.ticksLived += tickDiff;
        TimingsHistory.activatedEntityTicks++;

        Timings.entityBaseTickTimer.stopTiming();
        return hasUpdate;
    }

    public void updateMovement() {
        double diffPosition = (this.x - this.lastX) * (this.x - this.lastX) + (this.y - this.lastY) * (this.y - this.lastY) + (this.z - this.lastZ) * (this.z - this.lastZ);
        double diffRotation = (this.yaw - this.lastYaw) * (this.yaw - this.lastYaw) + (this.pitch - this.lastPitch) * (this.pitch - this.lastPitch);

        double diffMotion = (this.motionX - this.lastMotionX) * (this.motionX - this.lastMotionX) + (this.motionY - this.lastMotionY) * (this.motionY - this.lastMotionY) + (this.motionZ - this.lastMotionZ) * (this.motionZ - this.lastMotionZ);

        if (diffPosition > 0.0001 || diffRotation > 1.0) { //0.2 ** 2, 1.5 ** 2
            this.lastX = this.x;
            this.lastY = this.y;
            this.lastZ = this.z;

            this.lastYaw = this.yaw;
            this.lastPitch = this.pitch;

            this.addMovement(this.x, this.y + this.getBaseOffset(), this.z, this.yaw, this.pitch, this.yaw);
            this.positionChanged = true;
        } else {
            this.positionChanged = false;
        }

        if (diffMotion > 0.0025 || (diffMotion > 0.0001 && this.getMotion().lengthSquared() <= 0.0001)) { //0.05 ** 2
            this.lastMotionX = this.motionX;
            this.lastMotionY = this.motionY;
            this.lastMotionZ = this.motionZ;

            this.addMotion(this.motionX, this.motionY, this.motionZ);
        }
    }

    public void addMovement(double x, double y, double z, double yaw, double pitch, double headYaw) {
        this.level.addEntityMovement(this, x, y, z, yaw, pitch, headYaw);
    }

    public void addMotion(double motionX, double motionY, double motionZ) {
        SetEntityMotionPacket pk = new SetEntityMotionPacket();
        pk.eid = this.id;
        pk.motionX = (float) motionX;
        pk.motionY = (float) motionY;
        pk.motionZ = (float) motionZ;

        Server.broadcastPacket(this.hasSpawned.values(), pk);
    }

    public Vector3 getDirectionVector() {
        Vector3 vector = super.getDirectionVector();
        return this.temporalVector.setComponents(vector.x, vector.y, vector.z);
    }

    public Vector2 getDirectionPlane() {
        return (new Vector2((float) (-Math.cos(Math.toRadians(this.yaw) - Math.PI / 2)), (float) (-Math.sin(Math.toRadians(this.yaw) - Math.PI / 2)))).normalize();
    }

    public BlockFace getHorizontalFacing() {
        return BlockFace.fromHorizontalIndex(NukkitMath.floorDouble((this.yaw * 4.0F / 360.0F) + 0.5D) & 3);
    }

    public boolean onUpdate(int currentTick) {
        if (this.closed) {
            return false;
        }

        if (!this.isAlive()) {
            ++this.deadTicks;
            if (this.deadTicks >= 10) {
                this.despawnFromAll();
                if (!this.isPlayer) {
                    this.close();
                }
            }
            return this.deadTicks < 10;
        }

        int tickDiff = currentTick - this.lastUpdate;

        if (tickDiff <= 0) {
            return false;
        }

        this.lastUpdate = currentTick;

        boolean hasUpdate = this.entityBaseTick(tickDiff);

        this.updateMovement();

        return hasUpdate;
    }

    public boolean mountEntity(Entity entity) {
        return mountEntity(entity, TYPE_RIDE);
    }

    /**
     * Mount or Dismounts an Entity from a/into vehicle
     *
     * @param entity The target Entity
     * @return {@code true} if the mounting successful
     */
    public boolean mountEntity(Entity entity, byte mode) {
        Objects.requireNonNull(entity, "The target of the mounting entity can't be null");

        if (entity.riding != null) {
            dismountEntity(entity);
        } else {
            if (isPassenger(entity)) {
                return false;
            }

            // Entity entering a vehicle
            EntityVehicleEnterEvent ev = new EntityVehicleEnterEvent(entity, this);
            server.getPluginManager().callEvent(ev);
            if (ev.isCancelled()) {
                return false;
            }

            broadcastLinkPacket(entity, mode);

            // Add variables to entity
            entity.riding = this;
            entity.setDataFlag(DATA_FLAGS, DATA_FLAG_RIDING, true);
            passengers.add(entity);

            entity.setSeatPosition(getMountedOffset(entity));
            updatePassengerPosition(entity);
        }
        return true;
    }

    public boolean dismountEntity(Entity entity) {
        // Run the events
        EntityVehicleExitEvent ev = new EntityVehicleExitEvent(entity, this);
        server.getPluginManager().callEvent(ev);
        if (ev.isCancelled()) {
            return false;
        }

        broadcastLinkPacket(entity, TYPE_REMOVE);

        // Refurbish the entity
        entity.riding = null;
        entity.setDataFlag(DATA_FLAGS, DATA_FLAG_RIDING, false);
        passengers.remove(entity);

        entity.setSeatPosition(new Vector3f());
        updatePassengerPosition(entity);

        return true;
    }

    protected void broadcastLinkPacket(Entity rider, byte type) {
        SetEntityLinkPacket pk = new SetEntityLinkPacket();
        pk.vehicleUniqueId = getId();         // To the?
        pk.riderUniqueId = rider.getId(); // From who?
        pk.type = type;

        Server.broadcastPacket(this.hasSpawned.values(), pk);
    }

    public void updatePassengers() {
        if (this.passengers.isEmpty()) {
            return;
        }

        for (Entity passenger : new ArrayList<>(this.passengers)) {
            if (!passenger.isAlive()) {
                dismountEntity(passenger);
                continue;
            }

            updatePassengerPosition(passenger);
        }
    }

    protected void updatePassengerPosition(Entity passenger) {
        passenger.setPosition(this.add(passenger.getSeatPosition().asVector3()));
    }

    public void setSeatPosition(Vector3f pos) {
        this.setDataProperty(new Vector3fEntityData(DATA_RIDER_SEAT_POSITION, pos));
    }

    public Vector3f getSeatPosition() {
        return this.getDataPropertyVector3f(DATA_RIDER_SEAT_POSITION);
    }

    public Vector3f getMountedOffset(Entity entity) {
        return new Vector3f(0, getHeight() * 0.75f);
    }

    public final void scheduleUpdate() {
        this.level.updateEntities.put(this.id, this);
    }

    public boolean isOnFire() {
        return this.fireTicks > 0;
    }

    public void setOnFire(int seconds) {
        int ticks = seconds * 20;
        if (ticks > this.fireTicks) {
            this.fireTicks = ticks;
        }
    }

    public float getAbsorption() {
        return absorption;
    }

    public void setAbsorption(float absorption) {
        if (absorption != this.absorption) {
            this.absorption = absorption;
            if (this instanceof Player)
                ((Player) this).setAttribute(Attribute.getAttribute(Attribute.ABSORPTION).setValue(absorption));
        }
    }

    public boolean canBePushed() {
        return true;
    }

    public BlockFace getDirection() {
        double rotation = this.yaw % 360;
        if (rotation < 0) {
            rotation += 360.0;
        }
        if ((0 <= rotation && rotation < 45) || (315 <= rotation && rotation < 360)) {
            return BlockFace.SOUTH;
        } else if (45 <= rotation && rotation < 135) {
            return BlockFace.WEST;
        } else if (135 <= rotation && rotation < 225) {
            return BlockFace.NORTH;
        } else if (225 <= rotation && rotation < 315) {
            return BlockFace.EAST;
        } else {
            return null;
        }
    }

    public void extinguish() {
        this.fireTicks = 0;
        this.setDataFlag(DATA_FLAGS, DATA_FLAG_ONFIRE, false);
    }

    public boolean canTriggerWalking() {
        return true;
    }

    public void resetFallDistance() {
        this.highestPosition = 0;
    }

    protected void updateFallState(boolean onGround) {
        if (onGround) {
            fallDistance = (float) (this.highestPosition - this.y);

            if (fallDistance > 0) {
                // check if we fell into at least 1 block of water
                if (this instanceof EntityLiving && !(this.getLevelBlock() instanceof BlockWater)) {
                    this.fall(fallDistance);
                }
                this.resetFallDistance();
            }
        }
    }

    public AxisAlignedBB getBoundingBox() {
        return this.boundingBox;
    }

    public void fall(float fallDistance) {
        float damage;
        if (this.hasEffect(Effect.SLOW_FALLING)) {
            damage = 0;
        }
        else {
            damage = (float) Math.floor(fallDistance - 3 - (this.hasEffect(Effect.JUMP) ? this.getEffect(Effect.JUMP).getAmplifier() + 1 : 0));
        }
        Location floorLocation = this.floor();
        Block down = this.level.getBlock(floorLocation.down());
        if (damage > 0) {
            if (down.getId() == BlockID.HONEY_BLOCK) {
                damage *= 0.2F;
            }
            this.attack(new EntityDamageEvent(this, DamageCause.FALL, damage));
        }

        if (fallDistance > 0.75) {

            if (down.getId() == Block.FARMLAND) {
                if (onPhysicalInteraction(down, false)) {
                    return;
                }
                this.level.setBlock(down, new BlockDirt(), false, true);
                return;
            }

            Block floor = this.level.getBlock(floorLocation);

            if (floor instanceof BlockTurtleEgg) {
                if (onPhysicalInteraction(floor, ThreadLocalRandom.current().nextInt(10) >= 3)) {
                    return;
                }
                this.level.useBreakOn(this, null, null, true);
            }
        }
    }

    private boolean onPhysicalInteraction(Block block, boolean cancelled) {
        Event ev;

        if (this instanceof Player) {
            ev = new PlayerInteractEvent((Player) this, null, block, null, Action.PHYSICAL);
        } else {
            ev = new EntityInteractEvent(this, block);
        }

        ev.setCancelled(cancelled);

        this.server.getPluginManager().callEvent(ev);
        return ev.isCancelled();
    }

    public void handleLavaMovement() {
        //todo
    }

    public void moveFlying(float strafe, float forward, float friction) {
        // This is special for Nukkit! :)
        float speed = strafe * strafe + forward * forward;
        if (speed >= 1.0E-4F) {
            speed = MathHelper.sqrt(speed);
            if (speed < 1.0F) {
                speed = 1.0F;
            }
            speed = friction / speed;
            strafe *= speed;
            forward *= speed;
            float nest = MathHelper.sin((float) (this.yaw * 3.1415927F / 180.0F));
            float place = MathHelper.cos((float) (this.yaw * 3.1415927F / 180.0F));
            this.motionX += strafe * place - forward * nest;
            this.motionZ += forward * place + strafe * nest;
        }
    }

    public void onCollideWithPlayer(EntityHuman entityPlayer) {

    }

    public void applyEntityCollision(Entity entity) {
        if (entity.riding != this && !entity.passengers.contains(this)) {
            double dx = entity.x - this.x;
            double dy = entity.z - this.z;
            double dz = NukkitMath.getDirection(dx, dy);

            if (dz >= 0.009999999776482582D) {
                dz = MathHelper.sqrt((float) dz);
                dx /= dz;
                dy /= dz;
                double d3 = 1.0D / dz;

                if (d3 > 1.0D) {
                    d3 = 1.0D;
                }

                dx *= d3;
                dy *= d3;
                dx *= 0.05000000074505806;
                dy *= 0.05000000074505806;
                dx *= 1F + entityCollisionReduction;

                if (this.riding == null) {
                    motionX -= dx;
                    motionZ -= dy;
                }
            }
        }
    }

    public void onStruckByLightning(Entity entity) {
        if (this.attack(new EntityDamageByEntityEvent(entity, this, DamageCause.LIGHTNING, 5))) {
            if (this.fireTicks < 8 * 20) {
                this.setOnFire(8);
            }
        }
    }

    public void onPushByPiston(BlockEntityPistonArm piston) {

    }

    public boolean onInteract(Player player, Item item, Vector3 clickedPos) {
        return onInteract(player, item);
    }

    public boolean onInteract(Player player, Item item) {
        return false;
    }

    protected boolean switchLevel(Level targetLevel) {
        if (this.closed) {
            return false;
        }

        if (this.isValid()) {
            EntityLevelChangeEvent ev = new EntityLevelChangeEvent(this, this.level, targetLevel);
            this.server.getPluginManager().callEvent(ev);
            if (ev.isCancelled()) {
                return false;
            }

            this.level.removeEntity(this);
            if (this.chunk != null) {
                this.chunk.removeEntity(this);
            }
            this.despawnFromAll();
        }

        this.setLevel(targetLevel);
        this.level.addEntity(this);
        this.chunk = null;

        return true;
    }

    public Position getPosition() {
        return new Position(this.x, this.y, this.z, this.level);
    }

    public Location getLocation() {
        return new Location(this.x, this.y, this.z, this.yaw, this.pitch, this.level);
    }

    public boolean isTouchingWater() {
        return hasWaterAt(0) || hasWaterAt(this.getEyeHeight());
    }

    public boolean isInsideOfWater() {
        return hasWaterAt(this.getEyeHeight());
    }

    private boolean hasWaterAt(float height) {
        double y = this.y + height;
        Block block = this.level.getBlock(this.temporalVector.setComponents(NukkitMath.floorDouble(this.x), NukkitMath.floorDouble(y), NukkitMath.floorDouble(this.z)));

        boolean layer1 = false;
        if (!(block instanceof BlockBubbleColumn) && (
                block instanceof BlockWater
                        || (layer1 = block.getLevelBlockAtLayer(1) instanceof BlockWater))) {
            BlockWater water = (BlockWater) (layer1? block.getLevelBlockAtLayer(1) : block);
            double f = (block.y + 1) - (water.getFluidHeightPercent() - 0.1111111);
            return y < f;
        }

        return false;
    }

    public boolean isInsideOfSolid() {
        double y = this.y + this.getEyeHeight();
        Block block = this.level.getBlock(
                this.temporalVector.setComponents(
                        NukkitMath.floorDouble(this.x),
                        NukkitMath.floorDouble(y),
                        NukkitMath.floorDouble(this.z))
        );

        AxisAlignedBB bb = block.getBoundingBox();

        return bb != null && block.isSolid() && !block.isTransparent() && bb.intersectsWith(this.getBoundingBox());

    }

    public boolean isInsideOfFire() {
        for (Block block : this.getCollisionBlocks()) {
            if (block instanceof BlockFire) {
                return true;
            }
        }

        return false;
    }

    public boolean isOnLadder() {
        Block b = this.getLevelBlock();

        return b.getId() == Block.LADDER;
    }

    public boolean fastMove(double dx, double dy, double dz) {
        if (dx == 0 && dy == 0 && dz == 0) {
            return true;
        }

        Timings.entityMoveTimer.startTiming();

        AxisAlignedBB newBB = this.boundingBox.getOffsetBoundingBox(dx, dy, dz);

        if (server.getAllowFlight() || !this.level.hasCollision(this, newBB, false)) {
            this.boundingBox = newBB;
        }

        this.x = (this.boundingBox.getMinX() + this.boundingBox.getMaxX()) / 2;
        this.y = this.boundingBox.getMinY() - this.ySize;
        this.z = (this.boundingBox.getMinZ() + this.boundingBox.getMaxZ()) / 2;

        this.checkChunks();

        if (!this.onGround || dy != 0) {
            AxisAlignedBB bb = this.boundingBox.clone();
            bb.setMinY(bb.getMinY() - 0.75);

            this.onGround = this.level.getCollisionBlocks(bb).length > 0;
        }
        this.isCollided = this.onGround;
        this.updateFallState(this.onGround);
        Timings.entityMoveTimer.stopTiming();
        return true;
    }

    public boolean move(double dx, double dy, double dz) {
        if (dx == 0 && dz == 0 && dy == 0) {
            return true;
        }

        if (this.keepMovement) {
            this.boundingBox.offset(dx, dy, dz);
            this.setPosition(this.temporalVector.setComponents((this.boundingBox.getMinX() + this.boundingBox.getMaxX()) / 2, this.boundingBox.getMinY(), (this.boundingBox.getMinZ() + this.boundingBox.getMaxZ()) / 2));
            this.onGround = this.isPlayer;
            return true;
        } else {

            Timings.entityMoveTimer.startTiming();

            this.ySize *= 0.4;

            double movX = dx;
            double movY = dy;
            double movZ = dz;

            AxisAlignedBB axisalignedbb = this.boundingBox.clone();

            AxisAlignedBB[] list = this.level.getCollisionCubes(this, this.boundingBox.addCoord(dx, dy, dz), false);

            for (AxisAlignedBB bb : list) {
                dy = bb.calculateYOffset(this.boundingBox, dy);
            }

            this.boundingBox.offset(0, dy, 0);

            boolean fallingFlag = (this.onGround || (dy != movY && movY < 0));

            for (AxisAlignedBB bb : list) {
                dx = bb.calculateXOffset(this.boundingBox, dx);
            }

            this.boundingBox.offset(dx, 0, 0);

            for (AxisAlignedBB bb : list) {
                dz = bb.calculateZOffset(this.boundingBox, dz);
            }

            this.boundingBox.offset(0, 0, dz);

            if (this.getStepHeight() > 0 && fallingFlag && this.ySize < 0.05 && (movX != dx || movZ != dz)) {
                double cx = dx;
                double cy = dy;
                double cz = dz;
                dx = movX;
                dy = this.getStepHeight();
                dz = movZ;

                AxisAlignedBB axisalignedbb1 = this.boundingBox.clone();

                this.boundingBox.setBB(axisalignedbb);

                list = this.level.getCollisionCubes(this, this.boundingBox.addCoord(dx, dy, dz), false);

                for (AxisAlignedBB bb : list) {
                    dy = bb.calculateYOffset(this.boundingBox, dy);
                }

                this.boundingBox.offset(0, dy, 0);

                for (AxisAlignedBB bb : list) {
                    dx = bb.calculateXOffset(this.boundingBox, dx);
                }

                this.boundingBox.offset(dx, 0, 0);

                for (AxisAlignedBB bb : list) {
                    dz = bb.calculateZOffset(this.boundingBox, dz);
                }

                this.boundingBox.offset(0, 0, dz);

                this.boundingBox.offset(0, 0, dz);

                if ((cx * cx + cz * cz) >= (dx * dx + dz * dz)) {
                    dx = cx;
                    dy = cy;
                    dz = cz;
                    this.boundingBox.setBB(axisalignedbb1);
                } else {
                    this.ySize += 0.5;
                }

            }

            this.x = (this.boundingBox.getMinX() + this.boundingBox.getMaxX()) / 2;
            this.y = this.boundingBox.getMinY() - this.ySize;
            this.z = (this.boundingBox.getMinZ() + this.boundingBox.getMaxZ()) / 2;

            this.checkChunks();

            this.checkGroundState(movX, movY, movZ, dx, dy, dz);
            this.updateFallState(this.onGround);

            if (movX != dx) {
                this.motionX = 0;
            }

            if (movY != dy) {
                this.motionY = 0;
            }

            if (movZ != dz) {
                this.motionZ = 0;
            }

            //TODO: vehicle collision events (first we need to spawn them!)
            Timings.entityMoveTimer.stopTiming();
            return true;
        }
    }

    protected void checkGroundState(double movX, double movY, double movZ, double dx, double dy, double dz) {
        this.isCollidedVertically = movY != dy;
        this.isCollidedHorizontally = (movX != dx || movZ != dz);
        this.isCollided = (this.isCollidedHorizontally || this.isCollidedVertically);
        this.onGround = (movY != dy && movY < 0);
    }

    public List<Block> getBlocksAround() {
        if (this.blocksAround == null) {
            int minX = NukkitMath.floorDouble(this.boundingBox.getMinX());
            int minY = NukkitMath.floorDouble(this.boundingBox.getMinY());
            int minZ = NukkitMath.floorDouble(this.boundingBox.getMinZ());
            int maxX = NukkitMath.ceilDouble(this.boundingBox.getMaxX());
            int maxY = NukkitMath.ceilDouble(this.boundingBox.getMaxY());
            int maxZ = NukkitMath.ceilDouble(this.boundingBox.getMaxZ());

            this.blocksAround = new ArrayList<>();

            for (int z = minZ; z <= maxZ; ++z) {
                for (int x = minX; x <= maxX; ++x) {
                    for (int y = minY; y <= maxY; ++y) {
                        Block block = this.level.getBlock(this.temporalVector.setComponents(x, y, z));
                        this.blocksAround.add(block);
                    }
                }
            }
        }

        return this.blocksAround;
    }

    public List<Block> getCollisionBlocks() {
        if (this.collisionBlocks == null) {
            this.collisionBlocks = new ArrayList<>();

            for (Block b : getBlocksAround()) {
                if (b.collidesWithBB(this.getBoundingBox(), true)) {
                    this.collisionBlocks.add(b);
                }
            }
        }

        return this.collisionBlocks;
    }

    /**
     * Returns whether this entity can be moved by currents in liquids.
     *
     * @return boolean
     */
    public boolean canBeMovedByCurrents() {
        return true;
    }

    protected void checkBlockCollision() {
        Vector3 vector = new Vector3(0, 0, 0);
        boolean portal = false;
        boolean scaffolding = false;
        boolean overScaffolding = false;

        for (Block block : this.getCollisionBlocks()) {
            if (block.getId() == Block.NETHER_PORTAL) {
                portal = true;
            } else if (block.getId() == Block.SCAFFOLDING) {
                scaffolding = true;
            }

            if (block.getFloorY() == getFloorY() && block.down().getId() == BlockID.SCAFFOLDING) {
                overScaffolding = true;
            }

            block.onEntityCollide(this);
            block.getLevelBlockAtLayer(1).onEntityCollide(this);
            block.addVelocityToEntity(this, vector);
        }

        setDataFlag(DATA_FLAGS_EXTENDED, DATA_FLAG_IN_SCAFFOLDING, scaffolding);
        setDataFlag(DATA_FLAGS_EXTENDED, DATA_FLAG_OVER_SCAFFOLDING, overScaffolding);

        if (portal) {
            if (this.inPortalTicks < 80) {
                this.inPortalTicks = 80;
            } else {
                this.inPortalTicks++;
            }
        } else {
            this.inPortalTicks = 0;
        }

        if (vector.lengthSquared() > 0) {
            vector = vector.normalize();
            double d = 0.014d;
            this.motionX += vector.x * d;
            this.motionY += vector.y * d;
            this.motionZ += vector.z * d;
        }
    }

    public boolean setPositionAndRotation(Vector3 pos, double yaw, double pitch) {
        if (this.setPosition(pos)) {
            this.setRotation(yaw, pitch);
            return true;
        }

        return false;
    }

    public void setRotation(double yaw, double pitch) {
        this.yaw = yaw;
        this.pitch = pitch;
        this.scheduleUpdate();
    }

    /**
     * Whether the entity can active pressure plates.
     * Used for {@link cn.nukkit.entity.passive.EntityBat}s only.
     *
     * @return triggers pressure plate
     */
    public boolean doesTriggerPressurePlate() {
        return true;
    }

    public boolean canPassThrough() {
        return true;
    }

    protected void checkChunks() {
        if (this.chunk == null || (this.chunk.getX() != ((int) this.x >> 4)) || this.chunk.getZ() != ((int) this.z >> 4)) {
            if (this.chunk != null) {
                this.chunk.removeEntity(this);
            }
            this.chunk = this.level.getChunk((int) this.x >> 4, (int) this.z >> 4, true);

            if (!this.justCreated) {
                Map<Integer, Player> newChunk = this.level.getChunkPlayers((int) this.x >> 4, (int) this.z >> 4);
                for (Player player : new ArrayList<>(this.hasSpawned.values())) {
                    if (!newChunk.containsKey(player.getLoaderId())) {
                        this.despawnFrom(player);
                    } else {
                        newChunk.remove(player.getLoaderId());
                    }
                }

                for (Player player : newChunk.values()) {
                    this.spawnTo(player);
                }
            }

            if (this.chunk == null) {
                return;
            }

            this.chunk.addEntity(this);
        }
    }

    public boolean setPosition(Vector3 pos) {
        if (this.closed) {
            return false;
        }

        if (pos instanceof Position && ((Position) pos).level != null && ((Position) pos).level != this.level) {
            if (!this.switchLevel(((Position) pos).getLevel())) {
                return false;
            }
        }

        this.x = pos.x;
        this.y = pos.y;
        this.z = pos.z;

        this.recalculateBoundingBox(false); // Don't need to send BB height/width to client on position change

        this.checkChunks();

        return true;
    }

    public Vector3 getMotion() {
        return new Vector3(this.motionX, this.motionY, this.motionZ);
    }

    public boolean setMotion(Vector3 motion) {
        if (!this.justCreated) {
            EntityMotionEvent ev = new EntityMotionEvent(this, motion);
            this.server.getPluginManager().callEvent(ev);
            if (ev.isCancelled()) {
                return false;
            }
        }

        this.motionX = motion.x;
        this.motionY = motion.y;
        this.motionZ = motion.z;

        if (!this.justCreated) {
            this.updateMovement();
        }

        return true;
    }

    public boolean isOnGround() {
        return onGround;
    }

    public void kill() {
        this.health = 0;
        this.scheduleUpdate();

        for (Entity passenger : new ArrayList<>(this.passengers)) {
            dismountEntity(passenger);
        }
    }

    public boolean teleport(Vector3 pos) {
        return this.teleport(pos, PlayerTeleportEvent.TeleportCause.PLUGIN);
    }

    public boolean teleport(Vector3 pos, PlayerTeleportEvent.TeleportCause cause) {
        return this.teleport(Location.fromObject(pos, this.level, this.yaw, this.pitch), cause);
    }

    public boolean teleport(Position pos) {
        return this.teleport(pos, PlayerTeleportEvent.TeleportCause.PLUGIN);
    }

    public boolean teleport(Position pos, PlayerTeleportEvent.TeleportCause cause) {
        return this.teleport(Location.fromObject(pos, pos.level, this.yaw, this.pitch), cause);
    }

    public boolean teleport(Location location) {
        return this.teleport(location, PlayerTeleportEvent.TeleportCause.PLUGIN);
    }

    public boolean teleport(Location location, PlayerTeleportEvent.TeleportCause cause) {
        double yaw = location.yaw;
        double pitch = location.pitch;

        Location from = this.getLocation();
        Location to = location;
        if (cause != null) {
            EntityTeleportEvent ev = new EntityTeleportEvent(this, from, to);
            this.server.getPluginManager().callEvent(ev);
            if (ev.isCancelled()) {
                return false;
            }
            to = ev.getTo();
        }

        this.ySize = 0;

        this.setMotion(this.temporalVector.setComponents(0, 0, 0));

        if (this.setPositionAndRotation(to, yaw, pitch)) {
            this.resetFallDistance();
            this.onGround = true;

            this.updateMovement();

            return true;
        }

        return false;
    }

    public long getId() {
        return this.id;
    }

    public void respawnToAll() {
        for (Player player : this.hasSpawned.values()) {
            this.spawnTo(player);
        }
        this.hasSpawned.clear();
    }

    public void spawnToAll() {
        if (this.chunk == null || this.closed) {
            return;
        }

        for (Player player : this.level.getChunkPlayers(this.chunk.getX(), this.chunk.getZ()).values()) {
            if (player.isOnline()) {
                this.spawnTo(player);
            }
        }
    }

    public void despawnFromAll() {
        for (Player player : new ArrayList<>(this.hasSpawned.values())) {
            this.despawnFrom(player);
        }
    }

    public void close() {
        if (!this.closed) {
            this.closed = true;
            this.server.getPluginManager().callEvent(new EntityDespawnEvent(this));
            this.despawnFromAll();
            if (this.chunk != null) {
                this.chunk.removeEntity(this);
            }

            if (this.level != null) {
                this.level.removeEntity(this);
            }
        }
    }

    public boolean setDataProperty(EntityData data) {
        return setDataProperty(data, true);
    }

    public boolean setDataProperty(EntityData data, boolean send) {
        if (!Objects.equals(data, this.getDataProperties().get(data.getId()))) {
            this.getDataProperties().put(data);
            if (send) {
                this.sendData(this.hasSpawned.values().toArray(new Player[0]), new EntityMetadata().put(this.dataProperties.get(data.getId())));
            }
            return true;
        }
        return false;
    }

    public EntityMetadata getDataProperties() {
        return this.dataProperties;
    }

    public EntityData getDataProperty(int id) {
        return this.getDataProperties().get(id);
    }

    public int getDataPropertyInt(int id) {
        return this.getDataProperties().getInt(id);
    }

    public int getDataPropertyShort(int id) {
        return this.getDataProperties().getShort(id);
    }

    public int getDataPropertyByte(int id) {
        return this.getDataProperties().getByte(id);
    }

    public boolean getDataPropertyBoolean(int id) {
        return this.getDataProperties().getBoolean(id);
    }

    public long getDataPropertyLong(int id) {
        return this.getDataProperties().getLong(id);
    }

    public String getDataPropertyString(int id) {
        return this.getDataProperties().getString(id);
    }

    public float getDataPropertyFloat(int id) {
        return this.getDataProperties().getFloat(id);
    }

    public CompoundTag getDataPropertyNBT(int id) {
        return this.getDataProperties().getNBT(id);
    }

    public Vector3 getDataPropertyPos(int id) {
        return this.getDataProperties().getPosition(id);
    }

    public Vector3f getDataPropertyVector3f(int id) {
        return this.getDataProperties().getFloatPosition(id);
    }

    public int getDataPropertyType(int id) {
        return this.getDataProperties().exists(id) ? this.getDataProperty(id).getType() : -1;
    }

    public void setDataFlag(int propertyId, int id) {
        this.setDataFlag(propertyId, id, true);
    }

    public void setDataFlag(int propertyId, int id, boolean value) {
        if (this.getDataFlag(propertyId, id) != value) {
            if (propertyId == EntityHuman.DATA_PLAYER_FLAGS) {
                byte flags = (byte) this.getDataPropertyByte(propertyId);
                flags ^= 1 << id;
                this.setDataProperty(new ByteEntityData(propertyId, flags));
            } else {
                long flags = this.getDataPropertyLong(propertyId);
                flags ^= 1L << id;
                this.setDataProperty(new LongEntityData(propertyId, flags));
            }

        }
    }

    public boolean getDataFlag(int propertyId, int id) {
        return (((propertyId == EntityHuman.DATA_PLAYER_FLAGS ? this.getDataPropertyByte(propertyId) & 0xff : this.getDataPropertyLong(propertyId))) & (1L << id)) > 0;
    }

    @Override
    public void setMetadata(String metadataKey, MetadataValue newMetadataValue) {
        this.server.getEntityMetadata().setMetadata(this, metadataKey, newMetadataValue);
    }

    @Override
    public List<MetadataValue> getMetadata(String metadataKey) {
        return this.server.getEntityMetadata().getMetadata(this, metadataKey);
    }

    @Override
    public boolean hasMetadata(String metadataKey) {
        return this.server.getEntityMetadata().hasMetadata(this, metadataKey);
    }

    @Override
    public void removeMetadata(String metadataKey, Plugin owningPlugin) {
        this.server.getEntityMetadata().removeMetadata(this, metadataKey, owningPlugin);
    }

    public Server getServer() {
        return server;
    }

    @Override
    public boolean equals(Object obj) {
        if (obj == null) {
            return false;
        }
        if (getClass() != obj.getClass()) {
            return false;
        }
        Entity other = (Entity) obj;
        return this.getId() == other.getId();
    }

    @Override
    public int hashCode() {
        int hash = 7;
        hash = (int) (29 * hash + this.getId());
        return hash;
    }
}<|MERGE_RESOLUTION|>--- conflicted
+++ resolved
@@ -242,10 +242,7 @@
     public static final int DATA_FLAG_OVER_SCAFFOLDING = 69;
     public static final int DATA_FLAG_FALL_THROUGH_SCAFFOLDING = 70;
     public static final int DATA_FLAG_BLOCKING = 71; //shield
-<<<<<<< HEAD
-=======
     public static final int DATA_FLAG_DISABLED_BLOCKING = 72;
->>>>>>> bab25971
 
     public static long entityCount = 1;
 
