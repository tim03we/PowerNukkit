--- conflicted
+++ resolved
@@ -1750,19 +1750,12 @@
         }
 
         float damage = (float) Math.floor(fallDistance - 3 - (this.hasEffect(Effect.JUMP) ? this.getEffect(Effect.JUMP).getAmplifier() + 1 : 0));
-<<<<<<< HEAD
         Location floorLocation = this.floor();
         Block down = this.level.getBlock(floorLocation.down());
-=======
-
-        Block down = this.level.getBlock(this.floor().down());
-
-        if(down instanceof BlockHayBale) {
-            damage -= (damage * 0.8f);
-        }
-
->>>>>>> f4f86426
         if (damage > 0) {
+            if(down instanceof BlockHayBale) {
+                damage -= (damage * 0.8f);
+            }
             if (down.getId() == BlockID.HONEY_BLOCK) {
                 damage *= 0.2F;
             }
@@ -1772,12 +1765,6 @@
         }
 
         if (fallDistance > 0.75) {
-<<<<<<< HEAD
-=======
-
-            if (down.getId() == Item.FARMLAND) {
-                Event ev;
->>>>>>> f4f86426
 
             if (down.getId() == Block.FARMLAND) {
                 if (onPhysicalInteraction(down, false)) {
