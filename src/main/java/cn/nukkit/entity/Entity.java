package cn.nukkit.entity;

import cn.nukkit.Player;
import cn.nukkit.Server;
import cn.nukkit.block.*;
import cn.nukkit.entity.data.*;
import cn.nukkit.event.Event;
import cn.nukkit.event.entity.*;
import cn.nukkit.event.entity.EntityDamageEvent.DamageCause;
import cn.nukkit.event.entity.EntityPortalEnterEvent.PortalType;
import cn.nukkit.event.player.PlayerInteractEvent;
import cn.nukkit.event.player.PlayerInteractEvent.Action;
import cn.nukkit.event.player.PlayerTeleportEvent;
import cn.nukkit.item.Item;
import cn.nukkit.level.EnumLevel;
import cn.nukkit.level.Level;
import cn.nukkit.level.Location;
import cn.nukkit.level.Position;
import cn.nukkit.level.format.FullChunk;
import cn.nukkit.math.*;
import cn.nukkit.metadata.MetadataValue;
import cn.nukkit.metadata.Metadatable;
import cn.nukkit.nbt.tag.CompoundTag;
import cn.nukkit.nbt.tag.DoubleTag;
import cn.nukkit.nbt.tag.FloatTag;
import cn.nukkit.nbt.tag.ListTag;
import cn.nukkit.network.protocol.*;
import cn.nukkit.network.protocol.types.EntityLink;
import cn.nukkit.plugin.Plugin;
import cn.nukkit.potion.Effect;
import cn.nukkit.scheduler.Task;
import cn.nukkit.utils.ChunkException;
import cn.nukkit.utils.MainLogger;
import co.aikar.timings.Timing;
import co.aikar.timings.Timings;
import co.aikar.timings.TimingsHistory;
import com.google.common.collect.Iterables;

import java.lang.reflect.Constructor;
import java.util.*;
import java.util.concurrent.ConcurrentHashMap;

import static cn.nukkit.network.protocol.SetEntityLinkPacket.*;

/**
 * @author MagicDroidX
 */
public abstract class Entity extends Location implements Metadatable {

    public static final int NETWORK_ID = -1;

    public abstract int getNetworkId();

    public static final int DATA_TYPE_BYTE = 0;
    public static final int DATA_TYPE_SHORT = 1;
    public static final int DATA_TYPE_INT = 2;
    public static final int DATA_TYPE_FLOAT = 3;
    public static final int DATA_TYPE_STRING = 4;
    public static final int DATA_TYPE_NBT = 5;
    public static final int DATA_TYPE_POS = 6;
    public static final int DATA_TYPE_LONG = 7;
    public static final int DATA_TYPE_VECTOR3F = 8;

    public static final int DATA_FLAGS = 0;
    public static final int DATA_HEALTH = 1; //int (minecart/boat)
    public static final int DATA_VARIANT = 2; //int
    public static final int DATA_COLOR = 3, DATA_COLOUR = 3; //byte
    public static final int DATA_NAMETAG = 4; //string
    public static final int DATA_OWNER_EID = 5; //long
    public static final int DATA_TARGET_EID = 6; //long
    public static final int DATA_AIR = 7; //short
    public static final int DATA_POTION_COLOR = 8; //int (ARGB!)
    public static final int DATA_POTION_AMBIENT = 9; //byte
    public static final int DATA_JUMP_DURATION = 10; //long
    public static final int DATA_HURT_TIME = 11; //int (minecart/boat)
    public static final int DATA_HURT_DIRECTION = 12; //int (minecart/boat)
    public static final int DATA_PADDLE_TIME_LEFT = 13; //float
    public static final int DATA_PADDLE_TIME_RIGHT = 14; //float
    public static final int DATA_EXPERIENCE_VALUE = 15; //int (xp orb)
    public static final int DATA_DISPLAY_ITEM = 16; //int (id | (data << 16))
    public static final int DATA_DISPLAY_OFFSET = 17; //int
    public static final int DATA_HAS_DISPLAY = 18; //byte (must be 1 for minecart to show block inside)
    //TODO: add more properties
    public static final int DATA_ENDERMAN_HELD_RUNTIME_ID = 23; //short
    public static final int DATA_ENTITY_AGE = 24; //short
    public static final int DATA_PLAYER_FLAGS = 26; //byte
    /* 27 (int) player "index"? */
    public static final int DATA_PLAYER_BED_POSITION = 28; //block coords
    public static final int DATA_FIREBALL_POWER_X = 29; //float
    public static final int DATA_FIREBALL_POWER_Y = 30;
    public static final int DATA_FIREBALL_POWER_Z = 31;
    /* 32 (unknown)
     * 33 (float) fishing bobber
     * 34 (float) fishing bobber
     * 35 (float) fishing bobber */
    public static final int DATA_POTION_AUX_VALUE = 36; //short
    public static final int DATA_LEAD_HOLDER_EID = 37; //long
    public static final int DATA_SCALE = 38; //float
    public static final int DATA_INTERACTIVE_TAG = 39; //string (button text)
    public static final int DATA_NPC_SKIN_ID = 40; //string
    public static final int DATA_URL_TAG = 41; //string
    public static final int DATA_MAX_AIR = 42; //short
    public static final int DATA_MARK_VARIANT = 43; //int
    public static final int DATA_CONTAINER_TYPE = 44; //byte
    public static final int DATA_CONTAINER_BASE_SIZE = 45; //int
    public static final int DATA_CONTAINER_EXTRA_SLOTS_PER_STRENGTH = 46; //int
    public static final int DATA_BLOCK_TARGET = 47; //block coords (ender crystal)
    public static final int DATA_WITHER_INVULNERABLE_TICKS = 48; //int
    public static final int DATA_WITHER_TARGET_1 = 49; //long
    public static final int DATA_WITHER_TARGET_2 = 50; //long
    public static final int DATA_WITHER_TARGET_3 = 51; //long
    /* 52 (short) */
    public static final int DATA_BOUNDING_BOX_WIDTH = 53; //float
    public static final int DATA_BOUNDING_BOX_HEIGHT = 54; //float
    public static final int DATA_FUSE_LENGTH = 55; //int
    public static final int DATA_RIDER_SEAT_POSITION = 56; //vector3f
    public static final int DATA_RIDER_ROTATION_LOCKED = 57; //byte
    public static final int DATA_RIDER_MAX_ROTATION = 58; //float
    public static final int DATA_RIDER_MIN_ROTATION = 59; //float
    public static final int DATA_AREA_EFFECT_CLOUD_RADIUS = 60; //float
    public static final int DATA_AREA_EFFECT_CLOUD_WAITING = 61; //int
    public static final int DATA_AREA_EFFECT_CLOUD_PARTICLE_ID = 62; //int
    /* 63 (int) shulker-related */
    public static final int DATA_SHULKER_ATTACH_FACE = 64; //byte
    /* 65 (short) shulker-related */
    public static final int DATA_SHULKER_ATTACH_POS = 66; //block coords
    public static final int DATA_TRADING_PLAYER_EID = 67; //long

    /* 69 (byte) command-block */
    public static final int DATA_COMMAND_BLOCK_COMMAND = 70; //string
    public static final int DATA_COMMAND_BLOCK_LAST_OUTPUT = 71; //string
    public static final int DATA_COMMAND_BLOCK_TRACK_OUTPUT = 72; //byte
    public static final int DATA_CONTROLLING_RIDER_SEAT_NUMBER = 73; //byte
    public static final int DATA_STRENGTH = 74; //int
    public static final int DATA_MAX_STRENGTH = 75; //int
    // 76 (int)
    public static final int DATA_LIMITED_LIFE = 77;
    public static final int DATA_ARMOR_STAND_POSE_INDEX = 78; // int
    public static final int DATA_ENDER_CRYSTAL_TIME_OFFSET = 79; // int
    public static final int DATA_ALWAYS_SHOW_NAMETAG = 80; // byte
    public static final int DATA_COLOR_2 = 81; // byte
    // 82 unknown
    public static final int DATA_SCORE_TAG = 83; //String
    public static final int DATA_BALLOON_ATTACHED_ENTITY = 84; // long
    public static final int DATA_PUFFERFISH_SIZE = 85;

    public static final int DATA_FLAGS_EXTENDED = 91;

    public static final int DATA_SKIN_ID = 103; // int ???

    // Flags
    public static final int DATA_FLAG_ONFIRE = 0;
    public static final int DATA_FLAG_SNEAKING = 1;
    public static final int DATA_FLAG_RIDING = 2;
    public static final int DATA_FLAG_SPRINTING = 3;
    public static final int DATA_FLAG_ACTION = 4;
    public static final int DATA_FLAG_INVISIBLE = 5;
    public static final int DATA_FLAG_TEMPTED = 6;
    public static final int DATA_FLAG_INLOVE = 7;
    public static final int DATA_FLAG_SADDLED = 8;
    public static final int DATA_FLAG_POWERED = 9;
    public static final int DATA_FLAG_IGNITED = 10;
    public static final int DATA_FLAG_BABY = 11; //disable head scaling
    public static final int DATA_FLAG_CONVERTING = 12;
    public static final int DATA_FLAG_CRITICAL = 13;
    public static final int DATA_FLAG_CAN_SHOW_NAMETAG = 14;
    public static final int DATA_FLAG_ALWAYS_SHOW_NAMETAG = 15;
    public static final int DATA_FLAG_IMMOBILE = 16, DATA_FLAG_NO_AI = 16;
    public static final int DATA_FLAG_SILENT = 17;
    public static final int DATA_FLAG_WALLCLIMBING = 18;
    public static final int DATA_FLAG_CAN_CLIMB = 19;
    public static final int DATA_FLAG_SWIMMER = 20;
    public static final int DATA_FLAG_CAN_FLY = 21;
    public static final int DATA_FLAG_WALKER = 22;
    public static final int DATA_FLAG_RESTING = 23;
    public static final int DATA_FLAG_SITTING = 24;
    public static final int DATA_FLAG_ANGRY = 25;
    public static final int DATA_FLAG_INTERESTED = 26;
    public static final int DATA_FLAG_CHARGED = 27;
    public static final int DATA_FLAG_TAMED = 28;
    public static final int DATA_FLAG_ORPHANED = 29;
    public static final int DATA_FLAG_LEASHED = 30;
    public static final int DATA_FLAG_SHEARED = 31;
    public static final int DATA_FLAG_GLIDING = 32;
    public static final int DATA_FLAG_ELDER = 33;
    public static final int DATA_FLAG_MOVING = 34;
    public static final int DATA_FLAG_BREATHING = 35;
    public static final int DATA_FLAG_CHESTED = 36;
    public static final int DATA_FLAG_STACKABLE = 37;
    public static final int DATA_FLAG_SHOWBASE = 38;
    public static final int DATA_FLAG_REARING = 39;
    public static final int DATA_FLAG_VIBRATING = 40;
    public static final int DATA_FLAG_IDLING = 41;
    public static final int DATA_FLAG_EVOKER_SPELL = 42;
    public static final int DATA_FLAG_CHARGE_ATTACK = 43;
    public static final int DATA_FLAG_WASD_CONTROLLED = 44;
    public static final int DATA_FLAG_CAN_POWER_JUMP = 45;
    public static final int DATA_FLAG_LINGER = 46;
    public static final int DATA_FLAG_HAS_COLLISION = 47;
    public static final int DATA_FLAG_GRAVITY = 48;
    public static final int DATA_FLAG_FIRE_IMMUNE = 49;
    public static final int DATA_FLAG_DANCING = 50;
    public static final int DATA_FLAG_ENCHANTED = 51;
    public static final int DATA_FLAG_SHOW_TRIDENT_ROPE = 52; // tridents show an animated rope when enchanted with loyalty after they are thrown and return to their owner. To be combined with DATA_OWNER_EID
    public static final int DATA_FLAG_CONTAINER_PRIVATE = 53; //inventory is private, doesn't drop contents when killed if true
    //public static final int TransformationComponent 54; ???
    public static final int DATA_FLAG_SPIN_ATTACK = 55;
    public static final int DATA_FLAG_SWIMMING = 56;
    public static final int DATA_FLAG_BRIBED = 57; //dolphins have this set when they go to find treasure for the player
    public static final int DATA_FLAG_PREGNANT = 58;
    public static final int DATA_FLAG_LAYING_EGG = 59;

    public static long entityCount = 1;

    private static final Map<String, Class<? extends Entity>> knownEntities = new HashMap<>();
    private static final Map<String, String> shortNames = new HashMap<>();

    protected final Map<Integer, Player> hasSpawned = new HashMap<>();

    protected final Map<Integer, Effect> effects = new ConcurrentHashMap<>();

    protected long id;

    protected final EntityMetadata dataProperties = new EntityMetadata()
            .putLong(DATA_FLAGS, 0)
            .putShort(DATA_AIR, 400)
            .putShort(DATA_MAX_AIR, 400)
            .putString(DATA_NAMETAG, "")
            .putLong(DATA_LEAD_HOLDER_EID, -1)
            .putFloat(DATA_SCALE, 1f);

    public final List<Entity> passengers = new ArrayList<>();

    public Entity riding = null;

    public FullChunk chunk;

    protected EntityDamageEvent lastDamageCause = null;

    public List<Block> blocksAround = new ArrayList<>();
    public List<Block> collisionBlocks = new ArrayList<>();

    public double lastX;
    public double lastY;
    public double lastZ;

    public boolean firstMove = true;

    public double motionX;
    public double motionY;
    public double motionZ;

    public Vector3 temporalVector;
    public double lastMotionX;
    public double lastMotionY;
    public double lastMotionZ;

    public double lastYaw;
    public double lastPitch;

    public double pitchDelta;
    public double yawDelta;

    public double entityCollisionReduction = 0; // Higher than 0.9 will result a fast collisions
    public AxisAlignedBB boundingBox;
    public boolean onGround;
    public boolean inBlock = false;
    public boolean positionChanged;
    public boolean motionChanged;
    public int deadTicks = 0;
    protected int age = 0;

    protected float health = 20;
    private int maxHealth = 20;

    protected float absorption = 0;

    protected float ySize = 0;
    public boolean keepMovement = false;

    public float fallDistance = 0;
    public int ticksLived = 0;
    public int lastUpdate;
    public int maxFireTicks;
    public int fireTicks = 0;
    public int inPortalTicks = 0;

    public float scale = 1;

    public CompoundTag namedTag;

    protected boolean isStatic = false;

    public boolean isCollided = false;
    public boolean isCollidedHorizontally = false;
    public boolean isCollidedVertically = false;

    public int noDamageTicks;
    public boolean justCreated;
    public boolean fireProof;
    public boolean invulnerable;

    protected Server server;

    public double highestPosition;

    public boolean closed = false;

    protected Timing timing;

    protected boolean isPlayer = false;

    private volatile boolean initialized;

    public float getHeight() {
        return 0;
    }

    public float getEyeHeight() {
        return this.getHeight() / 2 + 0.1f;
    }

    public float getWidth() {
        return 0;
    }

    public float getLength() {
        return 0;
    }

    protected double getStepHeight() {
        return 0;
    }

    public boolean canCollide() {
        return true;
    }

    protected float getGravity() {
        return 0;
    }

    protected float getDrag() {
        return 0;
    }

    protected float getBaseOffset() {
        return 0;
    }

    public Entity(FullChunk chunk, CompoundTag nbt) {
        if (this instanceof Player) {
            return;
        }

        this.init(chunk, nbt);
    }

    protected void initEntity() {
        if (this.namedTag.contains("ActiveEffects")) {
            ListTag<CompoundTag> effects = this.namedTag.getList("ActiveEffects", CompoundTag.class);
            for (CompoundTag e : effects.getAll()) {
                Effect effect = Effect.getEffect(e.getByte("Id"));
                if (effect == null) {
                    continue;
                }

                effect.setAmplifier(e.getByte("Amplifier")).setDuration(e.getInt("Duration")).setVisible(e.getBoolean("showParticles"));

                this.addEffect(effect);
            }
        }

        if (this.namedTag.contains("CustomName")) {
            this.setNameTag(this.namedTag.getString("CustomName"));
            if (this.namedTag.contains("CustomNameVisible")) {
                this.setNameTagVisible(this.namedTag.getBoolean("CustomNameVisible"));
            }
            if(this.namedTag.contains("CustomNameAlwaysVisible")){
                this.setNameTagAlwaysVisible(this.namedTag.getBoolean("CustomNameAlwaysVisible"));
            }
        }

        this.setDataFlag(DATA_FLAGS, DATA_FLAG_HAS_COLLISION, true);
        this.dataProperties.putFloat(DATA_BOUNDING_BOX_HEIGHT, this.getHeight());
        this.dataProperties.putFloat(DATA_BOUNDING_BOX_WIDTH, this.getWidth());
        this.dataProperties.putInt(DATA_HEALTH, (int) this.getHealth());

        this.scheduleUpdate();
    }

    protected final void init(FullChunk chunk, CompoundTag nbt) {
        if ((chunk == null || chunk.getProvider() == null)) {
            throw new ChunkException("Invalid garbage Chunk given to Entity");
        }

        if (this.initialized) {
            // We've already initialized this entity
            return;
        }
        this.initialized = true;

        this.timing = Timings.getEntityTiming(this);

        this.isPlayer = this instanceof Player;
        this.temporalVector = new Vector3();

        this.id = Entity.entityCount++;
        this.justCreated = true;
        this.namedTag = nbt;

        this.chunk = chunk;
        this.setLevel(chunk.getProvider().getLevel());
        this.server = chunk.getProvider().getLevel().getServer();

        this.boundingBox = new SimpleAxisAlignedBB(0, 0, 0, 0, 0, 0);

        ListTag<DoubleTag> posList = this.namedTag.getList("Pos", DoubleTag.class);
        ListTag<FloatTag> rotationList = this.namedTag.getList("Rotation", FloatTag.class);
        ListTag<DoubleTag> motionList = this.namedTag.getList("Motion", DoubleTag.class);
        this.setPositionAndRotation(
                this.temporalVector.setComponents(
                        posList.get(0).data,
                        posList.get(1).data,
                        posList.get(2).data
                ),
                rotationList.get(0).data,
                rotationList.get(1).data
        );

        this.setMotion(this.temporalVector.setComponents(
                motionList.get(0).data,
                motionList.get(1).data,
                motionList.get(2).data
        ));

        if (!this.namedTag.contains("FallDistance")) {
            this.namedTag.putFloat("FallDistance", 0);
        }
        this.fallDistance = this.namedTag.getFloat("FallDistance");
        this.highestPosition = this.y + this.namedTag.getFloat("FallDistance");

        if (!this.namedTag.contains("Fire") || this.namedTag.getShort("Fire") > 32767) {
            this.namedTag.putShort("Fire", 0);
        }
        this.fireTicks = this.namedTag.getShort("Fire");

        if (!this.namedTag.contains("Air")) {
            this.namedTag.putShort("Air", 300);
        }
        this.setDataProperty(new ShortEntityData(DATA_AIR, this.namedTag.getShort("Air")), false);

        if (!this.namedTag.contains("OnGround")) {
            this.namedTag.putBoolean("OnGround", false);
        }
        this.onGround = this.namedTag.getBoolean("OnGround");

        if (!this.namedTag.contains("Invulnerable")) {
            this.namedTag.putBoolean("Invulnerable", false);
        }
        this.invulnerable = this.namedTag.getBoolean("Invulnerable");

        if (!this.namedTag.contains("Scale")) {
            this.namedTag.putFloat("Scale", 1);
        }
        this.scale = this.namedTag.getFloat("Scale");
        this.setDataProperty(new FloatEntityData(DATA_SCALE, scale), false);

        this.chunk.addEntity(this);
        this.level.addEntity(this);

        this.initEntity();

        this.lastUpdate = this.server.getTick();
        this.server.getPluginManager().callEvent(new EntitySpawnEvent(this));

        this.scheduleUpdate();
    }

    public boolean hasCustomName() {
        return !this.getNameTag().isEmpty();
    }

    public String getNameTag() {
        return this.getDataPropertyString(DATA_NAMETAG);
    }

    public boolean isNameTagVisible() {
        return this.getDataFlag(DATA_FLAGS, DATA_FLAG_CAN_SHOW_NAMETAG);
    }

    public boolean isNameTagAlwaysVisible() {
        return this.getDataPropertyByte(DATA_ALWAYS_SHOW_NAMETAG) == 1;
    }

    public void setNameTag(String name) {
        this.setDataProperty(new StringEntityData(DATA_NAMETAG, name));
    }

    public void setNameTagVisible() {
        this.setNameTagVisible(true);
    }

    public void setNameTagVisible(boolean value) {
        this.setDataFlag(DATA_FLAGS, DATA_FLAG_CAN_SHOW_NAMETAG, value);
    }

    public void setNameTagAlwaysVisible() {
        this.setNameTagAlwaysVisible(true);
    }

    public void setNameTagAlwaysVisible(boolean value) {
        this.setDataProperty(new ByteEntityData(DATA_ALWAYS_SHOW_NAMETAG, value ? 1 : 0));
    }

    public void setScoreTag(String score) {
        this.setDataProperty(new StringEntityData(DATA_SCORE_TAG, score));
    }

    public String getScoreTag() {
        return this.getDataPropertyString(DATA_SCORE_TAG);
    }

    public boolean isSneaking() {
        return this.getDataFlag(DATA_FLAGS, DATA_FLAG_SNEAKING);
    }

    public void setSneaking() {
        this.setSneaking(true);
    }

    public void setSneaking(boolean value) {
        this.setDataFlag(DATA_FLAGS, DATA_FLAG_SNEAKING, value);
    }

    public boolean isSwimming() {
        return this.getDataFlag(DATA_FLAGS, DATA_FLAG_SWIMMING);
    }

    public void setSwimming() {
        this.setSwimming(true);
    }

    public void setSwimming(boolean value) {
        this.setDataFlag(DATA_FLAGS, DATA_FLAG_SWIMMING, value);
    }

    public boolean isSprinting() {
        return this.getDataFlag(DATA_FLAGS, DATA_FLAG_SPRINTING);
    }

    public void setSprinting() {
        this.setSprinting(true);
    }

    public void setSprinting(boolean value) {
        this.setDataFlag(DATA_FLAGS, DATA_FLAG_SPRINTING, value);
    }

    public boolean isGliding() {
        return this.getDataFlag(DATA_FLAGS, DATA_FLAG_GLIDING);
    }

    public void setGliding() {
        this.setGliding(true);
    }

    public void setGliding(boolean value) {
        this.setDataFlag(DATA_FLAGS, DATA_FLAG_GLIDING, value);
    }

    public boolean isImmobile() {
        return this.getDataFlag(DATA_FLAGS, DATA_FLAG_IMMOBILE);
    }

    public void setImmobile() {
        this.setImmobile(true);
    }

    public void setImmobile(boolean value) {
        this.setDataFlag(DATA_FLAGS, DATA_FLAG_IMMOBILE, value);
    }

    public boolean canClimb() {
        return this.getDataFlag(DATA_FLAGS, DATA_FLAG_CAN_CLIMB);
    }

    public void setCanClimb() {
        this.setCanClimb(true);
    }

    public void setCanClimb(boolean value) {
        this.setDataFlag(DATA_FLAGS, DATA_FLAG_CAN_CLIMB, value);
    }

    public boolean canClimbWalls() {
        return this.getDataFlag(DATA_FLAGS, DATA_FLAG_WALLCLIMBING);
    }

    public void setCanClimbWalls() {
        this.setCanClimbWalls(true);
    }

    public void setCanClimbWalls(boolean value) {
        this.setDataFlag(DATA_FLAGS, DATA_FLAG_WALLCLIMBING, value);
    }

    public void setScale(float scale) {
        this.scale = scale;
        this.setDataProperty(new FloatEntityData(DATA_SCALE, this.scale));
        this.recalculateBoundingBox();
    }

    public float getScale() {
        return this.scale;
    }

    public List<Entity> getPassengers() {
        return passengers;
    }

    public Entity getPassenger() {
        return Iterables.getFirst(this.passengers, null);
    }

    public boolean isPassenger(Entity entity) {
        return this.passengers.contains(entity);
    }

    public boolean isControlling(Entity entity) {
        return this.passengers.indexOf(entity) == 0;
    }

    public boolean hasControllingPassenger() {
        return !this.passengers.isEmpty() && isControlling(this.passengers.get(0));
    }

    public Entity getRiding() {
        return riding;
    }

    public Map<Integer, Effect> getEffects() {
        return effects;
    }

    public void removeAllEffects() {
        for (Effect effect : this.effects.values()) {
            this.removeEffect(effect.getId());
        }
    }

    public void removeEffect(int effectId) {
        if (this.effects.containsKey(effectId)) {
            Effect effect = this.effects.get(effectId);
            this.effects.remove(effectId);
            effect.remove(this);

            this.recalculateEffectColor();
        }
    }

    public Effect getEffect(int effectId) {
        return this.effects.getOrDefault(effectId, null);
    }

    public boolean hasEffect(int effectId) {
        return this.effects.containsKey(effectId);
    }

    public void addEffect(Effect effect) {
        if (effect == null) {
            return; //here add null means add nothing
        }

        effect.add(this);

        this.effects.put(effect.getId(), effect);

        this.recalculateEffectColor();

        if (effect.getId() == Effect.HEALTH_BOOST) {
            this.setHealth(this.getHealth() + 4 * (effect.getAmplifier() + 1));
        }

    }

    public void recalculateBoundingBox() {
<<<<<<< HEAD
        float height = this.getHeight() * this.scale;
        double radius = (this.getWidth() * this.scale) / 2d;
        this.boundingBox.setBounds(x - radius, y, z - radius, x + radius, y + height, z + radius);
=======
        this.recalculateBoundingBox(true);
    }

    public void recalculateBoundingBox(boolean send) {
        float height = this.getHeight() * this.scale;
        double radius = (this.getWidth() * this.scale) / 2d;
        this.boundingBox.setBounds(x - radius, y, z - radius, x + radius, y + height, z + radius);

        FloatEntityData bbH = new FloatEntityData(DATA_BOUNDING_BOX_HEIGHT, this.getHeight());
        FloatEntityData bbW = new FloatEntityData(DATA_BOUNDING_BOX_WIDTH, this.getWidth());
        this.dataProperties.put(bbH);
        this.dataProperties.put(bbW);
        if (send) {
            sendData(this.hasSpawned.values().toArray(new Player[0]), new EntityMetadata().put(bbH).put(bbW));
        }
>>>>>>> 7212a41f
    }

    protected void recalculateEffectColor() {
        int[] color = new int[3];
        int count = 0;
        boolean ambient = true;
        for (Effect effect : this.effects.values()) {
            if (effect.isVisible()) {
                int[] c = effect.getColor();
                color[0] += c[0] * (effect.getAmplifier() + 1);
                color[1] += c[1] * (effect.getAmplifier() + 1);
                color[2] += c[2] * (effect.getAmplifier() + 1);
                count += effect.getAmplifier() + 1;
                if (!effect.isAmbient()) {
                    ambient = false;
                }
            }
        }

        if (count > 0) {
            int r = (color[0] / count) & 0xff;
            int g = (color[1] / count) & 0xff;
            int b = (color[2] / count) & 0xff;

            this.setDataProperty(new IntEntityData(Entity.DATA_POTION_COLOR, (r << 16) + (g << 8) + b));
            this.setDataProperty(new ByteEntityData(Entity.DATA_POTION_AMBIENT, ambient ? 1 : 0));
        } else {
            this.setDataProperty(new IntEntityData(Entity.DATA_POTION_COLOR, 0));
            this.setDataProperty(new ByteEntityData(Entity.DATA_POTION_AMBIENT, 0));
        }
    }

    public static Entity createEntity(String name, Position pos, Object... args) {
        return createEntity(name, pos.getChunk(), getDefaultNBT(pos), args);
    }

    public static Entity createEntity(int type, Position pos, Object... args) {
        return createEntity(String.valueOf(type), pos.getChunk(), getDefaultNBT(pos), args);
    }

    public static Entity createEntity(String name, FullChunk chunk, CompoundTag nbt, Object... args) {
        Entity entity = null;

        if (knownEntities.containsKey(name)) {
            Class<? extends Entity> clazz = knownEntities.get(name);

            if (clazz == null) {
                return null;
            }

            for (Constructor constructor : clazz.getConstructors()) {
                if (entity != null) {
                    break;
                }

                if (constructor.getParameterCount() != (args == null ? 2 : args.length + 2)) {
                    continue;
                }

                try {
                    if (args == null || args.length == 0) {
                        entity = (Entity) constructor.newInstance(chunk, nbt);
                    } else {
                        Object[] objects = new Object[args.length + 2];

                        objects[0] = chunk;
                        objects[1] = nbt;
                        System.arraycopy(args, 0, objects, 2, args.length);
                        entity = (Entity) constructor.newInstance(objects);

                    }
                } catch (Exception e) {
                    MainLogger.getLogger().logException(e);
                }

            }
        }

        return entity;
    }

    public static Entity createEntity(int type, FullChunk chunk, CompoundTag nbt, Object... args) {
        return createEntity(String.valueOf(type), chunk, nbt, args);
    }

    public static boolean registerEntity(String name, Class<? extends Entity> clazz) {
        return registerEntity(name, clazz, false);
    }

    public static boolean registerEntity(String name, Class<? extends Entity> clazz, boolean force) {
        if (clazz == null) {
            return false;
        }
        try {
            int networkId = clazz.getField("NETWORK_ID").getInt(null);
            knownEntities.put(String.valueOf(networkId), clazz);
        } catch (Exception e) {
            if (!force) {
                return false;
            }
        }

        knownEntities.put(name, clazz);
        shortNames.put(clazz.getSimpleName(), name);
        return true;
    }

    public static CompoundTag getDefaultNBT(Vector3 pos) {
        return getDefaultNBT(pos, null);
    }

    public static CompoundTag getDefaultNBT(Vector3 pos, Vector3 motion) {
        Location loc = pos instanceof Location ? (Location) pos : null;

        if (loc != null) {
            return getDefaultNBT(pos, motion, (float) loc.getYaw(), (float) loc.getPitch());
        }

        return getDefaultNBT(pos, motion, 0, 0);
    }

    public static CompoundTag getDefaultNBT(Vector3 pos, Vector3 motion, float yaw, float pitch) {
        return new CompoundTag()
                .putList(new ListTag<DoubleTag>("Pos")
                        .add(new DoubleTag("", pos.x))
                        .add(new DoubleTag("", pos.y))
                        .add(new DoubleTag("", pos.z)))
                .putList(new ListTag<DoubleTag>("Motion")
                        .add(new DoubleTag("", motion != null ? motion.x : 0))
                        .add(new DoubleTag("", motion != null ? motion.y : 0))
                        .add(new DoubleTag("", motion != null ? motion.z : 0)))
                .putList(new ListTag<FloatTag>("Rotation")
                        .add(new FloatTag("", yaw))
                        .add(new FloatTag("", pitch)));
    }

    public void saveNBT() {
        if (!(this instanceof Player)) {
            this.namedTag.putString("id", this.getSaveId());
            if (!this.getNameTag().equals("")) {
                this.namedTag.putString("CustomName", this.getNameTag());
                this.namedTag.putBoolean("CustomNameVisible", this.isNameTagVisible());
                this.namedTag.putBoolean("CustomNameAlwaysVisible", this.isNameTagAlwaysVisible());
            } else {
                this.namedTag.remove("CustomName");
                this.namedTag.remove("CustomNameVisible");
                this.namedTag.remove("CustomNameAlwaysVisible");
            }
        }

        this.namedTag.putList(new ListTag<DoubleTag>("Pos")
                .add(new DoubleTag("0", this.x))
                .add(new DoubleTag("1", this.y))
                .add(new DoubleTag("2", this.z))
        );

        this.namedTag.putList(new ListTag<DoubleTag>("Motion")
                .add(new DoubleTag("0", this.motionX))
                .add(new DoubleTag("1", this.motionY))
                .add(new DoubleTag("2", this.motionZ))
        );

        this.namedTag.putList(new ListTag<FloatTag>("Rotation")
                .add(new FloatTag("0", (float) this.yaw))
                .add(new FloatTag("1", (float) this.pitch))
        );

        this.namedTag.putFloat("FallDistance", this.fallDistance);
        this.namedTag.putShort("Fire", this.fireTicks);
        this.namedTag.putShort("Air", this.getDataPropertyShort(DATA_AIR));
        this.namedTag.putBoolean("OnGround", this.onGround);
        this.namedTag.putBoolean("Invulnerable", this.invulnerable);
        this.namedTag.putFloat("Scale", this.scale);

        if (!this.effects.isEmpty()) {
            ListTag<CompoundTag> list = new ListTag<>("ActiveEffects");
            for (Effect effect : this.effects.values()) {
                list.add(new CompoundTag(String.valueOf(effect.getId()))
                        .putByte("Id", effect.getId())
                        .putByte("Amplifier", effect.getAmplifier())
                        .putInt("Duration", effect.getDuration())
                        .putBoolean("Ambient", false)
                        .putBoolean("ShowParticles", effect.isVisible())
                );
            }

            this.namedTag.putList(list);
        } else {
            this.namedTag.remove("ActiveEffects");
        }
    }

    public String getName() {
        if (this.hasCustomName()) {
            return this.getNameTag();
        } else {
            return this.getSaveId();
        }
    }

    public final String getSaveId() {
        return shortNames.getOrDefault(this.getClass().getSimpleName(), "");
    }

    public void spawnTo(Player player) {
        player.dataPacket(createAddEntityPacket());

        if (!this.hasSpawned.containsKey(player.getLoaderId()) && player.usedChunks.containsKey(Level.chunkHash(this.chunk.getX(), this.chunk.getZ()))) {
            this.hasSpawned.put(player.getLoaderId(), player);
        }

        if (this.riding != null) {
            this.riding.spawnTo(player);

            SetEntityLinkPacket pkk = new SetEntityLinkPacket();
            pkk.vehicleUniqueId = this.riding.getId();
            pkk.riderUniqueId = this.getId();
            pkk.type = 1;
            pkk.immediate = 1;

            player.dataPacket(pkk);
        }
    }

    protected DataPacket createAddEntityPacket() {
        AddEntityPacket addEntity = new AddEntityPacket();
        addEntity.type = this.getNetworkId();
        addEntity.entityUniqueId = this.getId();
        addEntity.entityRuntimeId = this.getId();
        addEntity.yaw = (float) this.yaw;
        addEntity.headYaw = (float) this.yaw;
        addEntity.pitch = (float) this.pitch;
        addEntity.x = (float) this.x;
        addEntity.y = (float) this.y;
        addEntity.z = (float) this.z;
        addEntity.speedX = (float) this.motionX;
        addEntity.speedY = (float) this.motionY;
        addEntity.speedZ = (float) this.motionZ;
        addEntity.metadata = this.dataProperties;

        addEntity.links = new EntityLink[this.passengers.size()];
        for (int i = 0; i < addEntity.links.length; i++) {
            addEntity.links[i] = new EntityLink(this.getId(), this.passengers.get(i).getId(), i == 0 ? EntityLink.TYPE_RIDER : TYPE_PASSENGER, false);
        }

        return addEntity;
    }

    public Map<Integer, Player> getViewers() {
        return hasSpawned;
    }

    public void sendPotionEffects(Player player) {
        for (Effect effect : this.effects.values()) {
            MobEffectPacket pk = new MobEffectPacket();
            pk.eid = this.getId();
            pk.effectId = effect.getId();
            pk.amplifier = effect.getAmplifier();
            pk.particles = effect.isVisible();
            pk.duration = effect.getDuration();
            pk.eventId = MobEffectPacket.EVENT_ADD;

            player.dataPacket(pk);
        }
    }

    public void sendData(Player player) {
        this.sendData(player, null);
    }

    public void sendData(Player player, EntityMetadata data) {
        SetEntityDataPacket pk = new SetEntityDataPacket();
        pk.eid = this.getId();
        pk.metadata = data == null ? this.dataProperties : data;

        player.dataPacket(pk);
    }

    public void sendData(Player[] players) {
        this.sendData(players, null);
    }

    public void sendData(Player[] players, EntityMetadata data) {
        SetEntityDataPacket pk = new SetEntityDataPacket();
        pk.eid = this.getId();
        pk.metadata = data == null ? this.dataProperties : data;

        for (Player player : players) {
            if (player == this) {
                continue;
            }
            player.dataPacket(pk.clone());
        }
        if (this instanceof Player) {
            ((Player) this).dataPacket(pk);
        }
    }

    public void despawnFrom(Player player) {
        if (this.hasSpawned.containsKey(player.getLoaderId())) {
            RemoveEntityPacket pk = new RemoveEntityPacket();
            pk.eid = this.getId();
            player.dataPacket(pk);
            this.hasSpawned.remove(player.getLoaderId());
        }
    }

    public boolean attack(EntityDamageEvent source) {
        if (hasEffect(Effect.FIRE_RESISTANCE)
                && (source.getCause() == DamageCause.FIRE
                || source.getCause() == DamageCause.FIRE_TICK
                || source.getCause() == DamageCause.LAVA)) {
            return false;
        }

        getServer().getPluginManager().callEvent(source);
        if (source.isCancelled()) {
            return false;
        }
        if (this.absorption > 0) {  // Damage Absorption
            this.setAbsorption(Math.max(0, this.getAbsorption() + source.getDamage(EntityDamageEvent.DamageModifier.ABSORPTION)));
        }
        setLastDamageCause(source);
        setHealth(getHealth() - source.getFinalDamage());
        return true;
    }

    public boolean attack(float damage) {
        return this.attack(new EntityDamageEvent(this, DamageCause.CUSTOM, damage));
    }

    public void heal(EntityRegainHealthEvent source) {
        this.server.getPluginManager().callEvent(source);
        if (source.isCancelled()) {
            return;
        }
        this.setHealth(this.getHealth() + source.getAmount());
    }

    public void heal(float amount) {
        this.heal(new EntityRegainHealthEvent(this, amount, EntityRegainHealthEvent.CAUSE_REGEN));
    }

    public float getHealth() {
        return health;
    }

    public boolean isAlive() {
        return this.health > 0;
    }

    public boolean isClosed() {
        return closed;
    }

    public void setHealth(float health) {
        if (this.health == health) {
            return;
        }

        if (health < 1) {
            if (this.isAlive()) {
                this.kill();
            }
        } else if (health <= this.getMaxHealth() || health < this.health) {
            this.health = health;
        } else {
            this.health = this.getMaxHealth();
        }

        setDataProperty(new IntEntityData(DATA_HEALTH, (int) this.health));
    }

    public void setLastDamageCause(EntityDamageEvent type) {
        this.lastDamageCause = type;
    }

    public EntityDamageEvent getLastDamageCause() {
        return lastDamageCause;
    }

    public int getMaxHealth() {
        return maxHealth + (this.hasEffect(Effect.HEALTH_BOOST) ? 4 * (this.getEffect(Effect.HEALTH_BOOST).getAmplifier() + 1) : 0);
    }

    public void setMaxHealth(int maxHealth) {
        this.maxHealth = maxHealth;
    }

    public boolean canCollideWith(Entity entity) {
        return !this.justCreated && this != entity;
    }

    protected boolean checkObstruction(double x, double y, double z) {
        if (this.level.getCollisionCubes(this, this.getBoundingBox(), false).length == 0) {
            return false;
        }

        int i = NukkitMath.floorDouble(x);
        int j = NukkitMath.floorDouble(y);
        int k = NukkitMath.floorDouble(z);

        double diffX = x - i;
        double diffY = y - j;
        double diffZ = z - k;

        if (!Block.transparent[this.level.getBlockIdAt(i, j, k)]) {
            boolean flag = Block.transparent[this.level.getBlockIdAt(i - 1, j, k)];
            boolean flag1 = Block.transparent[this.level.getBlockIdAt(i + 1, j, k)];
            boolean flag2 = Block.transparent[this.level.getBlockIdAt(i, j - 1, k)];
            boolean flag3 = Block.transparent[this.level.getBlockIdAt(i, j + 1, k)];
            boolean flag4 = Block.transparent[this.level.getBlockIdAt(i, j, k - 1)];
            boolean flag5 = Block.transparent[this.level.getBlockIdAt(i, j, k + 1)];

            int direction = -1;
            double limit = 9999;

            if (flag) {
                limit = diffX;
                direction = 0;
            }

            if (flag1 && 1 - diffX < limit) {
                limit = 1 - diffX;
                direction = 1;
            }

            if (flag2 && diffY < limit) {
                limit = diffY;
                direction = 2;
            }

            if (flag3 && 1 - diffY < limit) {
                limit = 1 - diffY;
                direction = 3;
            }

            if (flag4 && diffZ < limit) {
                limit = diffZ;
                direction = 4;
            }

            if (flag5 && 1 - diffZ < limit) {
                direction = 5;
            }

            double force = new Random().nextDouble() * 0.2 + 0.1;

            if (direction == 0) {
                this.motionX = -force;

                return true;
            }

            if (direction == 1) {
                this.motionX = force;

                return true;
            }

            if (direction == 2) {
                this.motionY = -force;

                return true;
            }

            if (direction == 3) {
                this.motionY = force;

                return true;
            }

            if (direction == 4) {
                this.motionZ = -force;

                return true;
            }

            if (direction == 5) {
                this.motionZ = force;

                return true;
            }
        }

        return false;
    }

    public boolean entityBaseTick() {
        return this.entityBaseTick(1);
    }

    public boolean entityBaseTick(int tickDiff) {
        Timings.entityBaseTickTimer.startTiming();

        if (!this.isPlayer) {
            this.blocksAround = null;
            this.collisionBlocks = null;
        }
        this.justCreated = false;

        if (!this.isAlive()) {
            this.removeAllEffects();
            this.despawnFromAll();
            if (!this.isPlayer) {
                this.close();
            }
            Timings.entityBaseTickTimer.stopTiming();
            return false;
        }
        if (riding != null && !riding.isAlive() && riding instanceof EntityRideable) {
            ((EntityRideable) riding).mountEntity(this);
        }

        updatePassengers();

        if (!this.effects.isEmpty()) {
            for (Effect effect : this.effects.values()) {
                if (effect.canTick()) {
                    effect.applyEffect(this);
                }
                effect.setDuration(effect.getDuration() - tickDiff);

                if (effect.getDuration() <= 0) {
                    this.removeEffect(effect.getId());
                }
            }
        }

        boolean hasUpdate = false;

        this.checkBlockCollision();

        if (this.y <= -16 && this.isAlive()) {
            if (this instanceof Player) {
                Player player = (Player) this;
                if (player.getGamemode() != 1) this.attack(new EntityDamageEvent(this, DamageCause.VOID, 10));
            } else {
                this.attack(new EntityDamageEvent(this, DamageCause.VOID, 10));
                hasUpdate = true;
            }
        }

        if (this.fireTicks > 0) {
            if (this.fireProof) {
                this.fireTicks -= 4 * tickDiff;
                if (this.fireTicks < 0) {
                    this.fireTicks = 0;
                }
            } else {
                if (!this.hasEffect(Effect.FIRE_RESISTANCE) && ((this.fireTicks % 20) == 0 || tickDiff > 20)) {
                    this.attack(new EntityDamageEvent(this, DamageCause.FIRE_TICK, 1));
                }
                this.fireTicks -= tickDiff;
            }
            if (this.fireTicks <= 0) {
                this.extinguish();
            } else if (!this.fireProof && (!(this instanceof Player) || !((Player) this).isSpectator())) {
                this.setDataFlag(DATA_FLAGS, DATA_FLAG_ONFIRE, true);
                hasUpdate = true;
            }
        }

        if (this.noDamageTicks > 0) {
            this.noDamageTicks -= tickDiff;
            if (this.noDamageTicks < 0) {
                this.noDamageTicks = 0;
            }
        }

        if (this.inPortalTicks == 80) {
            EntityPortalEnterEvent ev = new EntityPortalEnterEvent(this, PortalType.NETHER);
            getServer().getPluginManager().callEvent(ev);

            if (!ev.isCancelled()) {
                Position newPos = EnumLevel.moveToNether(this);
                if (newPos != null) {
                    for (int x = -1; x < 2; x++) {
                        for (int z = -1; z < 2; z++) {
                            int chunkX = (newPos.getFloorX() >> 4) + x, chunkZ = (newPos.getFloorZ() >> 4) + z;
                            FullChunk chunk = newPos.level.getChunk(chunkX, chunkZ, false);
                            if (chunk == null || !(chunk.isGenerated() || chunk.isPopulated())) {
                                newPos.level.generateChunk(chunkX, chunkZ, true);
                            }
                        }
                    }
                    this.teleport(newPos.add(1.5, 1, 0.5));
                    server.getScheduler().scheduleDelayedTask(new Task() {
                        @Override
                        public void onRun(int currentTick) {
                            // dirty hack to make sure chunks are loaded and generated before spawning
                            // player
                            teleport(newPos.add(1.5, 1, 0.5));
                            BlockNetherPortal.spawnPortal(newPos);
                        }
                    }, 20);
                }
            }
        }

        this.age += tickDiff;
        this.ticksLived += tickDiff;
        TimingsHistory.activatedEntityTicks++;

        Timings.entityBaseTickTimer.stopTiming();
        return hasUpdate;
    }

    public void updateMovement() {
        double diffPosition = (this.x - this.lastX) * (this.x - this.lastX) + (this.y - this.lastY) * (this.y - this.lastY) + (this.z - this.lastZ) * (this.z - this.lastZ);
        double diffRotation = (this.yaw - this.lastYaw) * (this.yaw - this.lastYaw) + (this.pitch - this.lastPitch) * (this.pitch - this.lastPitch);

        double diffMotion = (this.motionX - this.lastMotionX) * (this.motionX - this.lastMotionX) + (this.motionY - this.lastMotionY) * (this.motionY - this.lastMotionY) + (this.motionZ - this.lastMotionZ) * (this.motionZ - this.lastMotionZ);

        if (diffPosition > 0.0001 || diffRotation > 1.0) { //0.2 ** 2, 1.5 ** 2
            this.lastX = this.x;
            this.lastY = this.y;
            this.lastZ = this.z;

            this.lastYaw = this.yaw;
            this.lastPitch = this.pitch;

            this.addMovement(this.x, this.y + this.getBaseOffset(), this.z, this.yaw, this.pitch, this.yaw);
        }

        if (diffMotion > 0.0025 || (diffMotion > 0.0001 && this.getMotion().lengthSquared() <= 0.0001)) { //0.05 ** 2
            this.lastMotionX = this.motionX;
            this.lastMotionY = this.motionY;
            this.lastMotionZ = this.motionZ;

            this.addMotion(this.motionX, this.motionY, this.motionZ);
        }
    }

    public void addMovement(double x, double y, double z, double yaw, double pitch, double headYaw) {
        this.level.addEntityMovement(this, x, y, z, yaw, pitch, headYaw);
    }

    public void addMotion(double motionX, double motionY, double motionZ) {
        SetEntityMotionPacket pk = new SetEntityMotionPacket();
        pk.eid = this.id;
        pk.motionX = (float) motionX;
        pk.motionY = (float) motionY;
        pk.motionZ = (float) motionZ;

        Server.broadcastPacket(this.hasSpawned.values(), pk);
    }

    public Vector3 getDirectionVector() {
        Vector3 vector = super.getDirectionVector();
        return this.temporalVector.setComponents(vector.x, vector.y, vector.z);
    }

    public Vector2 getDirectionPlane() {
        return (new Vector2((float) (-Math.cos(Math.toRadians(this.yaw) - Math.PI / 2)), (float) (-Math.sin(Math.toRadians(this.yaw) - Math.PI / 2)))).normalize();
    }

    public BlockFace getHorizontalFacing() {
        return BlockFace.fromHorizontalIndex(NukkitMath.floorDouble((this.yaw * 4.0F / 360.0F) + 0.5D) & 3);
    }

    public boolean onUpdate(int currentTick) {
        if (this.closed) {
            return false;
        }

        if (!this.isAlive()) {
            ++this.deadTicks;
            if (this.deadTicks >= 10) {
                this.despawnFromAll();
                if (!this.isPlayer) {
                    this.close();
                }
            }
            return this.deadTicks < 10;
        }

        int tickDiff = currentTick - this.lastUpdate;

        if (tickDiff <= 0) {
            return false;
        }

        this.lastUpdate = currentTick;

        boolean hasUpdate = this.entityBaseTick(tickDiff);

        this.updateMovement();

        return hasUpdate;
    }

    public boolean mountEntity(Entity entity) {
        return mountEntity(entity, TYPE_RIDE);
    }

    /**
     * Mount or Dismounts an Entity from a/into vehicle
     *
     * @param entity The target Entity
     * @return {@code true} if the mounting successful
     */
    public boolean mountEntity(Entity entity, byte mode) {
        Objects.requireNonNull(entity, "The target of the mounting entity can't be null");

        if (entity.riding != null) {
            dismountEntity(entity);
        } else {
            if (isPassenger(entity)) {
                return false;
            }

            // Entity entering a vehicle
            EntityVehicleEnterEvent ev = new EntityVehicleEnterEvent(entity, this);
            server.getPluginManager().callEvent(ev);
            if (ev.isCancelled()) {
                return false;
            }

            broadcastLinkPacket(entity, mode);

            // Add variables to entity
            entity.riding = this;
            entity.setDataFlag(DATA_FLAGS, DATA_FLAG_RIDING, true);
            passengers.add(entity);

            entity.setSeatPosition(getMountedOffset(entity));
            updatePassengerPosition(entity);
        }
        return true;
    }

    public boolean dismountEntity(Entity entity) {
        // Run the events
        EntityVehicleExitEvent ev = new EntityVehicleExitEvent(entity, this);
        server.getPluginManager().callEvent(ev);
        if (ev.isCancelled()) {
            return false;
        }

        broadcastLinkPacket(entity, TYPE_REMOVE);

        // Refurbish the entity
        entity.riding = null;
        entity.setDataFlag(DATA_FLAGS, DATA_FLAG_RIDING, false);
        passengers.remove(entity);

        entity.setSeatPosition(new Vector3f());
        updatePassengerPosition(entity);

        return true;
    }

    protected void broadcastLinkPacket(Entity rider, byte type) {
        SetEntityLinkPacket pk = new SetEntityLinkPacket();
        pk.vehicleUniqueId = getId();         // To the?
        pk.riderUniqueId = rider.getId(); // From who?
        pk.type = type;

        Server.broadcastPacket(this.hasSpawned.values(), pk);
    }

    public void updatePassengers() {
        if (this.passengers.isEmpty()) {
            return;
        }

        for (Entity passenger : new ArrayList<>(this.passengers)) {
            if (!passenger.isAlive()) {
                dismountEntity(passenger);
                continue;
            }

            updatePassengerPosition(passenger);
        }
    }

    protected void updatePassengerPosition(Entity passenger) {
        passenger.setPosition(this.add(passenger.getSeatPosition().asVector3()));
    }

    public void setSeatPosition(Vector3f pos) {
        this.setDataProperty(new Vector3fEntityData(DATA_RIDER_SEAT_POSITION, pos));
    }

    public Vector3f getSeatPosition() {
        return this.getDataPropertyVector3f(DATA_RIDER_SEAT_POSITION);
    }

    public Vector3f getMountedOffset(Entity entity) {
        return new Vector3f(0, getHeight() * 0.75f);
    }

    public final void scheduleUpdate() {
        this.level.updateEntities.put(this.id, this);
    }

    public boolean isOnFire() {
        return this.fireTicks > 0;
    }

    public void setOnFire(int seconds) {
        int ticks = seconds * 20;
        if (ticks > this.fireTicks) {
            this.fireTicks = ticks;
        }
    }

    public float getAbsorption() {
        return absorption;
    }

    public void setAbsorption(float absorption) {
        if (absorption != this.absorption) {
            this.absorption = absorption;
            if (this instanceof Player)
                ((Player) this).setAttribute(Attribute.getAttribute(Attribute.ABSORPTION).setValue(absorption));
        }
    }

    public BlockFace getDirection() {
        double rotation = this.yaw % 360;
        if (rotation < 0) {
            rotation += 360.0;
        }
        if ((0 <= rotation && rotation < 45) || (315 <= rotation && rotation < 360)) {
            return BlockFace.SOUTH;
        } else if (45 <= rotation && rotation < 135) {
            return BlockFace.WEST;
        } else if (135 <= rotation && rotation < 225) {
            return BlockFace.NORTH;
        } else if (225 <= rotation && rotation < 315) {
            return BlockFace.EAST;
        } else {
            return null;
        }
    }

    public void extinguish() {
        this.fireTicks = 0;
        this.setDataFlag(DATA_FLAGS, DATA_FLAG_ONFIRE, false);
    }

    public boolean canTriggerWalking() {
        return true;
    }

    public void resetFallDistance() {
        this.highestPosition = 0;
    }

    protected void updateFallState(boolean onGround) {
        if (onGround) {
            fallDistance = (float) (this.highestPosition - this.y);

            if (fallDistance > 0) {
                // check if we fell into at least 1 block of water
                if (this instanceof EntityLiving && !(this.getLevelBlock() instanceof BlockWater)) {
                    this.fall(fallDistance);
                }
                this.resetFallDistance();
            }
        }
    }

    public AxisAlignedBB getBoundingBox() {
        return this.boundingBox;
    }

    public void fall(float fallDistance) {
        float damage = (float) Math.floor(fallDistance - 3 - (this.hasEffect(Effect.JUMP) ? this.getEffect(Effect.JUMP).getAmplifier() + 1 : 0));
        if (damage > 0) {
            this.attack(new EntityDamageEvent(this, DamageCause.FALL, damage));
        }

        if (fallDistance > 0.75) {
            Block down = this.level.getBlock(this.floor().down());

            if (down.getId() == Item.FARMLAND) {
                Event ev;

                if (this instanceof Player) {
                    ev = new PlayerInteractEvent((Player) this, null, down, null, Action.PHYSICAL);
                } else {
                    ev = new EntityInteractEvent(this, down);
                }

                this.server.getPluginManager().callEvent(ev);
                if (ev.isCancelled()) {
                    return;
                }
                this.level.setBlock(down, new BlockDirt(), false, true);
            }
        }
    }

    public void handleLavaMovement() {
        //todo
    }

    public void moveFlying(float strafe, float forward, float friction) {
        // This is special for Nukkit! :)
        float speed = strafe * strafe + forward * forward;
        if (speed >= 1.0E-4F) {
            speed = MathHelper.sqrt(speed);
            if (speed < 1.0F) {
                speed = 1.0F;
            }
            speed = friction / speed;
            strafe *= speed;
            forward *= speed;
            float nest = MathHelper.sin((float) (this.yaw * 3.1415927F / 180.0F));
            float place = MathHelper.cos((float) (this.yaw * 3.1415927F / 180.0F));
            this.motionX += strafe * place - forward * nest;
            this.motionZ += forward * place + strafe * nest;
        }
    }

    public void onCollideWithPlayer(EntityHuman entityPlayer) {

    }

    public void applyEntityCollision(Entity entity) {
        if (entity.riding != this && !entity.passengers.contains(this)) {
            double dx = entity.x - this.x;
            double dy = entity.z - this.z;
            double dz = NukkitMath.getDirection(dx, dy);

            if (dz >= 0.009999999776482582D) {
                dz = MathHelper.sqrt((float) dz);
                dx /= dz;
                dy /= dz;
                double d3 = 1.0D / dz;

                if (d3 > 1.0D) {
                    d3 = 1.0D;
                }

                dx *= d3;
                dy *= d3;
                dx *= 0.05000000074505806;
                dy *= 0.05000000074505806;
                dx *= 1F + entityCollisionReduction;

                if (this.riding == null) {
                    motionX -= dx;
                    motionZ -= dy;
                }
            }
        }
    }

    public void onStruckByLightning(Entity entity) {
        if (this.attack(new EntityDamageByEntityEvent(entity, this, DamageCause.LIGHTNING, 5))) {
            if (this.fireTicks < 8 * 20) {
                this.setOnFire(8);
            }
        }
    }

    public boolean onInteract(Player player, Item item, Vector3 clickedPos) {
        return onInteract(player, item);
    }

    public boolean onInteract(Player player, Item item) {
        return false;
    }

    protected boolean switchLevel(Level targetLevel) {
        if (this.closed) {
            return false;
        }

        if (this.isValid()) {
            EntityLevelChangeEvent ev = new EntityLevelChangeEvent(this, this.level, targetLevel);
            this.server.getPluginManager().callEvent(ev);
            if (ev.isCancelled()) {
                return false;
            }

            this.level.removeEntity(this);
            if (this.chunk != null) {
                this.chunk.removeEntity(this);
            }
            this.despawnFromAll();
        }

        this.setLevel(targetLevel);
        this.level.addEntity(this);
        this.chunk = null;

        return true;
    }

    public Position getPosition() {
        return new Position(this.x, this.y, this.z, this.level);
    }

    public Location getLocation() {
        return new Location(this.x, this.y, this.z, this.yaw, this.pitch, this.level);
    }

    public boolean isInsideOfWater() {
        double y = this.y + this.getEyeHeight();
        Block block = this.level.getBlock(this.temporalVector.setComponents(NukkitMath.floorDouble(this.x), NukkitMath.floorDouble(y), NukkitMath.floorDouble(this.z)));

        if (block instanceof BlockWater) {
            double f = (block.y + 1) - (((BlockWater) block).getFluidHeightPercent() - 0.1111111);
            return y < f;
        }

        return false;
    }

    public boolean isInsideOfSolid() {
        double y = this.y + this.getEyeHeight();
        Block block = this.level.getBlock(
                this.temporalVector.setComponents(
                        NukkitMath.floorDouble(this.x),
                        NukkitMath.floorDouble(y),
                        NukkitMath.floorDouble(this.z))
        );

        AxisAlignedBB bb = block.getBoundingBox();

        return bb != null && block.isSolid() && !block.isTransparent() && bb.intersectsWith(this.getBoundingBox());

    }

    public boolean isInsideOfFire() {
        for (Block block : this.getCollisionBlocks()) {
            if (block instanceof BlockFire) {
                return true;
            }
        }

        return false;
    }

    public boolean isOnLadder() {
        Block b = this.getLevelBlock();

        return b.getId() == Block.LADDER;
    }

    public boolean fastMove(double dx, double dy, double dz) {
        if (dx == 0 && dy == 0 && dz == 0) {
            return true;
        }

        Timings.entityMoveTimer.startTiming();

        AxisAlignedBB newBB = this.boundingBox.getOffsetBoundingBox(dx, dy, dz);

        if (server.getAllowFlight() || !this.level.hasCollision(this, newBB, false)) {
            this.boundingBox = newBB;
        }

        this.x = (this.boundingBox.getMinX() + this.boundingBox.getMaxX()) / 2;
        this.y = this.boundingBox.getMinY() - this.ySize;
        this.z = (this.boundingBox.getMinZ() + this.boundingBox.getMaxZ()) / 2;

        this.checkChunks();

        if (!this.onGround || dy != 0) {
            AxisAlignedBB bb = this.boundingBox.clone();
            bb.setMinY(bb.getMinY() - 0.75);

            this.onGround = this.level.getCollisionBlocks(bb).length > 0;
        }
        this.isCollided = this.onGround;
        this.updateFallState(this.onGround);
        Timings.entityMoveTimer.stopTiming();
        return true;
    }

    public boolean move(double dx, double dy, double dz) {
        if (dx == 0 && dz == 0 && dy == 0) {
            return true;
        }

        if (this.keepMovement) {
            this.boundingBox.offset(dx, dy, dz);
            this.setPosition(this.temporalVector.setComponents((this.boundingBox.getMinX() + this.boundingBox.getMaxX()) / 2, this.boundingBox.getMinY(), (this.boundingBox.getMinZ() + this.boundingBox.getMaxZ()) / 2));
            this.onGround = this.isPlayer;
            return true;
        } else {

            Timings.entityMoveTimer.startTiming();

            this.ySize *= 0.4;

            double movX = dx;
            double movY = dy;
            double movZ = dz;

            AxisAlignedBB axisalignedbb = this.boundingBox.clone();

            AxisAlignedBB[] list = this.level.getCollisionCubes(this, this.level.getTickRate() > 1 ? this.boundingBox.getOffsetBoundingBox(dx, dy, dz) : this.boundingBox.addCoord(dx, dy, dz), false, true);

            for (AxisAlignedBB bb : list) {
                dy = bb.calculateYOffset(this.boundingBox, dy);
            }

            this.boundingBox.offset(0, dy, 0);

            boolean fallingFlag = (this.onGround || (dy != movY && movY < 0));

            for (AxisAlignedBB bb : list) {
                dx = bb.calculateXOffset(this.boundingBox, dx);
            }

            this.boundingBox.offset(dx, 0, 0);

            for (AxisAlignedBB bb : list) {
                dz = bb.calculateZOffset(this.boundingBox, dz);
            }

            this.boundingBox.offset(0, 0, dz);

            if (this.getStepHeight() > 0 && fallingFlag && this.ySize < 0.05 && (movX != dx || movZ != dz)) {
                double cx = dx;
                double cy = dy;
                double cz = dz;
                dx = movX;
                dy = this.getStepHeight();
                dz = movZ;

                AxisAlignedBB axisalignedbb1 = this.boundingBox.clone();

                this.boundingBox.setBB(axisalignedbb);

                list = this.level.getCollisionCubes(this, this.boundingBox.addCoord(dx, dy, dz), false);

                for (AxisAlignedBB bb : list) {
                    dy = bb.calculateYOffset(this.boundingBox, dy);
                }

                this.boundingBox.offset(0, dy, 0);

                for (AxisAlignedBB bb : list) {
                    dx = bb.calculateXOffset(this.boundingBox, dx);
                }

                this.boundingBox.offset(dx, 0, 0);

                for (AxisAlignedBB bb : list) {
                    dz = bb.calculateZOffset(this.boundingBox, dz);
                }

                this.boundingBox.offset(0, 0, dz);

                this.boundingBox.offset(0, 0, dz);

                if ((cx * cx + cz * cz) >= (dx * dx + dz * dz)) {
                    dx = cx;
                    dy = cy;
                    dz = cz;
                    this.boundingBox.setBB(axisalignedbb1);
                } else {
                    this.ySize += 0.5;
                }

            }

            this.x = (this.boundingBox.getMinX() + this.boundingBox.getMaxX()) / 2;
            this.y = this.boundingBox.getMinY() - this.ySize;
            this.z = (this.boundingBox.getMinZ() + this.boundingBox.getMaxZ()) / 2;

            this.checkChunks();

            this.checkGroundState(movX, movY, movZ, dx, dy, dz);
            this.updateFallState(this.onGround);

            if (movX != dx) {
                this.motionX = 0;
            }

            if (movY != dy) {
                this.motionY = 0;
            }

            if (movZ != dz) {
                this.motionZ = 0;
            }

            //TODO: vehicle collision events (first we need to spawn them!)
            Timings.entityMoveTimer.stopTiming();
            return true;
        }
    }

    protected void checkGroundState(double movX, double movY, double movZ, double dx, double dy, double dz) {
        this.isCollidedVertically = movY != dy;
        this.isCollidedHorizontally = (movX != dx || movZ != dz);
        this.isCollided = (this.isCollidedHorizontally || this.isCollidedVertically);
        this.onGround = (movY != dy && movY < 0);
    }

    public List<Block> getBlocksAround() {
        if (this.blocksAround == null) {
            int minX = NukkitMath.floorDouble(this.boundingBox.getMinX());
            int minY = NukkitMath.floorDouble(this.boundingBox.getMinY());
            int minZ = NukkitMath.floorDouble(this.boundingBox.getMinZ());
            int maxX = NukkitMath.ceilDouble(this.boundingBox.getMaxX());
            int maxY = NukkitMath.ceilDouble(this.boundingBox.getMaxY());
            int maxZ = NukkitMath.ceilDouble(this.boundingBox.getMaxZ());

            this.blocksAround = new ArrayList<>();

            for (int z = minZ; z <= maxZ; ++z) {
                for (int x = minX; x <= maxX; ++x) {
                    for (int y = minY; y <= maxY; ++y) {
                        Block block = this.level.getBlock(this.temporalVector.setComponents(x, y, z));
                        this.blocksAround.add(block);
                    }
                }
            }
        }

        return this.blocksAround;
    }

    public List<Block> getCollisionBlocks() {
        if (this.collisionBlocks == null) {
            this.collisionBlocks = new ArrayList<>();

            for (Block b : getBlocksAround()) {
                if (b.collidesWithBB(this.getBoundingBox(), true)) {
                    this.collisionBlocks.add(b);
                }
            }
        }

        return this.collisionBlocks;
    }

    /**
     * Returns whether this entity can be moved by currents in liquids.
     *
     * @return boolean
     */
    public boolean canBeMovedByCurrents() {
        return true;
    }

    protected void checkBlockCollision() {
        Vector3 vector = new Vector3(0, 0, 0);
        boolean portal = false;

        for (Block block : this.getCollisionBlocks()) {
            if (block.getId() == Block.NETHER_PORTAL) {
                portal = true;
                continue;
            }

            block.onEntityCollide(this);
            block.addVelocityToEntity(this, vector);
        }

        if (portal) {
            if (this.inPortalTicks < 80) {
                this.inPortalTicks = 80;
            } else {
                this.inPortalTicks++;
            }
        } else {
            this.inPortalTicks = 0;
        }

        if (vector.lengthSquared() > 0) {
            vector = vector.normalize();
            double d = 0.014d;
            this.motionX += vector.x * d;
            this.motionY += vector.y * d;
            this.motionZ += vector.z * d;
        }
    }

    public boolean setPositionAndRotation(Vector3 pos, double yaw, double pitch) {
        if (this.setPosition(pos)) {
            this.setRotation(yaw, pitch);
            return true;
        }

        return false;
    }

    public void setRotation(double yaw, double pitch) {
        this.yaw = yaw;
        this.pitch = pitch;
        this.scheduleUpdate();
    }

    /**
     * Whether the entity can active pressure plates.
     * Used for {@link cn.nukkit.entity.passive.EntityBat}s only.
     *
     * @return triggers pressure plate
     */
    public boolean doesTriggerPressurePlate() {
        return true;
    }

    public boolean canPassThrough() {
        return true;
    }

    protected void checkChunks() {
        if (this.chunk == null || (this.chunk.getX() != ((int) this.x >> 4)) || this.chunk.getZ() != ((int) this.z >> 4)) {
            if (this.chunk != null) {
                this.chunk.removeEntity(this);
            }
            this.chunk = this.level.getChunk((int) this.x >> 4, (int) this.z >> 4, true);

            if (!this.justCreated) {
                Map<Integer, Player> newChunk = this.level.getChunkPlayers((int) this.x >> 4, (int) this.z >> 4);
                for (Player player : new ArrayList<>(this.hasSpawned.values())) {
                    if (!newChunk.containsKey(player.getLoaderId())) {
                        this.despawnFrom(player);
                    } else {
                        newChunk.remove(player.getLoaderId());
                    }
                }

                for (Player player : newChunk.values()) {
                    this.spawnTo(player);
                }
            }

            if (this.chunk == null) {
                return;
            }

            this.chunk.addEntity(this);
        }
    }

    public boolean setPosition(Vector3 pos) {
        if (this.closed) {
            return false;
        }

        if (pos instanceof Position && ((Position) pos).level != null && ((Position) pos).level != this.level) {
            if (!this.switchLevel(((Position) pos).getLevel())) {
                return false;
            }
        }

        this.x = pos.x;
        this.y = pos.y;
        this.z = pos.z;

<<<<<<< HEAD
        this.recalculateBoundingBox();
=======
        this.recalculateBoundingBox(false); // Don't need to send BB height/width to client on position change
>>>>>>> 7212a41f

        this.checkChunks();

        return true;
    }

    public Vector3 getMotion() {
        return new Vector3(this.motionX, this.motionY, this.motionZ);
    }

    public boolean setMotion(Vector3 motion) {
        if (!this.justCreated) {
            EntityMotionEvent ev = new EntityMotionEvent(this, motion);
            this.server.getPluginManager().callEvent(ev);
            if (ev.isCancelled()) {
                return false;
            }
        }

        this.motionX = motion.x;
        this.motionY = motion.y;
        this.motionZ = motion.z;

        if (!this.justCreated) {
            this.updateMovement();
        }

        return true;
    }

    public boolean isOnGround() {
        return onGround;
    }

    public void kill() {
        this.health = 0;
        this.scheduleUpdate();

        for (Entity passenger : new ArrayList<>(this.passengers)) {
            dismountEntity(passenger);
        }
    }

    public boolean teleport(Vector3 pos) {
        return this.teleport(pos, PlayerTeleportEvent.TeleportCause.PLUGIN);
    }

    public boolean teleport(Vector3 pos, PlayerTeleportEvent.TeleportCause cause) {
        return this.teleport(Location.fromObject(pos, this.level, this.yaw, this.pitch), cause);
    }

    public boolean teleport(Position pos) {
        return this.teleport(pos, PlayerTeleportEvent.TeleportCause.PLUGIN);
    }

    public boolean teleport(Position pos, PlayerTeleportEvent.TeleportCause cause) {
        return this.teleport(Location.fromObject(pos, pos.level, this.yaw, this.pitch), cause);
    }

    public boolean teleport(Location location) {
        return this.teleport(location, PlayerTeleportEvent.TeleportCause.PLUGIN);
    }

    public boolean teleport(Location location, PlayerTeleportEvent.TeleportCause cause) {
        double yaw = location.yaw;
        double pitch = location.pitch;

        Location from = this.getLocation();
        Location to = location;
        if (cause != null) {
            EntityTeleportEvent ev = new EntityTeleportEvent(this, from, to);
            this.server.getPluginManager().callEvent(ev);
            if (ev.isCancelled()) {
                return false;
            }
            to = ev.getTo();
        }

        this.ySize = 0;

        this.setMotion(this.temporalVector.setComponents(0, 0, 0));

        if (this.setPositionAndRotation(to, yaw, pitch)) {
            this.resetFallDistance();
            this.onGround = true;

            this.updateMovement();

            return true;
        }

        return false;
    }

    public long getId() {
        return this.id;
    }

    public void respawnToAll() {
        for (Player player : this.hasSpawned.values()) {
            this.spawnTo(player);
        }
        this.hasSpawned.clear();
    }

    public void spawnToAll() {
        if (this.chunk == null || this.closed) {
            return;
        }

        for (Player player : this.level.getChunkPlayers(this.chunk.getX(), this.chunk.getZ()).values()) {
            if (player.isOnline()) {
                this.spawnTo(player);
            }
        }
    }

    public void despawnFromAll() {
        for (Player player : new ArrayList<>(this.hasSpawned.values())) {
            this.despawnFrom(player);
        }
    }

    public void close() {
        if (!this.closed) {
            this.closed = true;
            this.server.getPluginManager().callEvent(new EntityDespawnEvent(this));
            this.despawnFromAll();
            if (this.chunk != null) {
                this.chunk.removeEntity(this);
            }

            if (this.level != null) {
                this.level.removeEntity(this);
            }
        }
    }

    public boolean setDataProperty(EntityData data) {
        return setDataProperty(data, true);
    }

    public boolean setDataProperty(EntityData data, boolean send) {
        if (!Objects.equals(data, this.getDataProperties().get(data.getId()))) {
            this.getDataProperties().put(data);
            if (send) {
                this.sendData(this.hasSpawned.values().toArray(new Player[0]), new EntityMetadata().put(this.dataProperties.get(data.getId())));
            }
            return true;
        }
        return false;
    }

    public EntityMetadata getDataProperties() {
        return this.dataProperties;
    }

    public EntityData getDataProperty(int id) {
        return this.getDataProperties().get(id);
    }

    public int getDataPropertyInt(int id) {
        return this.getDataProperties().getInt(id);
    }

    public int getDataPropertyShort(int id) {
        return this.getDataProperties().getShort(id);
    }

    public int getDataPropertyByte(int id) {
        return this.getDataProperties().getByte(id);
    }

    public boolean getDataPropertyBoolean(int id) {
        return this.getDataProperties().getBoolean(id);
    }

    public long getDataPropertyLong(int id) {
        return this.getDataProperties().getLong(id);
    }

    public String getDataPropertyString(int id) {
        return this.getDataProperties().getString(id);
    }

    public float getDataPropertyFloat(int id) {
        return this.getDataProperties().getFloat(id);
    }

    public CompoundTag getDataPropertyNBT(int id) {
        return this.getDataProperties().getNBT(id);
    }

    public Vector3 getDataPropertyPos(int id) {
        return this.getDataProperties().getPosition(id);
    }

    public Vector3f getDataPropertyVector3f(int id) {
        return this.getDataProperties().getFloatPosition(id);
    }

    public int getDataPropertyType(int id) {
        return this.getDataProperties().exists(id) ? this.getDataProperty(id).getType() : -1;
    }

    public void setDataFlag(int propertyId, int id) {
        this.setDataFlag(propertyId, id, true);
    }

    public void setDataFlag(int propertyId, int id, boolean value) {
        if (this.getDataFlag(propertyId, id) != value) {
            if (propertyId == EntityHuman.DATA_PLAYER_FLAGS) {
                byte flags = (byte) this.getDataPropertyByte(propertyId);
                flags ^= 1 << id;
                this.setDataProperty(new ByteEntityData(propertyId, flags));
            } else {
                long flags = this.getDataPropertyLong(propertyId);
                flags ^= 1L << id;
                this.setDataProperty(new LongEntityData(propertyId, flags));
            }

        }
    }

    public boolean getDataFlag(int propertyId, int id) {
        return (((propertyId == EntityHuman.DATA_PLAYER_FLAGS ? this.getDataPropertyByte(propertyId) & 0xff : this.getDataPropertyLong(propertyId))) & (1L << id)) > 0;
    }

    @Override
    public void setMetadata(String metadataKey, MetadataValue newMetadataValue) {
        this.server.getEntityMetadata().setMetadata(this, metadataKey, newMetadataValue);
    }

    @Override
    public List<MetadataValue> getMetadata(String metadataKey) {
        return this.server.getEntityMetadata().getMetadata(this, metadataKey);
    }

    @Override
    public boolean hasMetadata(String metadataKey) {
        return this.server.getEntityMetadata().hasMetadata(this, metadataKey);
    }

    @Override
    public void removeMetadata(String metadataKey, Plugin owningPlugin) {
        this.server.getEntityMetadata().removeMetadata(this, metadataKey, owningPlugin);
    }

    public Server getServer() {
        return server;
    }

    @Override
    public boolean equals(Object obj) {
        if (obj == null) {
            return false;
        }
        if (getClass() != obj.getClass()) {
            return false;
        }
        Entity other = (Entity) obj;
        return this.getId() == other.getId();
    }

    @Override
    public int hashCode() {
        int hash = 7;
        hash = (int) (29 * hash + this.getId());
        return hash;
    }
}<|MERGE_RESOLUTION|>--- conflicted
+++ resolved
@@ -685,11 +685,6 @@
     }
 
     public void recalculateBoundingBox() {
-<<<<<<< HEAD
-        float height = this.getHeight() * this.scale;
-        double radius = (this.getWidth() * this.scale) / 2d;
-        this.boundingBox.setBounds(x - radius, y, z - radius, x + radius, y + height, z + radius);
-=======
         this.recalculateBoundingBox(true);
     }
 
@@ -705,7 +700,6 @@
         if (send) {
             sendData(this.hasSpawned.values().toArray(new Player[0]), new EntityMetadata().put(bbH).put(bbW));
         }
->>>>>>> 7212a41f
     }
 
     protected void recalculateEffectColor() {
@@ -2059,11 +2053,7 @@
         this.y = pos.y;
         this.z = pos.z;
 
-<<<<<<< HEAD
-        this.recalculateBoundingBox();
-=======
         this.recalculateBoundingBox(false); // Don't need to send BB height/width to client on position change
->>>>>>> 7212a41f
 
         this.checkChunks();
 
