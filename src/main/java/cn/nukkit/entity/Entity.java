package cn.nukkit.entity;

import cn.nukkit.AdventureSettings;
import cn.nukkit.Player;
import cn.nukkit.Server;
import cn.nukkit.api.DeprecationDetails;
import cn.nukkit.api.PowerNukkitDifference;
import cn.nukkit.api.PowerNukkitOnly;
import cn.nukkit.api.Since;
import cn.nukkit.block.*;
import cn.nukkit.blockentity.BlockEntityPistonArm;
import cn.nukkit.blockstate.BlockState;
import cn.nukkit.entity.data.*;
import cn.nukkit.entity.mob.EntityEnderDragon;
import cn.nukkit.event.Event;
import cn.nukkit.event.entity.*;
import cn.nukkit.event.entity.EntityDamageEvent.DamageCause;
import cn.nukkit.event.entity.EntityPortalEnterEvent.PortalType;
import cn.nukkit.event.player.PlayerInteractEvent;
import cn.nukkit.event.player.PlayerInteractEvent.Action;
import cn.nukkit.event.player.PlayerTeleportEvent;
import cn.nukkit.inventory.PlayerInventory;
import cn.nukkit.inventory.PlayerOffhandInventory;
import cn.nukkit.item.Item;
import cn.nukkit.level.*;
import cn.nukkit.level.format.FullChunk;
import cn.nukkit.math.*;
import cn.nukkit.metadata.MetadataValue;
import cn.nukkit.metadata.Metadatable;
import cn.nukkit.nbt.tag.CompoundTag;
import cn.nukkit.nbt.tag.DoubleTag;
import cn.nukkit.nbt.tag.FloatTag;
import cn.nukkit.nbt.tag.ListTag;
import cn.nukkit.network.protocol.*;
import cn.nukkit.network.protocol.types.EntityLink;
import cn.nukkit.plugin.Plugin;
import cn.nukkit.potion.Effect;
import cn.nukkit.scheduler.Task;
import cn.nukkit.utils.ChunkException;
import cn.nukkit.utils.MainLogger;
import co.aikar.timings.Timing;
import co.aikar.timings.Timings;
import co.aikar.timings.TimingsHistory;
import com.google.common.collect.Iterables;

import javax.annotation.Nonnull;
import javax.annotation.Nullable;
import java.lang.reflect.Constructor;
import java.util.*;
import java.util.concurrent.ConcurrentHashMap;
import java.util.concurrent.ThreadLocalRandom;
import java.util.function.BiPredicate;

import static cn.nukkit.network.protocol.SetEntityLinkPacket.*;

/**
 * @author MagicDroidX
 */
public abstract class Entity extends Location implements Metadatable {
    @PowerNukkitOnly
    @Since("1.4.0.0-PN")
    public static final Entity[] EMPTY_ARRAY = new Entity[0];

    public static final int NETWORK_ID = -1;

    public abstract int getNetworkId();

    public static final int DATA_TYPE_BYTE = 0;
    public static final int DATA_TYPE_SHORT = 1;
    public static final int DATA_TYPE_INT = 2;
    public static final int DATA_TYPE_FLOAT = 3;
    public static final int DATA_TYPE_STRING = 4;
    public static final int DATA_TYPE_NBT = 5;
    public static final int DATA_TYPE_POS = 6;
    public static final int DATA_TYPE_LONG = 7;
    public static final int DATA_TYPE_VECTOR3F = 8;

    public static final int DATA_FLAGS = 0;
    public static final int DATA_HEALTH = 1; //int (minecart/boat)
    public static final int DATA_VARIANT = 2; //int
    public static final int DATA_COLOR = 3, DATA_COLOUR = 3; //byte
    public static final int DATA_NAMETAG = 4; //string
    public static final int DATA_OWNER_EID = 5; //long
    public static final int DATA_TARGET_EID = 6; //long
    public static final int DATA_AIR = 7; //short
    public static final int DATA_POTION_COLOR = 8; //int (ARGB!)
    public static final int DATA_POTION_AMBIENT = 9; //byte
    public static final int DATA_JUMP_DURATION = 10; //long
    public static final int DATA_HURT_TIME = 11; //int (minecart/boat)
    public static final int DATA_HURT_DIRECTION = 12; //int (minecart/boat)
    public static final int DATA_PADDLE_TIME_LEFT = 13; //float
    public static final int DATA_PADDLE_TIME_RIGHT = 14; //float
    public static final int DATA_EXPERIENCE_VALUE = 15; //int (xp orb)
    public static final int DATA_DISPLAY_ITEM = 16; //int (id | (data << 16))
    public static final int DATA_DISPLAY_OFFSET = 17; //int
    public static final int DATA_HAS_DISPLAY = 18; //byte (must be 1 for minecart to show block inside)
    @Since("1.2.0.0-PN") public static final int DATA_SWELL = 19;
    @Since("1.2.0.0-PN") public static final int DATA_OLD_SWELL = 20;
    @Since("1.2.0.0-PN") public static final int DATA_SWELL_DIR = 21;
    @Since("1.2.0.0-PN") public static final int DATA_CHARGE_AMOUNT = 22;
    public static final int DATA_ENDERMAN_HELD_RUNTIME_ID = 23; //short
    public static final int DATA_ENTITY_AGE = 24; //short
    public static final int DATA_PLAYER_FLAGS = 26; //byte
    @Since("1.2.0.0-PN") public static final int DATA_PLAYER_INDEX = 27;
    public static final int DATA_PLAYER_BED_POSITION = 28; //block coords
    public static final int DATA_FIREBALL_POWER_X = 29; //float
    public static final int DATA_FIREBALL_POWER_Y = 30; //float
    public static final int DATA_FIREBALL_POWER_Z = 31; //float
    @Since("1.2.0.0-PN") public static final int DATA_AUX_POWER = 32;
    @Since("1.2.0.0-PN") public static final int DATA_FISH_X = 33;
    @Since("1.2.0.0-PN") public static final int DATA_FISH_Z = 34;
    @Since("1.2.0.0-PN") public static final int DATA_FISH_ANGLE = 35;
    public static final int DATA_POTION_AUX_VALUE = 36; //short
    public static final int DATA_LEAD_HOLDER_EID = 37; //long
    public static final int DATA_SCALE = 38; //float
    @PowerNukkitOnly
    @Since("1.2.0.0-PN") public static final int DATA_HAS_NPC_COMPONENT = 39; //byte
    public static final int DATA_NPC_SKIN_ID = 40; //string
    public static final int DATA_URL_TAG = 41; //string
    public static final int DATA_MAX_AIR = 42; //short
    public static final int DATA_MARK_VARIANT = 43; //int
    public static final int DATA_CONTAINER_TYPE = 44; //byte
    public static final int DATA_CONTAINER_BASE_SIZE = 45; //int
    public static final int DATA_CONTAINER_EXTRA_SLOTS_PER_STRENGTH = 46; //int
    public static final int DATA_BLOCK_TARGET = 47; //block coords (ender crystal)
    public static final int DATA_WITHER_INVULNERABLE_TICKS = 48; //int
    public static final int DATA_WITHER_TARGET_1 = 49; //long
    public static final int DATA_WITHER_TARGET_2 = 50; //long
    public static final int DATA_WITHER_TARGET_3 = 51; //long
    @Since("1.2.0.0-PN") public static final int DATA_AERIAL_ATTACK = 52;
    public static final int DATA_BOUNDING_BOX_WIDTH = 53; //float
    public static final int DATA_BOUNDING_BOX_HEIGHT = 54; //float
    public static final int DATA_FUSE_LENGTH = 55; //int
    public static final int DATA_RIDER_SEAT_POSITION = 56; //vector3f
    public static final int DATA_RIDER_ROTATION_LOCKED = 57; //byte
    public static final int DATA_RIDER_MAX_ROTATION = 58; //float
    public static final int DATA_RIDER_MIN_ROTATION = 59; //float
    public static final int DATA_AREA_EFFECT_CLOUD_RADIUS = 60; //float
    public static final int DATA_AREA_EFFECT_CLOUD_WAITING = 61; //int
    public static final int DATA_AREA_EFFECT_CLOUD_PARTICLE_ID = 62; //int
    @Since("1.2.0.0-PN") public static final int DATA_SHULKER_PEEK_ID = 63; //int
    public static final int DATA_SHULKER_ATTACH_FACE = 64; //byte
    @Since("1.2.0.0-PN") public static final int DATA_SHULKER_ATTACHED = 65; //short
    public static final int DATA_SHULKER_ATTACH_POS = 66; //block coords
    public static final int DATA_TRADING_PLAYER_EID = 67; //long
    @Since("1.2.0.0-PN") public static final int DATA_TRADING_CAREER = 68;
    @Since("1.2.0.0-PN") public static final int DATA_HAS_COMMAND_BLOCK = 69; //byte
    
    @PowerNukkitOnly
    @Deprecated @DeprecationDetails(reason = "NukkitX added this constant with a different name",
            replaceWith = "DATA_HAS_COMMAND_BLOCK", since = "1.3.0.0-PN", toBeRemovedAt = "1.4.0.0-PN")
    public static final int DATA_COMMAND_BLOCK_ENABLED = 69; //byte
    
    @Since("1.2.0.0-PN") public static final int DATA_COMMAND_BLOCK_COMMAND = 70; //string
    public static final int DATA_COMMAND_BLOCK_LAST_OUTPUT = 71; //string
    public static final int DATA_COMMAND_BLOCK_TRACK_OUTPUT = 72; //byte
    public static final int DATA_CONTROLLING_RIDER_SEAT_NUMBER = 73; //byte
    public static final int DATA_STRENGTH = 74; //int
    public static final int DATA_MAX_STRENGTH = 75; //int
    @Since("1.2.0.0-PN") public static final int DATA_SPELL_CASTING_COLOR = 76; //int
    
    @PowerNukkitOnly("Backward compatibility")
    @Deprecated @DeprecationDetails(reason = "NukkitX added this constant with a different name",
            replaceWith = "DATA_SPELL_CASTING_COLOR", since = "1.3.0.0-PN", toBeRemovedAt = "1.4.0.0-PN")
    public static final int DATA_EVOKER_SPELL_COLOR = 76; // int
    
    public static final int DATA_LIMITED_LIFE = 77; // int
    public static final int DATA_ARMOR_STAND_POSE_INDEX = 78; // int
    public static final int DATA_ENDER_CRYSTAL_TIME_OFFSET = 79; // int
    public static final int DATA_ALWAYS_SHOW_NAMETAG = 80; // byte
    public static final int DATA_COLOR_2 = 81; // byte
    @Since("1.2.0.0-PN") public static final int DATA_NAME_AUTHOR = 82;
    public static final int DATA_SCORE_TAG = 83; //String
    public static final int DATA_BALLOON_ATTACHED_ENTITY = 84; // long
    public static final int DATA_PUFFERFISH_SIZE = 85;
    @Since("1.2.0.0-PN") public static final int DATA_BUBBLE_TIME = 86;
    
    @PowerNukkitOnly
    @Deprecated @DeprecationDetails(reason = "NukkitX maps this constant with a different name",
            replaceWith = "DATA_BUBBLE_TIME", since = "1.2.0.0-PN", toBeRemovedAt = "1.4.0.0-PN")
    public static final int DATA_BOAT_BUBBLE_TIME = 86;
    
    @Deprecated @DeprecationDetails(reason = "NukkitX maps this constant with a different name",
            replaceWith = "DATA_AGENT", since = "1.2.0.0-PN", toBeRemovedAt = "1.4.0.0-PN")
    public static final int DATA_AGENT_ID = 87;
    
    @Since("1.2.0.0-PN") public static final int DATA_AGENT = 87;
    @Since("1.2.0.0-PN") public static final int DATA_SITTING_AMOUNT = 88;
    @Since("1.2.0.0-PN") public static final int DATA_SITTING_AMOUNT_PREVIOUS = 89;
    @Since("1.2.0.0-PN") public static final int DATA_EATING_COUNTER = 90;
    public static final int DATA_FLAGS_EXTENDED = 91;
    @Since("1.2.0.0-PN") public static final int DATA_LAYING_AMOUNT = 92;
    @Since("1.2.0.0-PN") public static final int DATA_LAYING_AMOUNT_PREVIOUS = 93;

    @Deprecated @DeprecationDetails(reason = "NukkitX maps this constant with a different name",
            replaceWith = "DATA_DURATION", since = "1.2.0.0-PN", toBeRemovedAt = "1.4.0.0-PN")
    public static final int DATA_AREA_EFFECT_CLOUD_DURATION = 94; // int
    
    @Since("1.2.0.0-PN") public static final int DATA_DURATION = 94;

    @Deprecated @DeprecationDetails(reason = "NukkitX maps this constant with a different name",
            replaceWith = "DATA_SPAWN_TIME", since = "1.2.0.0-PN", toBeRemovedAt = "1.4.0.0-PN")
    public static final int DATA_AREA_EFFECT_CLOUD_SPAWN_TIME = 95; // long
    
    @Since("1.2.0.0-PN") public static final int DATA_SPAWN_TIME = 95;

    @Deprecated @DeprecationDetails(reason = "NukkitX maps this constant with a different name",
            replaceWith = "DATA_CHANGE_RATE", since = "1.2.0.0-PN", toBeRemovedAt = "1.4.0.0-PN")
    public static final int DATA_AREA_EFFECT_CLOUD_RADIUS_PER_TICK = 96; // float
    
    @Since("1.2.0.0-PN") public static final int DATA_CHANGE_RATE = 96;

    @Deprecated @DeprecationDetails(reason = "NukkitX maps this constant with a different name",
            replaceWith = "DATA_CHANGE_ON_PICK", since = "1.2.0.0-PN", toBeRemovedAt = "1.4.0.0-PN")
    public static final int DATA_AREA_EFFECT_CLOUD_RADIUS_CHANGE_ON_PICKUP = 97; // float
    
    @Since("1.2.0.0-PN") public static final int DATA_CHANGE_ON_PICKUP = 97;

    @Deprecated @DeprecationDetails(reason = "NukkitX maps this constant with a different name",
            replaceWith = "DATA_PICKUP_COUNT", since = "1.2.0.0-PN", toBeRemovedAt = "1.4.0.0-PN")
    public static final int DATA_AREA_EFFECT_CLOUD_PICKUP_COUNT = 98; // int
    
    @Since("1.2.0.0-PN") public static final int DATA_PICKUP_COUNT = 98;

    @Deprecated @DeprecationDetails(reason = "NukkitX maps this constant with a different name",
            replaceWith = "DATA_INTERACT_TEXT", since = "1.2.0.0-PN", toBeRemovedAt = "1.4.0.0-PN")
    public static final int DATA_INTERACTIVE_TAG = 99; // string (button text)
    
    @Since("1.2.0.0-PN") public static final int DATA_INTERACT_TEXT = 99;
    public static final int DATA_TRADE_TIER = 100; // int
    public static final int DATA_MAX_TRADE_TIER = 101; // int

    @Deprecated @DeprecationDetails(reason = "NukkitX maps this constant with a different name",
            replaceWith = "DATA_TRADE_EXPERIENCE", since = "1.2.0.0-PN", toBeRemovedAt = "1.4.0.0-PN")
    public static final int DATA_TRADE_XP = 102; // int
    
    @Since("1.2.0.0-PN") public static final int DATA_TRADE_EXPERIENCE = 102;
    @Since("1.1.1.0-PN") public static final int DATA_SKIN_ID = 103; // int
    @Since("1.2.0.0-PN") public static final int DATA_SPAWNING_FRAMES = 104;
    @Since("1.2.0.0-PN") public static final int DATA_COMMAND_BLOCK_TICK_DELAY = 105;
    @Since("1.2.0.0-PN") public static final int DATA_COMMAND_BLOCK_EXECUTE_ON_FIRST_TICK = 106;
    @Since("1.2.0.0-PN") public static final int DATA_AMBIENT_SOUND_INTERVAL = 107;
    @Since("1.3.0.0-PN") public static final int DATA_AMBIENT_SOUND_INTERVAL_RANGE = 108;
    @Since("1.2.0.0-PN") public static final int DATA_AMBIENT_SOUND_EVENT_NAME = 109;
    @Since("1.2.0.0-PN") public static final int DATA_FALL_DAMAGE_MULTIPLIER = 110;
    @Since("1.2.0.0-PN") public static final int DATA_NAME_RAW_TEXT = 111;
    @Since("1.2.0.0-PN") public static final int DATA_CAN_RIDE_TARGET = 112;
    @Since("1.3.0.0-PN") public static final int DATA_LOW_TIER_CURED_DISCOUNT = 113;
    @Since("1.3.0.0-PN") public static final int DATA_HIGH_TIER_CURED_DISCOUNT = 114;
    @Since("1.3.0.0-PN") public static final int DATA_NEARBY_CURED_DISCOUNT = 115;
    @Since("1.3.0.0-PN") public static final int DATA_NEARBY_CURED_DISCOUNT_TIMESTAMP = 116;
    @Since("1.3.0.0-PN") public static final int DATA_HITBOX = 117;
    @Since("1.3.0.0-PN") public static final int DATA_IS_BUOYANT = 118;
    @Since("1.3.0.0-PN") public static final int DATA_BUOYANCY_DATA = 119;

    // Flags
    public static final int DATA_FLAG_ONFIRE = 0;
    public static final int DATA_FLAG_SNEAKING = 1;
    public static final int DATA_FLAG_RIDING = 2;
    public static final int DATA_FLAG_SPRINTING = 3;
    public static final int DATA_FLAG_ACTION = 4;
    public static final int DATA_FLAG_INVISIBLE = 5;
    public static final int DATA_FLAG_TEMPTED = 6;
    public static final int DATA_FLAG_INLOVE = 7;
    public static final int DATA_FLAG_SADDLED = 8;
    public static final int DATA_FLAG_POWERED = 9;
    public static final int DATA_FLAG_IGNITED = 10;
    public static final int DATA_FLAG_BABY = 11; //disable head scaling
    public static final int DATA_FLAG_CONVERTING = 12;
    public static final int DATA_FLAG_CRITICAL = 13;
    public static final int DATA_FLAG_CAN_SHOW_NAMETAG = 14;
    public static final int DATA_FLAG_ALWAYS_SHOW_NAMETAG = 15;
    public static final int DATA_FLAG_IMMOBILE = 16, DATA_FLAG_NO_AI = 16;
    public static final int DATA_FLAG_SILENT = 17;
    public static final int DATA_FLAG_WALLCLIMBING = 18;
    public static final int DATA_FLAG_CAN_CLIMB = 19;
    public static final int DATA_FLAG_SWIMMER = 20;
    public static final int DATA_FLAG_CAN_FLY = 21;
    public static final int DATA_FLAG_WALKER = 22;
    public static final int DATA_FLAG_RESTING = 23;
    public static final int DATA_FLAG_SITTING = 24;
    public static final int DATA_FLAG_ANGRY = 25;
    public static final int DATA_FLAG_INTERESTED = 26;
    public static final int DATA_FLAG_CHARGED = 27;
    public static final int DATA_FLAG_TAMED = 28;
    public static final int DATA_FLAG_ORPHANED = 29;
    public static final int DATA_FLAG_LEASHED = 30;
    public static final int DATA_FLAG_SHEARED = 31;
    public static final int DATA_FLAG_GLIDING = 32;
    public static final int DATA_FLAG_ELDER = 33;
    public static final int DATA_FLAG_MOVING = 34;
    public static final int DATA_FLAG_BREATHING = 35;
    public static final int DATA_FLAG_CHESTED = 36;
    public static final int DATA_FLAG_STACKABLE = 37;
    public static final int DATA_FLAG_SHOWBASE = 38;
    public static final int DATA_FLAG_REARING = 39;
    public static final int DATA_FLAG_VIBRATING = 40;
    public static final int DATA_FLAG_IDLING = 41;
    public static final int DATA_FLAG_EVOKER_SPELL = 42;
    public static final int DATA_FLAG_CHARGE_ATTACK = 43;
    public static final int DATA_FLAG_WASD_CONTROLLED = 44;
    public static final int DATA_FLAG_CAN_POWER_JUMP = 45;
    public static final int DATA_FLAG_LINGER = 46;
    public static final int DATA_FLAG_HAS_COLLISION = 47;
    public static final int DATA_FLAG_GRAVITY = 48;
    public static final int DATA_FLAG_FIRE_IMMUNE = 49;
    public static final int DATA_FLAG_DANCING = 50;
    public static final int DATA_FLAG_ENCHANTED = 51;
    public static final int DATA_FLAG_SHOW_TRIDENT_ROPE = 52; // tridents show an animated rope when enchanted with loyalty after they are thrown and return to their owner. To be combined with DATA_OWNER_EID
    public static final int DATA_FLAG_CONTAINER_PRIVATE = 53; //inventory is private, doesn't drop contents when killed if true
    @Since("1.2.0.0-PN") public static final int DATA_FLAG_IS_TRANSFORMING = 54;
    public static final int DATA_FLAG_SPIN_ATTACK = 55;
    public static final int DATA_FLAG_SWIMMING = 56;
    public static final int DATA_FLAG_BRIBED = 57; //dolphins have this set when they go to find treasure for the player
    public static final int DATA_FLAG_PREGNANT = 58;
    public static final int DATA_FLAG_LAYING_EGG = 59;
    
    @Deprecated @DeprecationDetails(reason = "NukkitX maps this constant with a different name",
            replaceWith = "DATA_FLAG_RIDEN_CAN_PIXK", since = "1.2.0.0-PN", toBeRemovedAt = "1.4.0.0-PN")
    public static final int DATA_FLAG_RIDER_CAN_PICKUP = 60; // PowerNukkit

    @Since("1.2.0.0-PN") public static final int DATA_FLAG_RIDER_CAN_PICK = 60; // NukkitX
    
    //TODO Is it actually sitting? or should really be setting? Needs to investigate.
    /**
     * @deprecated This is not available in NukkitX yet, use with care.
     * @see #DATA_FLAG_TRANSITION_SETTING
     */
    @PowerNukkitOnly
    @Deprecated @DeprecationDetails(reason = "Unsure if it's a typo or not, use with care", since = "1.2.0.0-PN",
            replaceWith = "DATA_FLAG_TRANSITION_SETTING", toBeRemovedAt = "1.4.0.0-PN")
    public static final int DATA_FLAG_TRANSITION_SITTING = 61; // PowerNukkit but without typo
    
    /**
     * @deprecated This is from NukkitX but it has a typo which we can't remove unless NukkitX removes from their side.
     * @see #DATA_FLAG_TRANSITION_SITTING
     */
    @Deprecated @DeprecationDetails(reason = "Unsure if it's a typo or not, use with care", since = "1.2.0.0-PN",
            replaceWith = "DATA_FLAG_TRANSITION_SITTING", toBeRemovedAt = "1.4.0.0-PN")
    @Since("1.2.0.0-PN") public static final int DATA_FLAG_TRANSITION_SETTING = 61; // NukkitX with the same typo
    
    public static final int DATA_FLAG_EATING = 62;
    public static final int DATA_FLAG_LAYING_DOWN = 63;
    public static final int DATA_FLAG_SNEEZING = 64;
    public static final int DATA_FLAG_TRUSTING = 65;
    public static final int DATA_FLAG_ROLLING = 66;
    public static final int DATA_FLAG_SCARED = 67;
    public static final int DATA_FLAG_IN_SCAFFOLDING = 68;
    public static final int DATA_FLAG_OVER_SCAFFOLDING = 69;
    public static final int DATA_FLAG_FALL_THROUGH_SCAFFOLDING = 70;
    public static final int DATA_FLAG_BLOCKING = 71; //shield
    
    /**
     * @deprecated Use {@link #DATA_FLAG_TRANSITION_BLOCKING} instead.
     */
    @Deprecated @DeprecationDetails(reason = "NukkitX maps this constant with a different name",
            replaceWith = "DATA_FLAG_TRANSITION_BLOCKING", since = "1.2.0.0-PN", toBeRemovedAt = "1.4.0.0-PN")
    public static final int DATA_FLAG_DISABLED_BLOCKING = 72;
    
    @Since("1.2.0.0-PN") public static final int DATA_FLAG_TRANSITION_BLOCKING = 72;
    @Since("1.2.0.0-PN") public static final int DATA_FLAG_BLOCKED_USING_SHIELD = 73;
    @Since("1.2.0.0-PN") public static final int DATA_FLAG_BLOCKED_USING_DAMAGED_SHIELD = 74;
    @Since("1.2.0.0-PN") public static final int DATA_FLAG_SLEEPING = 75;
    @Since("1.2.0.0-PN") public static final int DATA_FLAG_WANTS_TO_WAKE = 76;
    @Since("1.2.0.0-PN") public static final int DATA_FLAG_TRADE_INTEREST = 77;
    @Since("1.2.0.0-PN") public static final int DATA_FLAG_DOOR_BREAKER = 78;
    @Since("1.2.0.0-PN") public static final int DATA_FLAG_BREAKING_OBSTRUCTION = 79;
    @Since("1.2.0.0-PN") public static final int DATA_FLAG_DOOR_OPENER = 80;
    @Since("1.2.0.0-PN") public static final int DATA_FLAG_IS_ILLAGER_CAPTAIN = 81;
    @Since("1.2.0.0-PN") public static final int DATA_FLAG_STUNNED = 82;
    @Since("1.2.0.0-PN") public static final int DATA_FLAG_ROARING = 83;
    @Since("1.2.0.0-PN") public static final int DATA_FLAG_DELAYED_ATTACK = 84;
    @Since("1.2.0.0-PN") public static final int DATA_FLAG_IS_AVOIDING_MOBS = 85;
    @Since("1.3.0.0-PN") public static final int DATA_FLAG_IS_AVOIDING_BLOCKS = 86;
    @Since("1.2.0.0-PN") public static final int DATA_FLAG_FACING_TARGET_TO_RANGE_ATTACK = 87;
    @Since("1.2.0.0-PN") public static final int DATA_FLAG_HIDDEN_WHEN_INVISIBLE = 88;
    @Since("1.2.0.0-PN") public static final int DATA_FLAG_IS_IN_UI = 89;
    @Since("1.2.0.0-PN") public static final int DATA_FLAG_STALKING = 90;
    @Since("1.2.0.0-PN") public static final int DATA_FLAG_EMOTING = 91;
    @Since("1.2.0.0-PN") public static final int DATA_FLAG_CELEBRATING = 92;
    @Since("1.3.0.0-PN") public static final int DATA_FLAG_ADMIRING = 93;
    @Since("1.3.0.0-PN") public static final int DATA_FLAG_CELEBRATING_SPECIAL = 94;

    public static long entityCount = 1;

    private static final Map<String, Class<? extends Entity>> knownEntities = new HashMap<>();
    private static final Map<String, String> shortNames = new HashMap<>();

    protected final Map<Integer, Player> hasSpawned = new ConcurrentHashMap<>();

    protected final Map<Integer, Effect> effects = new ConcurrentHashMap<>();

    protected long id;

    protected final EntityMetadata dataProperties = new EntityMetadata()
            .putLong(DATA_FLAGS, 0)
            .putByte(DATA_COLOR, 0)
            .putShort(DATA_AIR, 400)
            .putShort(DATA_MAX_AIR, 400)
            .putString(DATA_NAMETAG, "")
            .putLong(DATA_LEAD_HOLDER_EID, -1)
            .putFloat(DATA_SCALE, 1f);

    public final List<Entity> passengers = new ArrayList<>();

    public Entity riding = null;

    public FullChunk chunk;

    protected EntityDamageEvent lastDamageCause = null;

    public List<Block> blocksAround = new ArrayList<>();
    public List<Block> collisionBlocks = new ArrayList<>();

    public double lastX;
    public double lastY;
    public double lastZ;

    public boolean firstMove = true;

    public double motionX;
    public double motionY;
    public double motionZ;

    public Vector3 temporalVector;
    public double lastMotionX;
    public double lastMotionY;
    public double lastMotionZ;

    public double lastYaw;
    public double lastPitch;

    public double pitchDelta;
    public double yawDelta;

    public double entityCollisionReduction = 0; // Higher than 0.9 will result a fast collisions
    public AxisAlignedBB boundingBox;
    public boolean onGround;
    public boolean inBlock = false;
    public boolean positionChanged;
    public boolean motionChanged;
    public int deadTicks = 0;
    protected int age = 0;

    protected float health = 20;
    private int maxHealth = 20;

    protected float absorption = 0;

    protected float ySize = 0;
    public boolean keepMovement = false;

    public float fallDistance = 0;
    public int ticksLived = 0;
    public int lastUpdate;
    public int maxFireTicks;
    public int fireTicks = 0;
    public int inPortalTicks = 0;
    
    @PowerNukkitOnly
    @Since("1.2.1.0-PN")
    protected boolean inEndPortal;

    public float scale = 1;

    public CompoundTag namedTag;

    protected boolean isStatic = false;

    public boolean isCollided = false;
    public boolean isCollidedHorizontally = false;
    public boolean isCollidedVertically = false;

    public int noDamageTicks;
    public boolean justCreated;
    public boolean fireProof;
    public boolean invulnerable;

    protected Server server;

    public double highestPosition;

    public boolean closed = false;

    protected Timing timing;

    protected boolean isPlayer = false;

    private volatile boolean initialized;
    
    @PowerNukkitOnly
    @Since("1.4.0.0-PN")
    public boolean noClip = false;
    
    public float getHeight() {
        return 0;
    }

    public float getEyeHeight() {
        return this.getHeight() / 2 + 0.1f;
    }

    public float getWidth() {
        return 0;
    }

    public float getLength() {
        return 0;
    }

    protected double getStepHeight() {
        return 0;
    }

    public boolean canCollide() {
        return true;
    }

    protected float getGravity() {
        return 0;
    }

    protected float getDrag() {
        return 0;
    }

    protected float getBaseOffset() {
        return 0;
    }

    public Entity(FullChunk chunk, CompoundTag nbt) {
        if (this instanceof Player) {
            return;
        }

        this.init(chunk, nbt);
    }

    protected void initEntity() {
        if (this.namedTag.contains("ActiveEffects")) {
            ListTag<CompoundTag> effects = this.namedTag.getList("ActiveEffects", CompoundTag.class);
            for (CompoundTag e : effects.getAll()) {
                Effect effect = Effect.getEffect(e.getByte("Id"));
                if (effect == null) {
                    continue;
                }

                effect.setAmplifier(e.getByte("Amplifier")).setDuration(e.getInt("Duration")).setVisible(e.getBoolean("ShowParticles"));

                this.addEffect(effect);
            }
        }

        if (this.namedTag.contains("CustomName")) {
            this.setNameTag(this.namedTag.getString("CustomName"));
            if (this.namedTag.contains("CustomNameVisible")) {
                this.setNameTagVisible(this.namedTag.getBoolean("CustomNameVisible"));
            }
            if(this.namedTag.contains("CustomNameAlwaysVisible")){
                this.setNameTagAlwaysVisible(this.namedTag.getBoolean("CustomNameAlwaysVisible"));
            }
        }

        this.setDataFlag(DATA_FLAGS, DATA_FLAG_HAS_COLLISION, true);
        this.dataProperties.putFloat(DATA_BOUNDING_BOX_HEIGHT, this.getHeight());
        this.dataProperties.putFloat(DATA_BOUNDING_BOX_WIDTH, this.getWidth());
        this.dataProperties.putInt(DATA_HEALTH, (int) this.getHealth());

        this.scheduleUpdate();
    }

    protected final void init(FullChunk chunk, CompoundTag nbt) {
        if ((chunk == null || chunk.getProvider() == null)) {
            throw new ChunkException("Invalid garbage Chunk given to Entity");
        }

        if (this.initialized) {
            // We've already initialized this entity
            return;
        }
        this.initialized = true;

        this.timing = Timings.getEntityTiming(this);

        this.isPlayer = this instanceof Player;
        this.temporalVector = new Vector3();

        this.id = Entity.entityCount++;
        this.justCreated = true;
        this.namedTag = nbt;

        this.chunk = chunk;
        this.setLevel(chunk.getProvider().getLevel());
        this.server = chunk.getProvider().getLevel().getServer();

        this.boundingBox = new SimpleAxisAlignedBB(0, 0, 0, 0, 0, 0);

        ListTag<DoubleTag> posList = this.namedTag.getList("Pos", DoubleTag.class);
        ListTag<FloatTag> rotationList = this.namedTag.getList("Rotation", FloatTag.class);
        ListTag<DoubleTag> motionList = this.namedTag.getList("Motion", DoubleTag.class);
        this.setPositionAndRotation(
                this.temporalVector.setComponents(
                        posList.get(0).data,
                        posList.get(1).data,
                        posList.get(2).data
                ),
                rotationList.get(0).data,
                rotationList.get(1).data
        );

        this.setMotion(this.temporalVector.setComponents(
                motionList.get(0).data,
                motionList.get(1).data,
                motionList.get(2).data
        ));

        if (!this.namedTag.contains("FallDistance")) {
            this.namedTag.putFloat("FallDistance", 0);
        }
        this.fallDistance = this.namedTag.getFloat("FallDistance");
        this.highestPosition = this.y + this.namedTag.getFloat("FallDistance");

        if (!this.namedTag.contains("Fire") || this.namedTag.getShort("Fire") > 32767) {
            this.namedTag.putShort("Fire", 0);
        }
        this.fireTicks = this.namedTag.getShort("Fire");

        if (!this.namedTag.contains("Air")) {
            this.namedTag.putShort("Air", 300);
        }
        this.setDataProperty(new ShortEntityData(DATA_AIR, this.namedTag.getShort("Air")), false);

        if (!this.namedTag.contains("OnGround")) {
            this.namedTag.putBoolean("OnGround", false);
        }
        this.onGround = this.namedTag.getBoolean("OnGround");

        if (!this.namedTag.contains("Invulnerable")) {
            this.namedTag.putBoolean("Invulnerable", false);
        }
        this.invulnerable = this.namedTag.getBoolean("Invulnerable");

        if (!this.namedTag.contains("Scale")) {
            this.namedTag.putFloat("Scale", 1);
        }
        this.scale = this.namedTag.getFloat("Scale");
        this.setDataProperty(new FloatEntityData(DATA_SCALE, scale), false);
        this.setDataProperty(new ByteEntityData(DATA_COLOR, 0), false);

        this.chunk.addEntity(this);
        this.level.addEntity(this);

        this.initEntity();

        this.lastUpdate = this.server.getTick();
        this.server.getPluginManager().callEvent(new EntitySpawnEvent(this));

        this.scheduleUpdate();
    }

    public boolean hasCustomName() {
        return !this.getNameTag().isEmpty();
    }

    public String getNameTag() {
        return this.getDataPropertyString(DATA_NAMETAG);
    }

    public boolean isNameTagVisible() {
        return this.getDataFlag(DATA_FLAGS, DATA_FLAG_CAN_SHOW_NAMETAG);
    }

    public boolean isNameTagAlwaysVisible() {
        return this.getDataPropertyByte(DATA_ALWAYS_SHOW_NAMETAG) == 1;
    }

    public void setNameTag(String name) {
        this.setDataProperty(new StringEntityData(DATA_NAMETAG, name));
    }

    public void setNameTagVisible() {
        this.setNameTagVisible(true);
    }

    public void setNameTagVisible(boolean value) {
        this.setDataFlag(DATA_FLAGS, DATA_FLAG_CAN_SHOW_NAMETAG, value);
    }

    public void setNameTagAlwaysVisible() {
        this.setNameTagAlwaysVisible(true);
    }

    public void setNameTagAlwaysVisible(boolean value) {
        this.setDataProperty(new ByteEntityData(DATA_ALWAYS_SHOW_NAMETAG, value ? 1 : 0));
    }

    public void setScoreTag(String score) {
        this.setDataProperty(new StringEntityData(DATA_SCORE_TAG, score));
    }

    public String getScoreTag() {
        return this.getDataPropertyString(DATA_SCORE_TAG);
    }

    public boolean isSneaking() {
        return this.getDataFlag(DATA_FLAGS, DATA_FLAG_SNEAKING);
    }

    public void setSneaking() {
        this.setSneaking(true);
    }

    public void setSneaking(boolean value) {
        this.setDataFlag(DATA_FLAGS, DATA_FLAG_SNEAKING, value);
    }

    public boolean isSwimming() {
        return this.getDataFlag(DATA_FLAGS, DATA_FLAG_SWIMMING);
    }

    public void setSwimming() {
        this.setSwimming(true);
    }

    public void setSwimming(boolean value) {
        this.setDataFlag(DATA_FLAGS, DATA_FLAG_SWIMMING, value);
    }

    public boolean isSprinting() {
        return this.getDataFlag(DATA_FLAGS, DATA_FLAG_SPRINTING);
    }

    public void setSprinting() {
        this.setSprinting(true);
    }

    public void setSprinting(boolean value) {
        this.setDataFlag(DATA_FLAGS, DATA_FLAG_SPRINTING, value);
    }

    public boolean isGliding() {
        return this.getDataFlag(DATA_FLAGS, DATA_FLAG_GLIDING);
    }

    public void setGliding() {
        this.setGliding(true);
    }

    public void setGliding(boolean value) {
        this.setDataFlag(DATA_FLAGS, DATA_FLAG_GLIDING, value);
    }

    public boolean isImmobile() {
        return this.getDataFlag(DATA_FLAGS, DATA_FLAG_IMMOBILE);
    }

    public void setImmobile() {
        this.setImmobile(true);
    }

    public void setImmobile(boolean value) {
        this.setDataFlag(DATA_FLAGS, DATA_FLAG_IMMOBILE, value);
    }

    public boolean canClimb() {
        return this.getDataFlag(DATA_FLAGS, DATA_FLAG_CAN_CLIMB);
    }

    public void setCanClimb() {
        this.setCanClimb(true);
    }

    public void setCanClimb(boolean value) {
        this.setDataFlag(DATA_FLAGS, DATA_FLAG_CAN_CLIMB, value);
    }

    public boolean canClimbWalls() {
        return this.getDataFlag(DATA_FLAGS, DATA_FLAG_WALLCLIMBING);
    }

    public void setCanClimbWalls() {
        this.setCanClimbWalls(true);
    }

    public void setCanClimbWalls(boolean value) {
        this.setDataFlag(DATA_FLAGS, DATA_FLAG_WALLCLIMBING, value);
    }

    public void setScale(float scale) {
        this.scale = scale;
        this.setDataProperty(new FloatEntityData(DATA_SCALE, this.scale));
        this.recalculateBoundingBox();
    }

    public float getScale() {
        return this.scale;
    }

    public List<Entity> getPassengers() {
        return passengers;
    }

    public Entity getPassenger() {
        return Iterables.getFirst(this.passengers, null);
    }

    public boolean isPassenger(Entity entity) {
        return this.passengers.contains(entity);
    }

    public boolean isControlling(Entity entity) {
        return this.passengers.indexOf(entity) == 0;
    }

    public boolean hasControllingPassenger() {
        return !this.passengers.isEmpty() && isControlling(this.passengers.get(0));
    }

    public Entity getRiding() {
        return riding;
    }

    public Map<Integer, Effect> getEffects() {
        return effects;
    }

    public void removeAllEffects() {
        for (Effect effect : this.effects.values()) {
            this.removeEffect(effect.getId());
        }
    }

    public void removeEffect(int effectId) {
        if (this.effects.containsKey(effectId)) {
            Effect effect = this.effects.get(effectId);
            this.effects.remove(effectId);
            effect.remove(this);

            this.recalculateEffectColor();
        }
    }

    public Effect getEffect(int effectId) {
        return this.effects.getOrDefault(effectId, null);
    }

    public boolean hasEffect(int effectId) {
        return this.effects.containsKey(effectId);
    }

    public void addEffect(Effect effect) {
        if (effect == null) {
            return; //here add null means add nothing
        }

        effect.add(this);

        this.effects.put(effect.getId(), effect);

        this.recalculateEffectColor();

        if (effect.getId() == Effect.HEALTH_BOOST) {
            this.setHealth(this.getHealth() + 4 * (effect.getAmplifier() + 1));
        }

    }

    public void recalculateBoundingBox() {
        this.recalculateBoundingBox(true);
    }

    public void recalculateBoundingBox(boolean send) {
        float height = this.getHeight() * this.scale;
        double radius = (this.getWidth() * this.scale) / 2d;
        this.boundingBox.setBounds(x - radius, y, z - radius, x + radius, y + height, z + radius);

        FloatEntityData bbH = new FloatEntityData(DATA_BOUNDING_BOX_HEIGHT, this.getHeight());
        FloatEntityData bbW = new FloatEntityData(DATA_BOUNDING_BOX_WIDTH, this.getWidth());
        this.dataProperties.put(bbH);
        this.dataProperties.put(bbW);
        if (send) {
            sendData(this.hasSpawned.values().toArray(Player.EMPTY_ARRAY), new EntityMetadata().put(bbH).put(bbW));
        }
    }

    protected void recalculateEffectColor() {
        int[] color = new int[3];
        int count = 0;
        boolean ambient = true;
        for (Effect effect : this.effects.values()) {
            if (effect.isVisible()) {
                int[] c = effect.getColor();
                color[0] += c[0] * (effect.getAmplifier() + 1);
                color[1] += c[1] * (effect.getAmplifier() + 1);
                color[2] += c[2] * (effect.getAmplifier() + 1);
                count += effect.getAmplifier() + 1;
                if (!effect.isAmbient()) {
                    ambient = false;
                }
            }
        }

        if (count > 0) {
            int r = (color[0] / count) & 0xff;
            int g = (color[1] / count) & 0xff;
            int b = (color[2] / count) & 0xff;

            this.setDataProperty(new IntEntityData(Entity.DATA_POTION_COLOR, (r << 16) + (g << 8) + b));
            this.setDataProperty(new ByteEntityData(Entity.DATA_POTION_AMBIENT, ambient ? 1 : 0));
        } else {
            this.setDataProperty(new IntEntityData(Entity.DATA_POTION_COLOR, 0));
            this.setDataProperty(new ByteEntityData(Entity.DATA_POTION_AMBIENT, 0));
        }
    }

    @Nullable
    public static Entity createEntity(@Nonnull String name, @Nonnull Position pos, @Nullable Object... args) {
        return createEntity(name, pos.getChunk(), getDefaultNBT(pos), args);
    }

    @Nullable
    public static Entity createEntity(int type, @Nonnull Position pos, @Nullable Object... args) {
        return createEntity(String.valueOf(type), pos.getChunk(), getDefaultNBT(pos), args);
    }

    @Nullable
    public static Entity createEntity(@Nonnull String name, @Nonnull FullChunk chunk, @Nonnull CompoundTag nbt, @Nullable Object... args) {
        Entity entity = null;

        if (knownEntities.containsKey(name)) {
            Class<? extends Entity> clazz = knownEntities.get(name);

            if (clazz == null) {
                return null;
            }

            for (Constructor constructor : clazz.getConstructors()) {
                if (entity != null) {
                    break;
                }

                if (constructor.getParameterCount() != (args == null ? 2 : args.length + 2)) {
                    continue;
                }

                try {
                    if (args == null || args.length == 0) {
                        entity = (Entity) constructor.newInstance(chunk, nbt);
                    } else {
                        Object[] objects = new Object[args.length + 2];

                        objects[0] = chunk;
                        objects[1] = nbt;
                        System.arraycopy(args, 0, objects, 2, args.length);
                        entity = (Entity) constructor.newInstance(objects);

                    }
                } catch (Exception e) {
                    MainLogger.getLogger().logException(e);
                }

            }
        }

        return entity;
    }

    @Nullable
    public static Entity createEntity(int type, @Nonnull FullChunk chunk, @Nonnull CompoundTag nbt, @Nullable Object... args) {
        return createEntity(String.valueOf(type), chunk, nbt, args);
    }

    public static boolean registerEntity(String name, Class<? extends Entity> clazz) {
        return registerEntity(name, clazz, false);
    }

    public static boolean registerEntity(String name, Class<? extends Entity> clazz, boolean force) {
        if (clazz == null) {
            return false;
        }
        try {
            int networkId = clazz.getField("NETWORK_ID").getInt(null);
            knownEntities.put(String.valueOf(networkId), clazz);
        } catch (Exception e) {
            if (!force) {
                return false;
            }
        }

        knownEntities.put(name, clazz);
        shortNames.put(clazz.getSimpleName(), name);
        return true;
    }

    @Nonnull
    public static CompoundTag getDefaultNBT(@Nonnull Vector3 pos) {
        return getDefaultNBT(pos, null);
    }

    @Nonnull
    public static CompoundTag getDefaultNBT(@Nonnull Vector3 pos, @Nullable Vector3 motion) {
        Location loc = pos instanceof Location ? (Location) pos : null;

        if (loc != null) {
            return getDefaultNBT(pos, motion, (float) loc.getYaw(), (float) loc.getPitch());
        }

        return getDefaultNBT(pos, motion, 0, 0);
    }

    @Nonnull
    public static CompoundTag getDefaultNBT(@Nonnull Vector3 pos, @Nullable Vector3 motion, float yaw, float pitch) {
        return new CompoundTag()
                .putList(new ListTag<DoubleTag>("Pos")
                        .add(new DoubleTag("", pos.x))
                        .add(new DoubleTag("", pos.y))
                        .add(new DoubleTag("", pos.z)))
                .putList(new ListTag<DoubleTag>("Motion")
                        .add(new DoubleTag("", motion != null ? motion.x : 0))
                        .add(new DoubleTag("", motion != null ? motion.y : 0))
                        .add(new DoubleTag("", motion != null ? motion.z : 0)))
                .putList(new ListTag<FloatTag>("Rotation")
                        .add(new FloatTag("", yaw))
                        .add(new FloatTag("", pitch)));
    }

    public void saveNBT() {
        if (!(this instanceof Player)) {
            this.namedTag.putString("id", this.getSaveId());
            if (!this.getNameTag().equals("")) {
                this.namedTag.putString("CustomName", this.getNameTag());
                this.namedTag.putBoolean("CustomNameVisible", this.isNameTagVisible());
                this.namedTag.putBoolean("CustomNameAlwaysVisible", this.isNameTagAlwaysVisible());
            } else {
                this.namedTag.remove("CustomName");
                this.namedTag.remove("CustomNameVisible");
                this.namedTag.remove("CustomNameAlwaysVisible");
            }
        }

        this.namedTag.putList(new ListTag<DoubleTag>("Pos")
                .add(new DoubleTag("0", this.x))
                .add(new DoubleTag("1", this.y))
                .add(new DoubleTag("2", this.z))
        );

        this.namedTag.putList(new ListTag<DoubleTag>("Motion")
                .add(new DoubleTag("0", this.motionX))
                .add(new DoubleTag("1", this.motionY))
                .add(new DoubleTag("2", this.motionZ))
        );

        this.namedTag.putList(new ListTag<FloatTag>("Rotation")
                .add(new FloatTag("0", (float) this.yaw))
                .add(new FloatTag("1", (float) this.pitch))
        );

        this.namedTag.putFloat("FallDistance", this.fallDistance);
        this.namedTag.putShort("Fire", this.fireTicks);
        this.namedTag.putShort("Air", this.getDataPropertyShort(DATA_AIR));
        this.namedTag.putBoolean("OnGround", this.onGround);
        this.namedTag.putBoolean("Invulnerable", this.invulnerable);
        this.namedTag.putFloat("Scale", this.scale);

        if (!this.effects.isEmpty()) {
            ListTag<CompoundTag> list = new ListTag<>("ActiveEffects");
            for (Effect effect : this.effects.values()) {
                list.add(new CompoundTag(String.valueOf(effect.getId()))
                        .putByte("Id", effect.getId())
                        .putByte("Amplifier", effect.getAmplifier())
                        .putInt("Duration", effect.getDuration())
                        .putBoolean("Ambient", false)
                        .putBoolean("ShowParticles", effect.isVisible())
                );
            }

            this.namedTag.putList(list);
        } else {
            this.namedTag.remove("ActiveEffects");
        }
    }

    @Nonnull
    public String getName() {
        if (this.hasCustomName()) {
            return this.getNameTag();
        } else {
            return this.getSaveId();
        }
    }

    public final String getSaveId() {
        return shortNames.getOrDefault(this.getClass().getSimpleName(), "");
    }

    public void spawnTo(Player player) {

        if (!this.hasSpawned.containsKey(player.getLoaderId()) && this.chunk != null && player.usedChunks.containsKey(Level.chunkHash(this.chunk.getX(), this.chunk.getZ()))) {
            this.hasSpawned.put(player.getLoaderId(), player);
            player.dataPacket(createAddEntityPacket());
        }

        if (this.riding != null) {
            this.riding.spawnTo(player);

            SetEntityLinkPacket pkk = new SetEntityLinkPacket();
            pkk.vehicleUniqueId = this.riding.getId();
            pkk.riderUniqueId = this.getId();
            pkk.type = 1;
            pkk.immediate = 1;

            player.dataPacket(pkk);
        }
    }

    protected DataPacket createAddEntityPacket() {
        AddEntityPacket addEntity = new AddEntityPacket();
        addEntity.type = this.getNetworkId();
        addEntity.entityUniqueId = this.getId();
        addEntity.entityRuntimeId = this.getId();
        addEntity.yaw = (float) this.yaw;
        addEntity.headYaw = (float) this.yaw;
        addEntity.pitch = (float) this.pitch;
        addEntity.x = (float) this.x;
        addEntity.y = (float) this.y;
        addEntity.z = (float) this.z;
        addEntity.speedX = (float) this.motionX;
        addEntity.speedY = (float) this.motionY;
        addEntity.speedZ = (float) this.motionZ;
        addEntity.metadata = this.dataProperties;

        addEntity.links = new EntityLink[this.passengers.size()];
        for (int i = 0; i < addEntity.links.length; i++) {
            addEntity.links[i] = new EntityLink(this.getId(), this.passengers.get(i).getId(), i == 0 ? EntityLink.TYPE_RIDER : TYPE_PASSENGER, false, false);
        }

        return addEntity;
    }

    public Map<Integer, Player> getViewers() {
        return hasSpawned;
    }

    public void sendPotionEffects(Player player) {
        for (Effect effect : this.effects.values()) {
            MobEffectPacket pk = new MobEffectPacket();
            pk.eid = this.getId();
            pk.effectId = effect.getId();
            pk.amplifier = effect.getAmplifier();
            pk.particles = effect.isVisible();
            pk.duration = effect.getDuration();
            pk.eventId = MobEffectPacket.EVENT_ADD;

            player.dataPacket(pk);
        }
    }

    public void sendData(Player player) {
        this.sendData(player, null);
    }

    public void sendData(Player player, EntityMetadata data) {
        SetEntityDataPacket pk = new SetEntityDataPacket();
        pk.eid = this.getId();
        pk.metadata = data == null ? this.dataProperties : data;

        player.dataPacket(pk);
    }

    public void sendData(Player[] players) {
        this.sendData(players, null);
    }

    public void sendData(Player[] players, EntityMetadata data) {
        SetEntityDataPacket pk = new SetEntityDataPacket();
        pk.eid = this.getId();
        pk.metadata = data == null ? this.dataProperties : data;

        for (Player player : players) {
            if (player == this) {
                continue;
            }
            player.dataPacket(pk.clone());
        }
        if (this instanceof Player) {
            ((Player) this).dataPacket(pk);
        }
    }

    public void despawnFrom(Player player) {
        if (this.hasSpawned.containsKey(player.getLoaderId())) {
            RemoveEntityPacket pk = new RemoveEntityPacket();
            pk.eid = this.getId();
            player.dataPacket(pk);
            this.hasSpawned.remove(player.getLoaderId());
        }
    }

    public boolean attack(EntityDamageEvent source) {
        if (hasEffect(Effect.FIRE_RESISTANCE)
                && (source.getCause() == DamageCause.FIRE
                || source.getCause() == DamageCause.FIRE_TICK
                || source.getCause() == DamageCause.LAVA)) {
            return false;
        }

        getServer().getPluginManager().callEvent(source);
        if (source.isCancelled()) {
            return false;
        }
        if (this.absorption > 0) {  // Damage Absorption
            this.setAbsorption(Math.max(0, this.getAbsorption() + source.getDamage(EntityDamageEvent.DamageModifier.ABSORPTION)));
        }
        setLastDamageCause(source);
        float health = getHealth() - source.getFinalDamage();
        if (health < 1 && this.isPlayer) {
            if (source.getCause() != DamageCause.VOID && source.getCause() != DamageCause.SUICIDE) {
                Player p = (Player) this;
                PlayerOffhandInventory offhandInventory = p.getOffhandInventory();
                PlayerInventory playerInventory = p.getInventory();
                if (offhandInventory.getItem(0).getId() == Item.TOTEM || playerInventory.getItemInHand().getId() == Item.TOTEM) {
                    this.getLevel().addLevelEvent(this, LevelEventPacket.EVENT_SOUND_TOTEM);
                    this.extinguish();
                    this.removeAllEffects();
                    this.setHealth(1);

                    this.addEffect(Effect.getEffect(Effect.REGENERATION).setDuration(800).setAmplifier(1));
                    this.addEffect(Effect.getEffect(Effect.FIRE_RESISTANCE).setDuration(800));
                    this.addEffect(Effect.getEffect(Effect.ABSORPTION).setDuration(100).setAmplifier(1));

                    EntityEventPacket pk = new EntityEventPacket();
                    pk.eid = this.getId();
                    pk.event = EntityEventPacket.CONSUME_TOTEM;
                    p.dataPacket(pk);

                    if (offhandInventory.getItem(0).getId() == Item.TOTEM) {
                        offhandInventory.clear(0);
                    } else {
                        playerInventory.clear(playerInventory.getHeldItemIndex());
                    }

                    source.setCancelled(true);
                    return false;
                }
            }
        }
        setHealth(health);
        return true;
    }

    public boolean attack(float damage) {
        return this.attack(new EntityDamageEvent(this, DamageCause.CUSTOM, damage));
    }

    public void heal(EntityRegainHealthEvent source) {
        this.server.getPluginManager().callEvent(source);
        if (source.isCancelled()) {
            return;
        }
        this.setHealth(this.getHealth() + source.getAmount());
    }

    public void heal(float amount) {
        this.heal(new EntityRegainHealthEvent(this, amount, EntityRegainHealthEvent.CAUSE_REGEN));
    }

    public float getHealth() {
        return health;
    }

    public boolean isAlive() {
        return this.health > 0;
    }

    public boolean isClosed() {
        return closed;
    }

    public void setHealth(float health) {
        if (this.health == health) {
            return;
        }

        if (health < 1) {
            if (this.isAlive()) {
                this.kill();
            }
        } else if (health <= this.getMaxHealth() || health < this.health) {
            this.health = health;
        } else {
            this.health = this.getMaxHealth();
        }

        setDataProperty(new IntEntityData(DATA_HEALTH, (int) this.health));
    }

    public void setLastDamageCause(EntityDamageEvent type) {
        this.lastDamageCause = type;
    }

    public EntityDamageEvent getLastDamageCause() {
        return lastDamageCause;
    }

    public int getMaxHealth() {
        return maxHealth + (this.hasEffect(Effect.HEALTH_BOOST) ? 4 * (this.getEffect(Effect.HEALTH_BOOST).getAmplifier() + 1) : 0);
    }

    public void setMaxHealth(int maxHealth) {
        this.maxHealth = maxHealth;
    }

    public boolean canCollideWith(Entity entity) {
        return !this.justCreated && this != entity;
    }

    protected boolean checkObstruction(double x, double y, double z) {
        if (this.level.getCollisionCubes(this, this.getBoundingBox(), false).length == 0 || this.noClip) {
            return false;
        }

        int i = NukkitMath.floorDouble(x);
        int j = NukkitMath.floorDouble(y);
        int k = NukkitMath.floorDouble(z);

        double diffX = x - i;
        double diffY = y - j;
        double diffZ = z - k;

        if (!Block.transparent[this.level.getBlockIdAt(i, j, k)]) {
            boolean flag = Block.transparent[this.level.getBlockIdAt(i - 1, j, k)];
            boolean flag1 = Block.transparent[this.level.getBlockIdAt(i + 1, j, k)];
            boolean flag2 = Block.transparent[this.level.getBlockIdAt(i, j - 1, k)];
            boolean flag3 = Block.transparent[this.level.getBlockIdAt(i, j + 1, k)];
            boolean flag4 = Block.transparent[this.level.getBlockIdAt(i, j, k - 1)];
            boolean flag5 = Block.transparent[this.level.getBlockIdAt(i, j, k + 1)];

            int direction = -1;
            double limit = 9999;

            if (flag) {
                limit = diffX;
                direction = 0;
            }

            if (flag1 && 1 - diffX < limit) {
                limit = 1 - diffX;
                direction = 1;
            }

            if (flag2 && diffY < limit) {
                limit = diffY;
                direction = 2;
            }

            if (flag3 && 1 - diffY < limit) {
                limit = 1 - diffY;
                direction = 3;
            }

            if (flag4 && diffZ < limit) {
                limit = diffZ;
                direction = 4;
            }

            if (flag5 && 1 - diffZ < limit) {
                direction = 5;
            }

            double force = new Random().nextDouble() * 0.2 + 0.1;

            if (direction == 0) {
                this.motionX = -force;

                return true;
            }

            if (direction == 1) {
                this.motionX = force;

                return true;
            }

            if (direction == 2) {
                this.motionY = -force;

                return true;
            }

            if (direction == 3) {
                this.motionY = force;

                return true;
            }

            if (direction == 4) {
                this.motionZ = -force;

                return true;
            }

            if (direction == 5) {
                this.motionZ = force;

                return true;
            }
        }

        return false;
    }

    public boolean entityBaseTick() {
        return this.entityBaseTick(1);
    }

    public boolean entityBaseTick(int tickDiff) {
        Timings.entityBaseTickTimer.startTiming();

        if (!this.isPlayer) {
            this.blocksAround = null;
            this.collisionBlocks = null;
        }
        this.justCreated = false;

        if (!this.isAlive()) {
            this.removeAllEffects();
            this.despawnFromAll();
            if (!this.isPlayer) {
                this.close();
            }
            Timings.entityBaseTickTimer.stopTiming();
            return false;
        }
        if (riding != null && !riding.isAlive() && riding instanceof EntityRideable) {
            ((EntityRideable) riding).mountEntity(this);
        }

        updatePassengers();

        if (!this.effects.isEmpty()) {
            for (Effect effect : this.effects.values()) {
                if (effect.canTick()) {
                    effect.applyEffect(this);
                }
                effect.setDuration(effect.getDuration() - tickDiff);

                if (effect.getDuration() <= 0) {
                    this.removeEffect(effect.getId());
                }
            }
        }

        boolean hasUpdate = false;

        this.checkBlockCollision();

        if (this.y <= -16 && this.isAlive()) {
            if (this instanceof Player) {
                Player player = (Player) this;
                if (player.getGamemode() != 1) this.attack(new EntityDamageEvent(this, DamageCause.VOID, 10));
            } else {
                this.attack(new EntityDamageEvent(this, DamageCause.VOID, 10));
                hasUpdate = true;
            }
        }

        if (this.fireTicks > 0) {
            if (this.fireProof) {
                this.fireTicks -= 4 * tickDiff;
                if (this.fireTicks < 0) {
                    this.fireTicks = 0;
                }
            } else {
                if (!this.hasEffect(Effect.FIRE_RESISTANCE) && ((this.fireTicks % 20) == 0 || tickDiff > 20)) {
                    this.attack(new EntityDamageEvent(this, DamageCause.FIRE_TICK, 1));
                }
                this.fireTicks -= tickDiff;
            }
            if (this.fireTicks <= 0) {
                this.extinguish();
            } else if (!this.fireProof && (!(this instanceof Player) || !((Player) this).isSpectator())) {
                this.setDataFlag(DATA_FLAGS, DATA_FLAG_ONFIRE, true);
                hasUpdate = true;
            }
        }

        if (this.noDamageTicks > 0) {
            this.noDamageTicks -= tickDiff;
            if (this.noDamageTicks < 0) {
                this.noDamageTicks = 0;
            }
        }

        if (this.inPortalTicks == 80) {
            EntityPortalEnterEvent ev = new EntityPortalEnterEvent(this, PortalType.NETHER);
            getServer().getPluginManager().callEvent(ev);

            if (!ev.isCancelled() && (level == EnumLevel.OVERWORLD.getLevel() || level == EnumLevel.NETHER.getLevel())) {
                Position newPos = EnumLevel.moveToNether(this);
                if (newPos != null) {
                    /*for (int x = -1; x < 2; x++) {
                        for (int z = -1; z < 2; z++) {
                            int chunkX = (newPos.getFloorX() >> 4) + x, chunkZ = (newPos.getFloorZ() >> 4) + z;
                            FullChunk chunk = newPos.level.getChunk(chunkX, chunkZ, false);
                            if (chunk == null || !(chunk.isGenerated() || chunk.isPopulated())) {
                                newPos.level.generateChunk(chunkX, chunkZ, true);
                            }
                        }
                    }*/
                    Position nearestPortal = getNearestValidPortal(newPos);
                    if (nearestPortal != null) {
                        teleport(nearestPortal.add(0.5, 0, 0.5), PlayerTeleportEvent.TeleportCause.NETHER_PORTAL);
                    } else {
                        final Position finalPos = newPos.add(1.5, 1, 1.5);
                        if (teleport(finalPos, PlayerTeleportEvent.TeleportCause.NETHER_PORTAL)) {
                            server.getScheduler().scheduleDelayedTask(new Task() {
                                @Override
                                public void onRun(int currentTick) {
                                    // dirty hack to make sure chunks are loaded and generated before spawning
                                    // player
                                    inPortalTicks = 81;
                                    teleport(finalPos, PlayerTeleportEvent.TeleportCause.NETHER_PORTAL);
                                    BlockNetherPortal.spawnPortal(newPos);
                                }
                            }, 5);
                        }
                    }
                }
            }
        }

        this.age += tickDiff;
        this.ticksLived += tickDiff;
        TimingsHistory.activatedEntityTicks++;

        Timings.entityBaseTickTimer.stopTiming();
        return hasUpdate;
    }

    private Position getNearestValidPortal(Position currentPos) {
        AxisAlignedBB axisAlignedBB = new SimpleAxisAlignedBB(
                new Vector3(currentPos.getFloorX() - 128.0, 1.0, currentPos.getFloorZ() - 128.0), 
                new Vector3(currentPos.getFloorX() + 128.0, currentPos.level.getDimension() == Level.DIMENSION_NETHER? 128 : 256, currentPos.getFloorZ() + 128.0));
        BiPredicate<BlockVector3, BlockState> condition = (pos, state) -> state.getBlockId() == BlockID.NETHER_PORTAL;
        List<Block> blocks = currentPos.level.scanBlocks(axisAlignedBB, condition);

        if (blocks.isEmpty()) {
            return null;
        }

        final Vector2 currentPosV2 = new Vector2(currentPos.getFloorX(), currentPos.getFloorZ());
        final double by = currentPos.getFloorY();
        Comparator<Block> euclideanDistance = Comparator.comparingDouble(block -> currentPosV2.distanceSquared(block.getFloorX(), block.getFloorZ()));
        Comparator<Block> heightDistance = Comparator.comparingDouble(block-> {
            double ey = by - block.y;
            return ey * ey;
        });
        
        Block nearestPortal = blocks.stream()
                .filter(block-> block.down().getId() != BlockID.NETHER_PORTAL)
                .min(euclideanDistance.thenComparing(heightDistance))
                .orElse(null);
        
        if (nearestPortal == null) {
            return null;
        }
        
        return nearestPortal;
    }

    public void updateMovement() {
        double diffPosition = (this.x - this.lastX) * (this.x - this.lastX) + (this.y - this.lastY) * (this.y - this.lastY) + (this.z - this.lastZ) * (this.z - this.lastZ);
        double diffRotation = (this.yaw - this.lastYaw) * (this.yaw - this.lastYaw) + (this.pitch - this.lastPitch) * (this.pitch - this.lastPitch);

        double diffMotion = (this.motionX - this.lastMotionX) * (this.motionX - this.lastMotionX) + (this.motionY - this.lastMotionY) * (this.motionY - this.lastMotionY) + (this.motionZ - this.lastMotionZ) * (this.motionZ - this.lastMotionZ);

        if (diffPosition > 0.0001 || diffRotation > 1.0) { //0.2 ** 2, 1.5 ** 2
            this.lastX = this.x;
            this.lastY = this.y;
            this.lastZ = this.z;

            this.lastYaw = this.yaw;
            this.lastPitch = this.pitch;

            this.addMovement(this.x, this.y + this.getBaseOffset(), this.z, this.yaw, this.pitch, this.yaw);
            this.positionChanged = true;
        } else {
            this.positionChanged = false;
        }

        if (diffMotion > 0.0025 || (diffMotion > 0.0001 && this.getMotion().lengthSquared() <= 0.0001)) { //0.05 ** 2
            this.lastMotionX = this.motionX;
            this.lastMotionY = this.motionY;
            this.lastMotionZ = this.motionZ;

            this.addMotion(this.motionX, this.motionY, this.motionZ);
        }
    }

    public void addMovement(double x, double y, double z, double yaw, double pitch, double headYaw) {
        this.level.addEntityMovement(this, x, y, z, yaw, pitch, headYaw);
    }

    public void addMotion(double motionX, double motionY, double motionZ) {
        SetEntityMotionPacket pk = new SetEntityMotionPacket();
        pk.eid = this.id;
        pk.motionX = (float) motionX;
        pk.motionY = (float) motionY;
        pk.motionZ = (float) motionZ;

        Server.broadcastPacket(this.hasSpawned.values(), pk);
    }

    public Vector3 getDirectionVector() {
        Vector3 vector = super.getDirectionVector();
        return this.temporalVector.setComponents(vector.x, vector.y, vector.z);
    }

    public Vector2 getDirectionPlane() {
        return (new Vector2((float) (-Math.cos(Math.toRadians(this.yaw) - Math.PI / 2)), (float) (-Math.sin(Math.toRadians(this.yaw) - Math.PI / 2)))).normalize();
    }

    public BlockFace getHorizontalFacing() {
        return BlockFace.fromHorizontalIndex(NukkitMath.floorDouble((this.yaw * 4.0F / 360.0F) + 0.5D) & 3);
    }

    public boolean onUpdate(int currentTick) {
        if (this.closed) {
            return false;
        }

        if (!this.isAlive()) {
            ++this.deadTicks;
            if (this.deadTicks >= 10) {
                this.despawnFromAll();
                if (!this.isPlayer) {
                    this.close();
                }
            }
            return this.deadTicks < 10;
        }

        int tickDiff = currentTick - this.lastUpdate;

        if (tickDiff <= 0) {
            return false;
        }

        this.lastUpdate = currentTick;

        boolean hasUpdate = this.entityBaseTick(tickDiff);

        this.updateMovement();

        return hasUpdate;
    }

    public boolean mountEntity(Entity entity) {
        return mountEntity(entity, TYPE_RIDE);
    }

    /**
     * Mount or Dismounts an Entity from a/into vehicle
     *
     * @param entity The target Entity
     * @return {@code true} if the mounting successful
     */
    public boolean mountEntity(Entity entity, byte mode) {
        Objects.requireNonNull(entity, "The target of the mounting entity can't be null");

        if (entity.riding != null) {
            dismountEntity(entity);
        } else {
            if (isPassenger(entity)) {
                return false;
            }

            // Entity entering a vehicle
            EntityVehicleEnterEvent ev = new EntityVehicleEnterEvent(entity, this);
            server.getPluginManager().callEvent(ev);
            if (ev.isCancelled()) {
                return false;
            }

            broadcastLinkPacket(entity, mode);

            // Add variables to entity
            entity.riding = this;
            entity.setDataFlag(DATA_FLAGS, DATA_FLAG_RIDING, true);
            passengers.add(entity);

            entity.setSeatPosition(getMountedOffset(entity));
            updatePassengerPosition(entity);
        }
        return true;
    }

    public boolean dismountEntity(Entity entity) {
        // Run the events
        EntityVehicleExitEvent ev = new EntityVehicleExitEvent(entity, this);
        server.getPluginManager().callEvent(ev);
        if (ev.isCancelled()) {
            return false;
        }

        broadcastLinkPacket(entity, TYPE_REMOVE);

        // Refurbish the entity
        entity.riding = null;
        entity.setDataFlag(DATA_FLAGS, DATA_FLAG_RIDING, false);
        passengers.remove(entity);

        entity.setSeatPosition(new Vector3f());
        updatePassengerPosition(entity);

        return true;
    }

    protected void broadcastLinkPacket(Entity rider, byte type) {
        SetEntityLinkPacket pk = new SetEntityLinkPacket();
        pk.vehicleUniqueId = getId();         // To the?
        pk.riderUniqueId = rider.getId(); // From who?
        pk.type = type;

        Server.broadcastPacket(this.hasSpawned.values(), pk);
    }

    public void updatePassengers() {
        if (this.passengers.isEmpty()) {
            return;
        }

        for (Entity passenger : new ArrayList<>(this.passengers)) {
            if (!passenger.isAlive()) {
                dismountEntity(passenger);
                continue;
            }

            updatePassengerPosition(passenger);
        }
    }

    protected void updatePassengerPosition(Entity passenger) {
        passenger.setPosition(this.add(passenger.getSeatPosition().asVector3()));
    }

    public void setSeatPosition(Vector3f pos) {
        this.setDataProperty(new Vector3fEntityData(DATA_RIDER_SEAT_POSITION, pos));
    }

    public Vector3f getSeatPosition() {
        return this.getDataPropertyVector3f(DATA_RIDER_SEAT_POSITION);
    }

    public Vector3f getMountedOffset(Entity entity) {
        return new Vector3f(0, getHeight() * 0.75f);
    }

    public final void scheduleUpdate() {
        this.level.updateEntities.put(this.id, this);
    }

    public boolean isOnFire() {
        return this.fireTicks > 0;
    }

    public void setOnFire(int seconds) {
        int ticks = seconds * 20;
        if (ticks > this.fireTicks) {
            this.fireTicks = ticks;
        }
    }

    public float getAbsorption() {
        return absorption;
    }

    public void setAbsorption(float absorption) {
        if (absorption != this.absorption) {
            this.absorption = absorption;
            if (this instanceof Player)
                ((Player) this).setAttribute(Attribute.getAttribute(Attribute.ABSORPTION).setValue(absorption));
        }
    }

    public boolean canBePushed() {
        return true;
    }

    public BlockFace getDirection() {
        double rotation = this.yaw % 360;
        if (rotation < 0) {
            rotation += 360.0;
        }
        if ((0 <= rotation && rotation < 45) || (315 <= rotation && rotation < 360)) {
            return BlockFace.SOUTH;
        } else if (45 <= rotation && rotation < 135) {
            return BlockFace.WEST;
        } else if (135 <= rotation && rotation < 225) {
            return BlockFace.NORTH;
        } else if (225 <= rotation && rotation < 315) {
            return BlockFace.EAST;
        } else {
            return null;
        }
    }

    public void extinguish() {
        this.fireTicks = 0;
        this.setDataFlag(DATA_FLAGS, DATA_FLAG_ONFIRE, false);
    }

    public boolean canTriggerWalking() {
        return true;
    }

    public void resetFallDistance() {
        this.highestPosition = 0;
    }

    protected void updateFallState(boolean onGround) {
        if (onGround) {
            fallDistance = (float) (this.highestPosition - this.y);

            if (fallDistance > 0) {
                // check if we fell into at least 1 block of water
                if (this instanceof EntityLiving && !(this.getLevelBlock() instanceof BlockWater)) {
                    this.fall(fallDistance);
                }
                this.resetFallDistance();
            }
        }
    }

    public AxisAlignedBB getBoundingBox() {
        return this.boundingBox;
    }

    public void fall(float fallDistance) {
        if (this.hasEffect(Effect.SLOW_FALLING)) {
            return;
        }

        float damage = (float) Math.floor(fallDistance - 3 - (this.hasEffect(Effect.JUMP) ? this.getEffect(Effect.JUMP).getAmplifier() + 1 : 0));
        Location floorLocation = this.floor();
        Block down = this.level.getBlock(floorLocation.down());
        if (damage > 0) {
            if(down instanceof BlockHayBale) {
                damage -= (damage * 0.8f);
            }
            if (down.getId() == BlockID.HONEY_BLOCK) {
                damage *= 0.2F;
            }
            if (!this.isPlayer || level.getGameRules().getBoolean(GameRule.FALL_DAMAGE)) {
                this.attack(new EntityDamageEvent(this, DamageCause.FALL, damage));
            }
        }

        if (fallDistance > 0.75) {

            if (down.getId() == Block.FARMLAND) {
                if (onPhysicalInteraction(down, false)) {
                    return;
                }
                this.level.setBlock(down, new BlockDirt(), false, true);
                return;
            }

            Block floor = this.level.getBlock(floorLocation);

            if (floor instanceof BlockTurtleEgg) {
                if (onPhysicalInteraction(floor, ThreadLocalRandom.current().nextInt(10) >= 3)) {
                    return;
                }
                this.level.useBreakOn(this, null, null, true);
            }
        }
    }

    private boolean onPhysicalInteraction(Block block, boolean cancelled) {
        Event ev;

        if (this instanceof Player) {
            ev = new PlayerInteractEvent((Player) this, null, block, null, Action.PHYSICAL);
        } else {
            ev = new EntityInteractEvent(this, block);
        }

        ev.setCancelled(cancelled);

        this.server.getPluginManager().callEvent(ev);
        return ev.isCancelled();
    }

    public void handleLavaMovement() {
        //todo
    }

    public void moveFlying(float strafe, float forward, float friction) {
        // This is special for Nukkit! :)
        float speed = strafe * strafe + forward * forward;
        if (speed >= 1.0E-4F) {
            speed = MathHelper.sqrt(speed);
            if (speed < 1.0F) {
                speed = 1.0F;
            }
            speed = friction / speed;
            strafe *= speed;
            forward *= speed;
            float nest = MathHelper.sin((float) (this.yaw * 3.1415927F / 180.0F));
            float place = MathHelper.cos((float) (this.yaw * 3.1415927F / 180.0F));
            this.motionX += strafe * place - forward * nest;
            this.motionZ += forward * place + strafe * nest;
        }
    }

    public void onCollideWithPlayer(EntityHuman entityPlayer) {

    }

    public void applyEntityCollision(Entity entity) {
        if (entity.riding != this && !entity.passengers.contains(this)) {
            double dx = entity.x - this.x;
            double dy = entity.z - this.z;
            double dz = NukkitMath.getDirection(dx, dy);

            if (dz >= 0.009999999776482582D) {
                dz = MathHelper.sqrt((float) dz);
                dx /= dz;
                dy /= dz;
                double d3 = 1.0D / dz;

                if (d3 > 1.0D) {
                    d3 = 1.0D;
                }

                dx *= d3;
                dy *= d3;
                dx *= 0.05000000074505806;
                dy *= 0.05000000074505806;
                dx *= 1F + entityCollisionReduction;

                if (this.riding == null) {
                    motionX -= dx;
                    motionZ -= dy;
                }
            }
        }
    }

    public void onStruckByLightning(Entity entity) {
        if (this.attack(new EntityDamageByEntityEvent(entity, this, DamageCause.LIGHTNING, 5))) {
            if (this.fireTicks < 8 * 20) {
                this.setOnFire(8);
            }
        }
    }

    public void onPushByPiston(BlockEntityPistonArm piston) {

    }

    public boolean onInteract(Player player, Item item, Vector3 clickedPos) {
        return onInteract(player, item);
    }

    public boolean onInteract(Player player, Item item) {
        return false;
    }

    protected boolean switchLevel(Level targetLevel) {
        if (this.closed) {
            return false;
        }

        if (this.isValid()) {
            EntityLevelChangeEvent ev = new EntityLevelChangeEvent(this, this.level, targetLevel);
            this.server.getPluginManager().callEvent(ev);
            if (ev.isCancelled()) {
                return false;
            }

            this.level.removeEntity(this);
            if (this.chunk != null) {
                this.chunk.removeEntity(this);
            }
            this.despawnFromAll();
        }

        this.setLevel(targetLevel);
        this.level.addEntity(this);
        this.chunk = null;

        return true;
    }

    public Position getPosition() {
        return new Position(this.x, this.y, this.z, this.level);
    }

    @Nonnull
    public Location getLocation() {
        return new Location(this.x, this.y, this.z, this.yaw, this.pitch, this.level);
    }

    public boolean isTouchingWater() {
        return hasWaterAt(0) || hasWaterAt(this.getEyeHeight());
    }

    public boolean isInsideOfWater() {
        return hasWaterAt(this.getEyeHeight());
    }

    private boolean hasWaterAt(float height) {
        double y = this.y + height;
        Block block = this.level.getBlock(this.temporalVector.setComponents(NukkitMath.floorDouble(this.x), NukkitMath.floorDouble(y), NukkitMath.floorDouble(this.z)));

        boolean layer1 = false;
        if (!(block instanceof BlockBubbleColumn) && (
                block instanceof BlockWater
                        || (layer1 = block.getLevelBlockAtLayer(1) instanceof BlockWater))) {
            BlockWater water = (BlockWater) (layer1? block.getLevelBlockAtLayer(1) : block);
            double f = (block.y + 1) - (water.getFluidHeightPercent() - 0.1111111);
            return y < f;
        }

        return false;
    }

    public boolean isInsideOfSolid() {
        double y = this.y + this.getEyeHeight();
        Block block = this.level.getBlock(
                this.temporalVector.setComponents(
                        NukkitMath.floorDouble(this.x),
                        NukkitMath.floorDouble(y),
                        NukkitMath.floorDouble(this.z))
        );

        AxisAlignedBB bb = block.getBoundingBox();

        return bb != null && block.isSolid() && !block.isTransparent() && bb.intersectsWith(this.getBoundingBox());

    }

    public boolean isInsideOfFire() {
        for (Block block : this.getCollisionBlocks()) {
            if (block instanceof BlockFire) {
                return true;
            }
        }

        return false;
    }

    @PowerNukkitOnly
    @Since("1.4.0.0-PN")
    public <T extends Block> boolean collideWithBlock(Class<T> classType){
        for(Block block : this.getCollisionBlocks()){
            if(classType.isInstance(block)){
                return true;
            }
        }
        return false;
    }

    @PowerNukkitOnly
    @Since("1.4.0.0-PN")
    public boolean isInsideOfLava() {
        for (Block block : this.getCollisionBlocks()) {
            if (block instanceof BlockLava) {
                return true;
            }
        }

        return false;
    }

    public boolean isOnLadder() {
        Block b = this.getLevelBlock();

        return b.getId() == Block.LADDER;
    }

    public boolean fastMove(double dx, double dy, double dz) {
        if (dx == 0 && dy == 0 && dz == 0) {
            return true;
        }

        Timings.entityMoveTimer.startTiming();

        AxisAlignedBB newBB = this.boundingBox.getOffsetBoundingBox(dx, dy, dz);

        if (server.getAllowFlight() 
                || isPlayer && ((Player) this).getAdventureSettings().get(AdventureSettings.Type.NO_CLIP) 
                || !this.level.hasCollision(this, newBB, false)) {
            this.boundingBox = newBB;
        }

        this.x = (this.boundingBox.getMinX() + this.boundingBox.getMaxX()) / 2;
        this.y = this.boundingBox.getMinY() - this.ySize;
        this.z = (this.boundingBox.getMinZ() + this.boundingBox.getMaxZ()) / 2;

        this.checkChunks();

        if ((!this.onGround || dy != 0) && !this.noClip) {
            AxisAlignedBB bb = this.boundingBox.clone();
            bb.setMinY(bb.getMinY() - 0.75);

            this.onGround = this.level.getCollisionBlocks(bb).length > 0;
        }
        this.isCollided = this.onGround;
        this.updateFallState(this.onGround);
        Timings.entityMoveTimer.stopTiming();
        return true;
    }

    public boolean move(double dx, double dy, double dz) {
        if (dx == 0 && dz == 0 && dy == 0) {
            return true;
        }

        if (this.keepMovement) {
            this.boundingBox.offset(dx, dy, dz);
            this.setPosition(this.temporalVector.setComponents((this.boundingBox.getMinX() + this.boundingBox.getMaxX()) / 2, this.boundingBox.getMinY(), (this.boundingBox.getMinZ() + this.boundingBox.getMaxZ()) / 2));
            this.onGround = this.isPlayer;
            return true;
        } else {

            Timings.entityMoveTimer.startTiming();

            this.ySize *= 0.4;

            double movX = dx;
            double movY = dy;
            double movZ = dz;

            AxisAlignedBB axisalignedbb = this.boundingBox.clone();

            AxisAlignedBB[] list = this.noClip ? AxisAlignedBB.EMPTY_ARRAY : this.level.getCollisionCubes(this, this.boundingBox.addCoord(dx, dy, dz), false);

            for (AxisAlignedBB bb : list) {
                dy = bb.calculateYOffset(this.boundingBox, dy);
            }

            this.boundingBox.offset(0, dy, 0);

            boolean fallingFlag = (this.onGround || (dy != movY && movY < 0));

            for (AxisAlignedBB bb : list) {
                dx = bb.calculateXOffset(this.boundingBox, dx);
            }

            this.boundingBox.offset(dx, 0, 0);

            for (AxisAlignedBB bb : list) {
                dz = bb.calculateZOffset(this.boundingBox, dz);
            }

            this.boundingBox.offset(0, 0, dz);

            if (this.getStepHeight() > 0 && fallingFlag && this.ySize < 0.05 && (movX != dx || movZ != dz)) {
                double cx = dx;
                double cy = dy;
                double cz = dz;
                dx = movX;
                dy = this.getStepHeight();
                dz = movZ;

                AxisAlignedBB axisalignedbb1 = this.boundingBox.clone();

                this.boundingBox.setBB(axisalignedbb);

                list = this.level.getCollisionCubes(this, this.boundingBox.addCoord(dx, dy, dz), false);

                for (AxisAlignedBB bb : list) {
                    dy = bb.calculateYOffset(this.boundingBox, dy);
                }

                this.boundingBox.offset(0, dy, 0);

                for (AxisAlignedBB bb : list) {
                    dx = bb.calculateXOffset(this.boundingBox, dx);
                }

                this.boundingBox.offset(dx, 0, 0);

                for (AxisAlignedBB bb : list) {
                    dz = bb.calculateZOffset(this.boundingBox, dz);
                }

                this.boundingBox.offset(0, 0, dz);

                this.boundingBox.offset(0, 0, dz);

                if ((cx * cx + cz * cz) >= (dx * dx + dz * dz)) {
                    dx = cx;
                    dy = cy;
                    dz = cz;
                    this.boundingBox.setBB(axisalignedbb1);
                } else {
                    this.ySize += 0.5;
                }

            }

            this.x = (this.boundingBox.getMinX() + this.boundingBox.getMaxX()) / 2;
            this.y = this.boundingBox.getMinY() - this.ySize;
            this.z = (this.boundingBox.getMinZ() + this.boundingBox.getMaxZ()) / 2;

            this.checkChunks();

            this.checkGroundState(movX, movY, movZ, dx, dy, dz);
            this.updateFallState(this.onGround);

            if (movX != dx) {
                this.motionX = 0;
            }

            if (movY != dy) {
                this.motionY = 0;
            }

            if (movZ != dz) {
                this.motionZ = 0;
            }

            //TODO: vehicle collision events (first we need to spawn them!)
            Timings.entityMoveTimer.stopTiming();
            return true;
        }
    }

    @PowerNukkitDifference(since = "1.3.2.0-PN", info = "Will do nothing if the entity is on ground and all args are 0")
    protected void checkGroundState(double movX, double movY, double movZ, double dx, double dy, double dz) {
        if (onGround && movX == 0 && movY == 0 && movZ == 0 && dx == 0 && dy == 0 && dz == 0) {
            return;
        }
        
        if (this.noClip) {
            this.isCollidedVertically = false;
            this.isCollidedHorizontally = false;
            this.isCollided = false;
            this.onGround = false;
        } else {
            this.isCollidedVertically = movY != dy;
            this.isCollidedHorizontally = (movX != dx || movZ != dz);
            this.isCollided = (this.isCollidedHorizontally || this.isCollidedVertically);
            this.onGround = (movY != dy && movY < 0);
        }
    }

    public List<Block> getBlocksAround() {
        if (this.blocksAround == null) {
            int minX = NukkitMath.floorDouble(this.boundingBox.getMinX());
            int minY = NukkitMath.floorDouble(this.boundingBox.getMinY());
            int minZ = NukkitMath.floorDouble(this.boundingBox.getMinZ());
            int maxX = NukkitMath.ceilDouble(this.boundingBox.getMaxX());
            int maxY = NukkitMath.ceilDouble(this.boundingBox.getMaxY());
            int maxZ = NukkitMath.ceilDouble(this.boundingBox.getMaxZ());

            this.blocksAround = new ArrayList<>();

            for (int z = minZ; z <= maxZ; ++z) {
                for (int x = minX; x <= maxX; ++x) {
                    for (int y = minY; y <= maxY; ++y) {
                        Block block = this.level.getBlock(this.temporalVector.setComponents(x, y, z));
                        this.blocksAround.add(block);
                    }
                }
            }
        }

        return this.blocksAround;
    }

    public List<Block> getCollisionBlocks() {
        if (this.collisionBlocks == null) {
            this.collisionBlocks = new ArrayList<>();

            for (Block b : getBlocksAround()) {
                if (b.collidesWithBB(this.getBoundingBox(), true)) {
                    this.collisionBlocks.add(b);
                }
            }
        }

        return this.collisionBlocks;
    }

    /**
     * Returns whether this entity can be moved by currents in liquids.
     *
     * @return boolean
     */
    public boolean canBeMovedByCurrents() {
        return true;
    }

    protected void checkBlockCollision() {
        if (this.noClip) {
            return;
        }
        
        Vector3 vector = new Vector3(0, 0, 0);
        boolean portal = false;
        boolean scaffolding = false;
        boolean endPortal = false;
        for (Block block : this.getCollisionBlocks()) {
            switch (block.getId()) {
                case Block.NETHER_PORTAL:
                    portal = true;
                    break;
                case BlockID.SCAFFOLDING:
                    scaffolding = true;
                    break;
                case BlockID.END_PORTAL:
                    endPortal = true;
                    break;
            }

            block.onEntityCollide(this);
            block.getLevelBlockAtLayer(1).onEntityCollide(this);
            block.addVelocityToEntity(this, vector);
        }

        setDataFlag(DATA_FLAGS_EXTENDED, DATA_FLAG_IN_SCAFFOLDING, scaffolding);

        AxisAlignedBB scanBoundingBox = boundingBox.getOffsetBoundingBox(0, -0.125, 0);
        scanBoundingBox.setMaxY(boundingBox.getMinY());
        Block[] scaffoldingUnder = level.getCollisionBlocks(
                scanBoundingBox,
                true, true,
                b-> b.getId() == BlockID.SCAFFOLDING
        );
        setDataFlag(DATA_FLAGS_EXTENDED, DATA_FLAG_OVER_SCAFFOLDING, scaffoldingUnder.length > 0);

        if (endPortal) {
            if (!inEndPortal) {
                inEndPortal = true;
                if (this.getRiding() == null && this.getPassengers().isEmpty() && !(this instanceof EntityEnderDragon)) {
                    EntityPortalEnterEvent ev = new EntityPortalEnterEvent(this, PortalType.END);
                    getServer().getPluginManager().callEvent(ev);
                    
                    if (!ev.isCancelled() && (level == EnumLevel.OVERWORLD.getLevel() || level == EnumLevel.THE_END.getLevel())) {
                        final Position newPos = EnumLevel.moveToTheEnd(this);
                        if (newPos != null) {
                            if (newPos.getLevel().getDimension() == Level.DIMENSION_THE_END) {
                                if (teleport(newPos.add(0.5, 1, 0.5), PlayerTeleportEvent.TeleportCause.END_PORTAL)) {
                                    server.getScheduler().scheduleDelayedTask(new Task() {
                                        @Override
                                        public void onRun(int currentTick) {
                                            // dirty hack to make sure chunks are loaded and generated before spawning player
                                            teleport(newPos.add(0.5, 1, 0.5), PlayerTeleportEvent.TeleportCause.END_PORTAL);
                                            BlockEndPortal.spawnObsidianPlatform(newPos);
                                        }
                                    }, 5);
                                }
                            } else {
                                if (teleport(newPos, PlayerTeleportEvent.TeleportCause.END_PORTAL)) {
                                    server.getScheduler().scheduleDelayedTask(new Task() {
                                        @Override
                                        public void onRun(int currentTick) {
                                            // dirty hack to make sure chunks are loaded and generated before spawning player
                                            teleport(newPos, PlayerTeleportEvent.TeleportCause.END_PORTAL);
                                        }
                                    }, 5);
                                }
                            }
                        }
                    }
                }
            }
        } else {
            inEndPortal = false;
        }
        
        if (portal) {
            if (this.inPortalTicks <= 80) {
                // 81 means the server won't try to teleport
                this.inPortalTicks++;
            }
        } else {
            this.inPortalTicks = 0;
        }

        if (vector.lengthSquared() > 0) {
            vector = vector.normalize();
            double d = 0.014d;
            this.motionX += vector.x * d;
            this.motionY += vector.y * d;
            this.motionZ += vector.z * d;
        }
    }

    public boolean setPositionAndRotation(Vector3 pos, double yaw, double pitch) {
        if (this.setPosition(pos)) {
            this.setRotation(yaw, pitch);
            return true;
        }

        return false;
    }

    public void setRotation(double yaw, double pitch) {
        this.yaw = yaw;
        this.pitch = pitch;
        this.scheduleUpdate();
    }

    /**
     * Whether the entity can active pressure plates.
     * Used for {@link cn.nukkit.entity.passive.EntityBat}s only.
     *
     * @return triggers pressure plate
     */
    public boolean doesTriggerPressurePlate() {
        return true;
    }

    public boolean canPassThrough() {
        return true;
    }

    protected void checkChunks() {
        if (this.chunk == null || (this.chunk.getX() != ((int) this.x >> 4)) || this.chunk.getZ() != ((int) this.z >> 4)) {
            if (this.chunk != null) {
                this.chunk.removeEntity(this);
            }
            this.chunk = this.level.getChunk((int) this.x >> 4, (int) this.z >> 4, true);

            if (!this.justCreated) {
                Map<Integer, Player> newChunk = this.level.getChunkPlayers((int) this.x >> 4, (int) this.z >> 4);
                for (Player player : new ArrayList<>(this.hasSpawned.values())) {
                    if (!newChunk.containsKey(player.getLoaderId())) {
                        this.despawnFrom(player);
                    } else {
                        newChunk.remove(player.getLoaderId());
                    }
                }

                for (Player player : newChunk.values()) {
                    this.spawnTo(player);
                }
            }

            if (this.chunk == null) {
                return;
            }

            this.chunk.addEntity(this);
        }
    }

    public boolean setPosition(Vector3 pos) {
        if (this.closed) {
            return false;
        }

        if (pos instanceof Position && ((Position) pos).level != null && ((Position) pos).level != this.level) {
            if (!this.switchLevel(((Position) pos).getLevel())) {
                return false;
            }
        }

        this.x = pos.x;
        this.y = pos.y;
        this.z = pos.z;

        this.recalculateBoundingBox(false); // Don't need to send BB height/width to client on position change

        this.checkChunks();

        return true;
    }

    public Vector3 getMotion() {
        return new Vector3(this.motionX, this.motionY, this.motionZ);
    }

    public boolean setMotion(Vector3 motion) {
        if (!this.justCreated) {
            EntityMotionEvent ev = new EntityMotionEvent(this, motion);
            this.server.getPluginManager().callEvent(ev);
            if (ev.isCancelled()) {
                return false;
            }
        }

        this.motionX = motion.x;
        this.motionY = motion.y;
        this.motionZ = motion.z;

        if (!this.justCreated) {
            this.updateMovement();
        }

        return true;
    }

    public boolean isOnGround() {
        return onGround;
    }

    public void kill() {
        this.health = 0;
        this.scheduleUpdate();

        for (Entity passenger : new ArrayList<>(this.passengers)) {
            dismountEntity(passenger);
        }
    }

    public boolean teleport(Vector3 pos) {
        return this.teleport(pos, PlayerTeleportEvent.TeleportCause.PLUGIN);
    }

    public boolean teleport(Vector3 pos, PlayerTeleportEvent.TeleportCause cause) {
        return this.teleport(Location.fromObject(pos, this.level, this.yaw, this.pitch), cause);
    }

    public boolean teleport(Position pos) {
        return this.teleport(pos, PlayerTeleportEvent.TeleportCause.PLUGIN);
    }

    public boolean teleport(Position pos, PlayerTeleportEvent.TeleportCause cause) {
        return this.teleport(Location.fromObject(pos, pos.level, this.yaw, this.pitch), cause);
    }

    public boolean teleport(Location location) {
        return this.teleport(location, PlayerTeleportEvent.TeleportCause.PLUGIN);
    }

    public boolean teleport(Location location, PlayerTeleportEvent.TeleportCause cause) {
        double yaw = location.yaw;
        double pitch = location.pitch;

        Location from = this.getLocation();
        Location to = location;
        if (cause != null) {
            EntityTeleportEvent ev = new EntityTeleportEvent(this, from, to);
            this.server.getPluginManager().callEvent(ev);
            if (ev.isCancelled()) {
                return false;
            }
            to = ev.getTo();
        }

        this.ySize = 0;

        this.setMotion(this.temporalVector.setComponents(0, 0, 0));

        if (this.setPositionAndRotation(to, yaw, pitch)) {
            this.resetFallDistance();
            this.onGround = this.noClip ? false : true;

            this.updateMovement();

            return true;
        }

        return false;
    }

    public long getId() {
        return this.id;
    }

    public void respawnToAll() {
        for (Player player : this.hasSpawned.values()) {
            this.spawnTo(player);
        }
        this.hasSpawned.clear();
    }

    public void spawnToAll() {
        if (this.chunk == null || this.closed) {
            return;
        }

        for (Player player : this.level.getChunkPlayers(this.chunk.getX(), this.chunk.getZ()).values()) {
            if (player.isOnline()) {
                this.spawnTo(player);
            }
        }
    }

    public void despawnFromAll() {
        for (Player player : new ArrayList<>(this.hasSpawned.values())) {
            this.despawnFrom(player);
        }
    }

    public void close() {
        if (!this.closed) {
            this.closed = true;
            this.server.getPluginManager().callEvent(new EntityDespawnEvent(this));
            this.despawnFromAll();
            if (this.chunk != null) {
                this.chunk.removeEntity(this);
            }

            if (this.level != null) {
                this.level.removeEntity(this);
            }
        }
    }

    public boolean setDataProperty(EntityData data) {
        return setDataProperty(data, true);
    }

    public boolean setDataProperty(EntityData data, boolean send) {
        if (!Objects.equals(data, this.getDataProperties().get(data.getId()))) {
            this.getDataProperties().put(data);
            if (send) {
                this.sendData(this.hasSpawned.values().toArray(Player.EMPTY_ARRAY), new EntityMetadata().put(this.dataProperties.get(data.getId())));
            }
            return true;
        }
        return false;
    }

    public EntityMetadata getDataProperties() {
        return this.dataProperties;
    }

    public EntityData getDataProperty(int id) {
        return this.getDataProperties().get(id);
    }

    public int getDataPropertyInt(int id) {
        return this.getDataProperties().getInt(id);
    }

    public int getDataPropertyShort(int id) {
        return this.getDataProperties().getShort(id);
    }

    public int getDataPropertyByte(int id) {
        return this.getDataProperties().getByte(id);
    }

    public boolean getDataPropertyBoolean(int id) {
        return this.getDataProperties().getBoolean(id);
    }

    public long getDataPropertyLong(int id) {
        return this.getDataProperties().getLong(id);
    }

    public String getDataPropertyString(int id) {
        return this.getDataProperties().getString(id);
    }

    public float getDataPropertyFloat(int id) {
        return this.getDataProperties().getFloat(id);
    }

    public CompoundTag getDataPropertyNBT(int id) {
        return this.getDataProperties().getNBT(id);
    }

    public Vector3 getDataPropertyPos(int id) {
        return this.getDataProperties().getPosition(id);
    }

    public Vector3f getDataPropertyVector3f(int id) {
        return this.getDataProperties().getFloatPosition(id);
    }

    public int getDataPropertyType(int id) {
        return this.getDataProperties().exists(id) ? this.getDataProperty(id).getType() : -1;
    }

    public void setDataFlag(int propertyId, int id) {
        this.setDataFlag(propertyId, id, true);
    }

    public void setDataFlag(int propertyId, int id, boolean value) {
        if (this.getDataFlag(propertyId, id) != value) {
            if (propertyId == EntityHuman.DATA_PLAYER_FLAGS) {
                byte flags = (byte) this.getDataPropertyByte(propertyId);
                flags ^= 1 << id;
                this.setDataProperty(new ByteEntityData(propertyId, flags));
            } else {
                long flags = this.getDataPropertyLong(propertyId);
                flags ^= 1L << id;
                this.setDataProperty(new LongEntityData(propertyId, flags));
            }

        }
    }

    public boolean getDataFlag(int propertyId, int id) {
        return (((propertyId == EntityHuman.DATA_PLAYER_FLAGS ? this.getDataPropertyByte(propertyId) & 0xff : this.getDataPropertyLong(propertyId))) & (1L << id)) > 0;
    }

    @Override
    public void setMetadata(String metadataKey, MetadataValue newMetadataValue) {
        this.server.getEntityMetadata().setMetadata(this, metadataKey, newMetadataValue);
    }

    @Override
    public List<MetadataValue> getMetadata(String metadataKey) {
        return this.server.getEntityMetadata().getMetadata(this, metadataKey);
    }

    @Override
    public boolean hasMetadata(String metadataKey) {
        return this.server.getEntityMetadata().hasMetadata(this, metadataKey);
    }

    @Override
    public void removeMetadata(String metadataKey, Plugin owningPlugin) {
        this.server.getEntityMetadata().removeMetadata(this, metadataKey, owningPlugin);
    }

    public Server getServer() {
        return server;
    }

    public boolean isUndead() {
        return false;
    }

    @PowerNukkitOnly
    @Since("1.2.1.0-PN")
    public boolean isInEndPortal() {
        return inEndPortal;
    }

    @PowerNukkitOnly
    @Since("1.4.0.0-PN")
    public boolean isPreventingSleep(Player player) {
        return false;
    }

    @Override
    public boolean equals(Object obj) {
        if (obj == null) {
            return false;
        }
        if (getClass() != obj.getClass()) {
            return false;
        }
        Entity other = (Entity) obj;
        return this.getId() == other.getId();
    }

    @Override
    public int hashCode() {
        int hash = 7;
        hash = (int) (29 * hash + this.getId());
        return hash;
    }
    
    @PowerNukkitOnly
    @Since("1.4.0.0-PN")
<<<<<<< HEAD
    public boolean isBoss() {
        return false;
=======
    public boolean isSpinAttacking() {
        return this.getDataFlag(DATA_FLAGS, DATA_FLAG_SPIN_ATTACK);
    }
    
    @PowerNukkitOnly
    @Since("1.4.0.0-PN")
    public void setSpinAttacking() {
        this.setSpinAttacking(true);
    }
    
    @PowerNukkitOnly
    @Since("1.4.0.0-PN")
    public void setSpinAttacking(boolean value) {
        this.setDataFlag(DATA_FLAGS, DATA_FLAG_SPIN_ATTACK, value);
    }
    
    @PowerNukkitOnly
    @Since("1.4.0.0-PN")
    public boolean isNoClip() {
        return noClip;
    }
    
    @PowerNukkitOnly
    @Since("1.4.0.0-PN")
    public void setNoClip(boolean noClip) {
        this.noClip = noClip;
        this.setDataFlag(DATA_FLAGS, DATA_FLAG_HAS_COLLISION, noClip);
>>>>>>> f378b61d
    }
}<|MERGE_RESOLUTION|>--- conflicted
+++ resolved
@@ -2756,10 +2756,6 @@
     
     @PowerNukkitOnly
     @Since("1.4.0.0-PN")
-<<<<<<< HEAD
-    public boolean isBoss() {
-        return false;
-=======
     public boolean isSpinAttacking() {
         return this.getDataFlag(DATA_FLAGS, DATA_FLAG_SPIN_ATTACK);
     }
@@ -2787,6 +2783,11 @@
     public void setNoClip(boolean noClip) {
         this.noClip = noClip;
         this.setDataFlag(DATA_FLAGS, DATA_FLAG_HAS_COLLISION, noClip);
->>>>>>> f378b61d
+    }
+    
+    @PowerNukkitOnly
+    @Since("1.4.0.0-PN")
+    public boolean isBoss() {
+        return false;
     }
 }