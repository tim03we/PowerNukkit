package cn.nukkit.entity.projectile;

import cn.nukkit.block.Block;
import cn.nukkit.block.BlockBell;
import cn.nukkit.entity.Entity;
import cn.nukkit.entity.EntityLiving;
import cn.nukkit.entity.data.LongEntityData;
import cn.nukkit.entity.item.EntityEndCrystal;
import cn.nukkit.event.block.BellRingEvent;
import cn.nukkit.event.entity.EntityCombustByEntityEvent;
import cn.nukkit.event.entity.EntityDamageByChildEntityEvent;
import cn.nukkit.event.entity.EntityDamageByEntityEvent;
import cn.nukkit.event.entity.EntityDamageEvent;
import cn.nukkit.event.entity.EntityDamageEvent.DamageCause;
import cn.nukkit.event.entity.ProjectileHitEvent;
import cn.nukkit.level.MovingObjectPosition;
import cn.nukkit.level.format.FullChunk;
import cn.nukkit.math.AxisAlignedBB;
import cn.nukkit.math.NukkitMath;
import cn.nukkit.math.Vector3;
import cn.nukkit.nbt.tag.CompoundTag;

import java.util.Random;
import java.util.concurrent.ThreadLocalRandom;

/**
 * author: MagicDroidX
 * Nukkit Project
 */
public abstract class EntityProjectile extends Entity {

    public static final int DATA_SHOOTER_ID = 17;

    public Entity shootingEntity = null;

    protected double getDamage() {
        return namedTag.contains("damage") ? namedTag.getDouble("damage") : getBaseDamage();
    }

    protected double getBaseDamage() {
        return 0;
    }

    public boolean hadCollision = false;

    public boolean closeOnCollide = true;

    protected double damage = 0;

    public EntityProjectile(FullChunk chunk, CompoundTag nbt) {
        this(chunk, nbt, null);
    }

    public EntityProjectile(FullChunk chunk, CompoundTag nbt, Entity shootingEntity) {
        super(chunk, nbt);
        this.shootingEntity = shootingEntity;
        if (shootingEntity != null) {
            this.setDataProperty(new LongEntityData(DATA_SHOOTER_ID, shootingEntity.getId()));
        }
    }

    public int getResultDamage() {
        return NukkitMath.ceilDouble(Math.sqrt(this.motionX * this.motionX + this.motionY * this.motionY + this.motionZ * this.motionZ) * getDamage());
    }

    public boolean attack(EntityDamageEvent source) {
        return source.getCause() == DamageCause.VOID && super.attack(source);
    }

    public void onCollideWithEntity(Entity entity) {
        this.server.getPluginManager().callEvent(new ProjectileHitEvent(this, MovingObjectPosition.fromEntity(entity)));
        float damage = this.getResultDamage();

        EntityDamageEvent ev;
        if (this.shootingEntity == null) {
            ev = new EntityDamageByEntityEvent(this, entity, DamageCause.PROJECTILE, damage);
        } else {
            ev = new EntityDamageByChildEntityEvent(this.shootingEntity, this, entity, DamageCause.PROJECTILE, damage);
        }
        entity.attack(ev);
        addHitSound();
        this.hadCollision = true;

        if (this.fireTicks > 0) {
            EntityCombustByEntityEvent event = new EntityCombustByEntityEvent(this, entity, 5);
            this.server.getPluginManager().callEvent(ev);
            if (!event.isCancelled()) {
                entity.setOnFire(event.getDuration());
            }
        }
        if (closeOnCollide) {
            this.close();
        }
    }

    @Override
    protected void initEntity() {
        super.initEntity();

        this.setMaxHealth(1);
        this.setHealth(1);
        if (this.namedTag.contains("Age")) {
            this.age = this.namedTag.getShort("Age");
        }
    }

    @Override
    public boolean canCollideWith(Entity entity) {
        return (entity instanceof EntityLiving || entity instanceof EntityEndCrystal) && !this.onGround;
    }

    @Override
    public void saveNBT() {
        super.saveNBT();
        this.namedTag.putShort("Age", this.age);
    }

    @Override
    public boolean onUpdate(int currentTick) {
        if (this.closed) {
            return false;
        }

        int tickDiff = currentTick - this.lastUpdate;
        if (tickDiff <= 0 && !this.justCreated) {
            return true;
        }
        this.lastUpdate = currentTick;

        boolean hasUpdate = this.entityBaseTick(tickDiff);

        if (this.isAlive()) {

            MovingObjectPosition movingObjectPosition = null;

            if (!this.isCollided) {
                this.motionY -= this.getGravity();
                this.motionX *= 1 - this.getDrag();
                this.motionZ *= 1 - this.getDrag();
            }

            Vector3 moveVector = new Vector3(this.x + this.motionX, this.y + this.motionY, this.z + this.motionZ);

            Entity[] list = this.getLevel().getCollidingEntities(this.boundingBox.addCoord(this.motionX, this.motionY, this.motionZ).expand(1, 1, 1), this);

            double nearDistance = Integer.MAX_VALUE;
            Entity nearEntity = null;

            for (Entity entity : list) {
                if (/*!entity.canCollideWith(this) or */
                        (entity == this.shootingEntity && this.ticksLived < 5)
                ) {
                    continue;
                }

                AxisAlignedBB axisalignedbb = entity.boundingBox.grow(0.3, 0.3, 0.3);
                MovingObjectPosition ob = axisalignedbb.calculateIntercept(this, moveVector);

                if (ob == null) {
                    continue;
                }

                double distance = this.distanceSquared(ob.hitVector);

                if (distance < nearDistance) {
                    nearDistance = distance;
                    nearEntity = entity;
                }
            }

            if (nearEntity != null) {
                movingObjectPosition = MovingObjectPosition.fromEntity(nearEntity);
            }

            if (movingObjectPosition != null) {
                if (movingObjectPosition.entityHit != null) {
                    onCollideWithEntity(movingObjectPosition.entityHit);
                    return true;
                }
            }

            this.move(this.motionX, this.motionY, this.motionZ);

            if (this.isCollided && !this.hadCollision) { //collide with block
                this.hadCollision = true;

                this.motionX = 0;
                this.motionY = 0;
                this.motionZ = 0;

                this.server.getPluginManager().callEvent(new ProjectileHitEvent(this, MovingObjectPosition.fromBlock(this.getFloorX(), this.getFloorY(), this.getFloorZ(), -1, this)));
                onCollideWithBlock();
                addHitSound();
                return false;
            } else if (!this.isCollided && this.hadCollision) {
                this.hadCollision = false;
            }

            if (!this.hadCollision || Math.abs(this.motionX) > 0.00001 || Math.abs(this.motionY) > 0.00001 || Math.abs(this.motionZ) > 0.00001) {
                updateRotation();
                hasUpdate = true;
            }

            this.updateMovement();

        }

        return hasUpdate;
    }

<<<<<<< HEAD
    protected void onCollideWithBlock() {
        for (Block collisionBlock : level.getCollisionBlocks(getBoundingBox().grow(0.1, 0.1, 0.1))) {
            onCollideWithBlock(collisionBlock);
        }
    }

    protected boolean onCollideWithBlock(Block collisionBlock) {
        if (collisionBlock instanceof BlockBell) {
            ((BlockBell) collisionBlock).ring(this, BellRingEvent.RingCause.PROJECTILE);
            return true;
        }
        return false;
    }

    protected void addHitSound() {

=======
    public void updateRotation() {
        double f = Math.sqrt((this.motionX * this.motionX) + (this.motionZ * this.motionZ));
        this.yaw = Math.atan2(this.motionX, this.motionZ) * 180 / Math.PI;
        this.pitch = Math.atan2(this.motionY, f) * 180 / Math.PI;
    }

    public void inaccurate(float modifier) {
        Random rand = ThreadLocalRandom.current();

        this.motionX += rand.nextGaussian() * 0.007499999832361937 * modifier;
        this.motionY += rand.nextGaussian() * 0.007499999832361937 * modifier;
        this.motionZ += rand.nextGaussian() * 0.007499999832361937 * modifier;
>>>>>>> 5931d91b
    }
}<|MERGE_RESOLUTION|>--- conflicted
+++ resolved
@@ -208,7 +208,20 @@
         return hasUpdate;
     }
 
-<<<<<<< HEAD
+    public void updateRotation() {
+        double f = Math.sqrt((this.motionX * this.motionX) + (this.motionZ * this.motionZ));
+        this.yaw = Math.atan2(this.motionX, this.motionZ) * 180 / Math.PI;
+        this.pitch = Math.atan2(this.motionY, f) * 180 / Math.PI;
+    }
+
+    public void inaccurate(float modifier) {
+        Random rand = ThreadLocalRandom.current();
+
+        this.motionX += rand.nextGaussian() * 0.007499999832361937 * modifier;
+        this.motionY += rand.nextGaussian() * 0.007499999832361937 * modifier;
+        this.motionZ += rand.nextGaussian() * 0.007499999832361937 * modifier;
+    }
+
     protected void onCollideWithBlock() {
         for (Block collisionBlock : level.getCollisionBlocks(getBoundingBox().grow(0.1, 0.1, 0.1))) {
             onCollideWithBlock(collisionBlock);
@@ -225,19 +238,5 @@
 
     protected void addHitSound() {
 
-=======
-    public void updateRotation() {
-        double f = Math.sqrt((this.motionX * this.motionX) + (this.motionZ * this.motionZ));
-        this.yaw = Math.atan2(this.motionX, this.motionZ) * 180 / Math.PI;
-        this.pitch = Math.atan2(this.motionY, f) * 180 / Math.PI;
-    }
-
-    public void inaccurate(float modifier) {
-        Random rand = ThreadLocalRandom.current();
-
-        this.motionX += rand.nextGaussian() * 0.007499999832361937 * modifier;
-        this.motionY += rand.nextGaussian() * 0.007499999832361937 * modifier;
-        this.motionZ += rand.nextGaussian() * 0.007499999832361937 * modifier;
->>>>>>> 5931d91b
     }
 }