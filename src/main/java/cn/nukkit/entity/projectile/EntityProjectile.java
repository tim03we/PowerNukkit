--- conflicted
+++ resolved
@@ -77,18 +77,8 @@
         } else {
             ev = new EntityDamageByChildEntityEvent(this.shootingEntity, this, entity, DamageCause.PROJECTILE, damage);
         }
-<<<<<<< HEAD
-        entity.attack(ev);
-        addHitEffect();
-        this.hadCollision = true;
-
-        if (this.fireTicks > 0) {
-            EntityCombustByEntityEvent event = new EntityCombustByEntityEvent(this, entity, 5);
-            this.server.getPluginManager().callEvent(ev);
-            if (!event.isCancelled()) {
-                entity.setOnFire(event.getDuration());
-=======
         if (entity.attack(ev)) {
+            addHitEffect();
             this.hadCollision = true;
 
             if (this.fireTicks > 0) {
@@ -97,7 +87,6 @@
                 if (!event.isCancelled()) {
                     entity.setOnFire(event.getDuration());
                 }
->>>>>>> e4c0f7fa
             }
         }
         if (closeOnCollide) {
