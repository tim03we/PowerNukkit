--- conflicted
+++ resolved
@@ -109,8 +109,7 @@
         this.item = NBTIO.getItemHelper(this.namedTag.getCompound("Item"));
         this.setDataFlag(DATA_FLAGS, DATA_FLAG_GRAVITY, true);
 
-        int id = this.item.getId();
-        if (id >= Item.NETHERITE_INGOT && id <= Item.NETHERITE_SCRAP) {
+        if (this.item.isLavaResistant()) {
             this.fireProof = true; // Netherite items are fireproof
         }
 
@@ -184,13 +183,9 @@
 
         boolean hasUpdate = this.entityBaseTick(tickDiff);
 
-<<<<<<< HEAD
-        boolean lavaResistant = item != null && item.isLavaResistant();
+        boolean lavaResistant = fireProof || item != null && item.isLavaResistant();
 
         if (!lavaResistant && (isInsideOfFire() || isInsideOfLava())) {
-=======
-        if (!this.fireProof && this.isInsideOfFire()) {
->>>>>>> 092d67a2
             this.kill();
         }
 
