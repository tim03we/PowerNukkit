package cn.nukkit.entity.item;

import cn.nukkit.Player;
import cn.nukkit.Server;
import cn.nukkit.api.PowerNukkitDifference;
import cn.nukkit.block.Block;
import cn.nukkit.entity.Entity;
import cn.nukkit.entity.data.LongEntityData;
import cn.nukkit.entity.projectile.EntityProjectile;
import cn.nukkit.event.entity.EntityDamageByChildEntityEvent;
import cn.nukkit.event.entity.EntityDamageByEntityEvent;
import cn.nukkit.event.entity.EntityDamageEvent;
import cn.nukkit.event.entity.EntityDamageEvent.DamageCause;
import cn.nukkit.event.entity.ProjectileHitEvent;
import cn.nukkit.item.Item;
import cn.nukkit.item.randomitem.Fishing;
import cn.nukkit.level.MovingObjectPosition;
import cn.nukkit.level.format.FullChunk;
import cn.nukkit.level.particle.BubbleParticle;
import cn.nukkit.level.particle.WaterParticle;
import cn.nukkit.math.Vector3;
import cn.nukkit.math.Vector3f;
import cn.nukkit.nbt.NBTIO;
import cn.nukkit.nbt.tag.CompoundTag;
import cn.nukkit.network.protocol.AddEntityPacket;
import cn.nukkit.network.protocol.EntityEventPacket;

import java.util.Random;


/**
 * @author PetteriM1
 */
public class EntityFishingHook extends EntityProjectile {

    public static final int NETWORK_ID = 77;

    public static final int WAIT_CHANCE = 120;
    public static final int CHANCE = 40;

    public boolean chance = false;
    public int waitChance = WAIT_CHANCE * 2;
    public boolean attracted = false;
    public int attractTimer = 0;
    public boolean caught = false;
    public int coughtTimer = 0;

    public Vector3 fish = null;

    public Item rod = null;

    public EntityFishingHook(FullChunk chunk, CompoundTag nbt) {
        this(chunk, nbt, null);
    }

    public EntityFishingHook(FullChunk chunk, CompoundTag nbt, Entity shootingEntity) {
        super(chunk, nbt, shootingEntity);
    }

    @Override
    protected void initEntity() {
        super.initEntity();
        // https://github.com/PowerNukkit/PowerNukkit/issues/267
        if (age > 0) {
            close();
        }
    }

    @Override
    public int getNetworkId() {
        return NETWORK_ID;
    }

    @Override
    public float getWidth() {
        return 0.2f;
    }

    @Override
    public float getLength() {
        return 0.2f;
    }

    @Override
    public float getHeight() {
        return 0.2f;
    }

    @Override
    public float getGravity() {
        return 0.05f;
    }

    @Override
    public float getDrag() {
        return 0.04f;
    }

    @Override
    public boolean onUpdate(int currentTick) {
        boolean hasUpdate = false;
        long target = getDataPropertyLong(DATA_TARGET_EID);
        if (target != 0L) {
            Entity entity = getLevel().getEntity(target);
            if (entity == null || !entity.isAlive()) {
                setDataProperty(new LongEntityData(DATA_TARGET_EID, 0L));
            } else {
                Vector3f offset = entity.getMountedOffset(this);
                setPosition(new Vector3(entity.x + offset.x, entity.y + offset.y, entity.z + offset.z));
            }
            hasUpdate = true;
        }
        
        hasUpdate |= super.onUpdate(currentTick);
        if (hasUpdate) {
            return false;
        }

        if (this.isInsideOfWater()) {
            this.motionX = 0;
            this.motionY -= getGravity() * -0.04;
            this.motionZ = 0;
            hasUpdate = true;
        } else if (this.isCollided && this.keepMovement) {
            this.motionX = 0;
            this.motionY = 0;
            this.motionZ = 0;
            this.keepMovement = false;
            hasUpdate = true;
        }

        Random random = new Random();

        if (this.isInsideOfWater()) {
            if (!this.attracted) {
                if (this.waitChance > 0) {
                    --this.waitChance;
                }
                if (this.waitChance == 0) {
                    if (random.nextInt(100) < 90) {
                        this.attractTimer = (random.nextInt(40) + 20);
                        this.spawnFish();
                        this.caught = false;
                        this.attracted = true;
                    } else {
                        this.waitChance = WAIT_CHANCE;
                    }
                }
            } else if (!this.caught) {
                if (this.attractFish()) {
                    this.coughtTimer = (random.nextInt(20) + 30);
                    this.fishBites();
                    this.caught = true;
                }
            } else {
                if (this.coughtTimer > 0) {
                    --this.coughtTimer;
                }
                if (this.coughtTimer == 0) {
                    this.attracted = false;
                    this.caught = false;
                    this.waitChance = WAIT_CHANCE * 3;
                }
            }
        }

        return hasUpdate;
    }

    public int getWaterHeight() {
        for (int y = this.getFloorY(); y < 256; y++) {
            int id = this.level.getBlockIdAt(this.getFloorX(), y, this.getFloorZ());
            if (id == Block.AIR) {
                return y;
            }
        }
        return this.getFloorY();
    }

    public void fishBites() {
        EntityEventPacket pk = new EntityEventPacket();
        pk.eid = this.getId();
        pk.event = EntityEventPacket.FISH_HOOK_HOOK;
        Server.broadcastPacket(this.getViewers().values(), pk);

        EntityEventPacket bubblePk = new EntityEventPacket();
        bubblePk.eid = this.getId();
        bubblePk.event = EntityEventPacket.FISH_HOOK_BUBBLE;
        Server.broadcastPacket(this.getViewers().values(), bubblePk);

        EntityEventPacket teasePk = new EntityEventPacket();
        teasePk.eid = this.getId();
        teasePk.event = EntityEventPacket.FISH_HOOK_TEASE;
        Server.broadcastPacket(this.getViewers().values(), teasePk);

        Random random = new Random();
        for (int i = 0; i < 5; i++) {
            this.level.addParticle(new BubbleParticle(this.setComponents(
                    this.x + random.nextDouble() * 0.5 - 0.25,
                    this.getWaterHeight(),
                    this.z + random.nextDouble() * 0.5 - 0.25
            )));
        }
    }

    public void spawnFish() {
        Random random = new Random();
        this.fish = new Vector3(
                this.x + (random.nextDouble() * 1.2 + 1) * (random.nextBoolean() ? -1 : 1),
                this.getWaterHeight(),
                this.z + (random.nextDouble() * 1.2 + 1) * (random.nextBoolean() ? -1 : 1)
        );
    }

    public boolean attractFish() {
        double multiply = 0.1;
        this.fish.setComponents(
                this.fish.x + (this.x - this.fish.x) * multiply,
                this.fish.y,
                this.fish.z + (this.z - this.fish.z) * multiply
        );
        if (new Random().nextInt(100) < 85) {
            this.level.addParticle(new WaterParticle(this.fish));
        }
        double dist = Math.abs(Math.sqrt(this.x * this.x + this.z * this.z) - Math.sqrt(this.fish.x * this.fish.x + this.fish.z * this.fish.z));
        if (dist < 0.15) {
            return true;
        }
        return false;
    }

    @PowerNukkitDifference(since = "1.4.0.0-PN", info = "May create custom EntityItem")
    public void reelLine() {
        if (this.shootingEntity instanceof Player && this.caught) {
            Item item = Fishing.getFishingResult(this.rod);
            int experience = new Random().nextInt((3 - 1) + 1) + 1;
            Vector3 motion;

            if (this.shootingEntity != null) {
                motion = this.shootingEntity.subtract(this).multiply(0.1);
                motion.y += Math.sqrt(this.shootingEntity.distance(this)) * 0.08;
            } else {
                motion = new Vector3();
            }

<<<<<<< HEAD
            EntityItem itemEntity = (EntityItem) Entity.createEntity(EntityItem.NETWORK_ID,
                    this.level.getChunk((int) this.x >> 4, (int) this.z >> 4, true),
                    Entity.getDefaultNBT(
                            new Vector3(this.x, this.getWaterHeight(), this.z), 
                            motion, 
                            new Random().nextFloat() * 360, 
                            0
                    ).putCompound("Item", NBTIO.putItemHelper(item))
                            .putShort("Health", 5)
                            .putShort("PickupDelay", 1));

            if (itemEntity != null) {
                if (this.shootingEntity != null && this.shootingEntity instanceof Player) {
                    itemEntity.setOwner(this.shootingEntity.getName());
                }
                itemEntity.spawnToAll();
=======
            EntityItem itemEntity = new EntityItem(
                    this.level.getChunk((int) this.x >> 4, (int) this.z >> 4, true),
                    Entity.getDefaultNBT(new Vector3(this.x, this.getWaterHeight(), this.z), motion, new Random().nextFloat() * 360, 0).putShort("Health", 5).putCompound("Item", NBTIO.putItemHelper(item)).putShort("PickupDelay", 1));

            if (this.shootingEntity != null && this.shootingEntity instanceof Player) {
                itemEntity.setOwner(this.shootingEntity.getName());
>>>>>>> 521ead6d
            }

            Player player = (Player) this.shootingEntity;
            if (experience > 0) {
                player.addExperience(experience);
            }
        }
        if (this.shootingEntity instanceof Player) {
            EntityEventPacket pk = new EntityEventPacket();
            pk.eid = this.getId();
            pk.event = EntityEventPacket.FISH_HOOK_TEASE;
            Server.broadcastPacket(this.getViewers().values(), pk);
        }
        if (!this.closed) {
            this.kill();
            this.close();
        }
    }

    @Override
    public void spawnTo(Player player) {
        AddEntityPacket pk = new AddEntityPacket();
        pk.entityRuntimeId = this.getId();
        pk.entityUniqueId = this.getId();
        pk.type = NETWORK_ID;
        pk.x = (float) this.x;
        pk.y = (float) this.y;
        pk.z = (float) this.z;
        pk.speedX = (float) this.motionX;
        pk.speedY = (float) this.motionY;
        pk.speedZ = (float) this.motionZ;
        pk.yaw = (float) this.yaw;
        pk.pitch = (float) this.pitch;

        long ownerId = -1;
        if (this.shootingEntity != null) {
            ownerId = this.shootingEntity.getId();
        }
        pk.metadata = this.dataProperties.putLong(DATA_OWNER_EID, ownerId);
        player.dataPacket(pk);
        super.spawnTo(player);
    }

    @Override
    public boolean canCollide() {
        return getDataPropertyLong(DATA_TARGET_EID) == 0L;
    }

    @Override
    public void onCollideWithEntity(Entity entity) {
        this.server.getPluginManager().callEvent(new ProjectileHitEvent(this, MovingObjectPosition.fromEntity(entity)));
        float damage = this.getResultDamage();

        EntityDamageEvent ev;
        if (this.shootingEntity == null) {
            ev = new EntityDamageByEntityEvent(this, entity, DamageCause.PROJECTILE, damage);
        } else {
            ev = new EntityDamageByChildEntityEvent(this.shootingEntity, this, entity, DamageCause.PROJECTILE, damage);
        }

        if (entity.attack(ev)) {
            setDataProperty(new LongEntityData(DATA_TARGET_EID, entity.getId()));
        }
    }
}<|MERGE_RESOLUTION|>--- conflicted
+++ resolved
@@ -243,7 +243,6 @@
                 motion = new Vector3();
             }
 
-<<<<<<< HEAD
             EntityItem itemEntity = (EntityItem) Entity.createEntity(EntityItem.NETWORK_ID,
                     this.level.getChunk((int) this.x >> 4, (int) this.z >> 4, true),
                     Entity.getDefaultNBT(
@@ -260,14 +259,6 @@
                     itemEntity.setOwner(this.shootingEntity.getName());
                 }
                 itemEntity.spawnToAll();
-=======
-            EntityItem itemEntity = new EntityItem(
-                    this.level.getChunk((int) this.x >> 4, (int) this.z >> 4, true),
-                    Entity.getDefaultNBT(new Vector3(this.x, this.getWaterHeight(), this.z), motion, new Random().nextFloat() * 360, 0).putShort("Health", 5).putCompound("Item", NBTIO.putItemHelper(item)).putShort("PickupDelay", 1));
-
-            if (this.shootingEntity != null && this.shootingEntity instanceof Player) {
-                itemEntity.setOwner(this.shootingEntity.getName());
->>>>>>> 521ead6d
             }
 
             Player player = (Player) this.shootingEntity;
