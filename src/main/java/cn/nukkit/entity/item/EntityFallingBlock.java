package cn.nukkit.entity.item;

import cn.nukkit.block.Block;
<<<<<<< HEAD
import cn.nukkit.block.BlockLava;
=======
import cn.nukkit.block.BlockLiquid;
>>>>>>> 47d54ad2
import cn.nukkit.entity.Entity;
import cn.nukkit.entity.data.IntEntityData;
import cn.nukkit.event.entity.EntityBlockChangeEvent;
import cn.nukkit.event.entity.EntityDamageEvent;
import cn.nukkit.event.entity.EntityDamageEvent.DamageCause;
import cn.nukkit.item.Item;
import cn.nukkit.level.GameRule;
import cn.nukkit.level.GlobalBlockPalette;
import cn.nukkit.level.format.FullChunk;
import cn.nukkit.level.particle.DestroyBlockParticle;
import cn.nukkit.math.Vector3;
import cn.nukkit.nbt.tag.CompoundTag;
import cn.nukkit.network.protocol.LevelEventPacket;

/**
 * @author MagicDroidX
 */
public class EntityFallingBlock extends Entity {

    public static final int NETWORK_ID = 66;

    @Override
    public float getWidth() {
        return 0.98f;
    }

    @Override
    public float getLength() {
        return 0.98f;
    }

    @Override
    public float getHeight() {
        return 0.98f;
    }

    @Override
    protected float getGravity() {
        return 0.04f;
    }

    @Override
    protected float getDrag() {
        return 0.02f;
    }

    @Override
    protected float getBaseOffset() {
        return 0.49f;
    }

    @Override
    public boolean canCollide() {
        return false;
    }

    protected int blockId;
    protected int damage;
    protected boolean breakOnLava;

    public EntityFallingBlock(FullChunk chunk, CompoundTag nbt) {
        super(chunk, nbt);
    }

    @Override
    protected void initEntity() {
        super.initEntity();

        if (namedTag != null) {
            if (namedTag.contains("TileID")) {
                blockId = namedTag.getInt("TileID");
            } else if (namedTag.contains("Tile")) {
                blockId = namedTag.getInt("Tile");
                namedTag.putInt("TileID", blockId);
            }

            if (namedTag.contains("Data")) {
                damage = namedTag.getByte("Data");
            }
        }

        breakOnLava = namedTag.getBoolean("BreakOnLava");

        if (blockId == 0) {
            close();
            return;
        }

        this.fireProof = true;

        setDataProperty(new IntEntityData(DATA_VARIANT, GlobalBlockPalette.getOrCreateRuntimeId(this.getBlock(), this.getDamage())));
    }

    public boolean canCollideWith(Entity entity) {
        return false;
    }

    @Override
    public boolean attack(EntityDamageEvent source) {
        return source.getCause() == DamageCause.VOID && super.attack(source);
    }

    @Override
    public boolean onUpdate(int currentTick) {

        if (closed) {
            return false;
        }

        this.timing.startTiming();

        int tickDiff = currentTick - lastUpdate;
        if (tickDiff <= 0 && !justCreated) {
            return true;
        }

        lastUpdate = currentTick;

        boolean hasUpdate = entityBaseTick(tickDiff);

        if (isAlive()) {
            motionY -= getGravity();

            move(motionX, motionY, motionZ);

            float friction = 1 - getDrag();

            motionX *= friction;
            motionY *= 1 - getDrag();
            motionZ *= friction;

            Vector3 pos = (new Vector3(x - 0.5, y, z - 0.5)).round();

            if (breakOnLava && level.getBlock(pos.subtract(0, 1, 0)) instanceof BlockLava) {
                close();
                if (this.level.getGameRules().getBoolean(GameRule.DO_ENTITY_DROPS)) {
                    getLevel().dropItem(this, Block.get(this.getBlock(), this.getDamage()).toItem());
                }
                level.addParticle(new DestroyBlockParticle(pos, Block.get(getBlock(), getDamage())));
                return true;
            }

            if (onGround) {
                close();
                Block block = level.getBlock(pos);
<<<<<<< HEAD
                if (block.getId() > 0 && block.isTransparent() && !block.canBeReplaced()) {
                    if (this.level.getGameRules().getBoolean(GameRule.DO_ENTITY_DROPS)) {
=======

                Vector3 floorPos = (new Vector3(x - 0.5, y, z - 0.5)).floor();
                Block floorBlock = this.level.getBlock(floorPos);
                if (this.getBlock() == Block.SNOW_LAYER && floorBlock.getId() == Block.SNOW_LAYER && (floorBlock.getDamage() & 0x7) != 0x7) {
                    int mergedHeight = (floorBlock.getDamage() & 0x7) + 1 + (this.getDamage() & 0x7) + 1;
                    if (mergedHeight > 8) {
                        EntityBlockChangeEvent event = new EntityBlockChangeEvent(this, floorBlock, Block.get(Block.SNOW_LAYER, 0x7));
                        this.server.getPluginManager().callEvent(event);
                        if (!event.isCancelled()) {
                            this.level.setBlock(floorPos, event.getTo(), true);

                            Vector3 abovePos = floorPos.up();
                            Block aboveBlock = this.level.getBlock(abovePos);
                            if (aboveBlock.getId() == Block.AIR) {
                                EntityBlockChangeEvent event2 = new EntityBlockChangeEvent(this, aboveBlock, Block.get(Block.SNOW_LAYER, mergedHeight - 8 - 1));
                                this.server.getPluginManager().callEvent(event2);
                                if (!event2.isCancelled()) {
                                    this.level.setBlock(abovePos, event2.getTo(), true);
                                }
                            }
                        }
                    } else {
                        EntityBlockChangeEvent event = new EntityBlockChangeEvent(this, floorBlock, Block.get(Block.SNOW_LAYER, mergedHeight - 1));
                        this.server.getPluginManager().callEvent(event);
                        if (!event.isCancelled()) {
                            this.level.setBlock(floorPos, event.getTo(), true);
                        }
                    }
                } else if (block.getId() > 0 && block.isTransparent() && !block.canBeReplaced() || this.getBlock() == Block.SNOW_LAYER && block instanceof BlockLiquid) {
                    if (this.getBlock() != Block.SNOW_LAYER ? this.level.getGameRules().getBoolean(GameRule.DO_ENTITY_DROPS) : this.level.getGameRules().getBoolean(GameRule.DO_TILE_DROPS)) {
>>>>>>> 47d54ad2
                        getLevel().dropItem(this, Block.get(this.getBlock(), this.getDamage()).toItem());
                    }
                } else {
                    EntityBlockChangeEvent event = new EntityBlockChangeEvent(this, block, Block.get(getBlock(), getDamage()));
                    server.getPluginManager().callEvent(event);
                    if (!event.isCancelled()) {
                        getLevel().setBlock(pos, event.getTo(), true);

                        if (event.getTo().getId() == Item.ANVIL) {
                            getLevel().addLevelEvent(block, LevelEventPacket.EVENT_SOUND_ANVIL_FALL);
                        }
                    }
                }
                hasUpdate = true;
            }

            updateMovement();
        }

        this.timing.stopTiming();

        return hasUpdate || !onGround || Math.abs(motionX) > 0.00001 || Math.abs(motionY) > 0.00001 || Math.abs(motionZ) > 0.00001;
    }

    public int getBlock() {
        return blockId;
    }

    public int getDamage() {
        return damage;
    }

    @Override
    public int getNetworkId() {
        return NETWORK_ID;
    }

    @Override
    public void saveNBT() {
        namedTag.putInt("TileID", blockId);
        namedTag.putByte("Data", damage);
    }

    @Override
    public boolean canBeMovedByCurrents() {
        return false;
    }
}<|MERGE_RESOLUTION|>--- conflicted
+++ resolved
@@ -1,11 +1,8 @@
 package cn.nukkit.entity.item;
 
 import cn.nukkit.block.Block;
-<<<<<<< HEAD
 import cn.nukkit.block.BlockLava;
-=======
 import cn.nukkit.block.BlockLiquid;
->>>>>>> 47d54ad2
 import cn.nukkit.entity.Entity;
 import cn.nukkit.entity.data.IntEntityData;
 import cn.nukkit.event.entity.EntityBlockChangeEvent;
@@ -151,10 +148,6 @@
             if (onGround) {
                 close();
                 Block block = level.getBlock(pos);
-<<<<<<< HEAD
-                if (block.getId() > 0 && block.isTransparent() && !block.canBeReplaced()) {
-                    if (this.level.getGameRules().getBoolean(GameRule.DO_ENTITY_DROPS)) {
-=======
 
                 Vector3 floorPos = (new Vector3(x - 0.5, y, z - 0.5)).floor();
                 Block floorBlock = this.level.getBlock(floorPos);
@@ -185,7 +178,6 @@
                     }
                 } else if (block.getId() > 0 && block.isTransparent() && !block.canBeReplaced() || this.getBlock() == Block.SNOW_LAYER && block instanceof BlockLiquid) {
                     if (this.getBlock() != Block.SNOW_LAYER ? this.level.getGameRules().getBoolean(GameRule.DO_ENTITY_DROPS) : this.level.getGameRules().getBoolean(GameRule.DO_TILE_DROPS)) {
->>>>>>> 47d54ad2
                         getLevel().dropItem(this, Block.get(this.getBlock(), this.getDamage()).toItem());
                     }
                 } else {
