package cn.nukkit.entity.item;

import cn.nukkit.Player;
import cn.nukkit.api.API;
import cn.nukkit.api.API.Definition;
import cn.nukkit.api.API.Usage;
import cn.nukkit.api.PowerNukkitDifference;
import cn.nukkit.block.Block;
import cn.nukkit.block.BlockRail;
import cn.nukkit.block.BlockRailActivator;
import cn.nukkit.block.BlockRailPowered;
import cn.nukkit.entity.Entity;
import cn.nukkit.entity.EntityHuman;
import cn.nukkit.entity.EntityLiving;
import cn.nukkit.entity.data.ByteEntityData;
import cn.nukkit.entity.data.IntEntityData;
import cn.nukkit.event.entity.EntityDamageEvent;
import cn.nukkit.event.vehicle.VehicleMoveEvent;
import cn.nukkit.event.vehicle.VehicleUpdateEvent;
import cn.nukkit.item.Item;
import cn.nukkit.item.ItemMinecart;
import cn.nukkit.level.GameRule;
import cn.nukkit.level.Location;
import cn.nukkit.level.format.FullChunk;
import cn.nukkit.math.MathHelper;
import cn.nukkit.math.NukkitMath;
import cn.nukkit.math.Vector3;
import cn.nukkit.nbt.tag.CompoundTag;
import cn.nukkit.utils.MinecartType;
import cn.nukkit.utils.Rail;
import cn.nukkit.utils.Rail.Orientation;

import java.util.ArrayList;
import java.util.Iterator;
import java.util.Objects;

/**
 * @author larryTheCoder (Nukkit Project, Minecart and Riding Project)
 * @since 2017/6/26
 */
public abstract class EntityMinecartAbstract extends EntityVehicle {

    private static final int[][][] matrix = new int[][][]{
            {{0, 0, -1}, {0, 0, 1}},
            {{-1, 0, 0}, {1, 0, 0}},
            {{-1, -1, 0}, {1, 0, 0}},
            {{-1, 0, 0}, {1, -1, 0}},
            {{0, 0, -1}, {0, -1, 1}},
            {{0, -1, -1}, {0, 0, 1}},
            {{0, 0, 1}, {1, 0, 0}},
            {{0, 0, 1}, {-1, 0, 0}},
            {{0, 0, -1}, {-1, 0, 0}},
            {{0, 0, -1}, {1, 0, 0}}
    };
    private double currentSpeed = 0;
    private Block blockInside;
    // Plugins modifiers
    private boolean slowWhenEmpty = true;
    private double derailedX = 0.5;
    private double derailedY = 0.5;
    private double derailedZ = 0.5;
    private double flyingX = 0.95;
    private double flyingY = 0.95;
    private double flyingZ = 0.95;
    private double maxSpeed = 0.4D;
    private final boolean devs = false; // Avoid maintained features into production

    public abstract MinecartType getType();

    public abstract boolean isRideable();

    public EntityMinecartAbstract(FullChunk chunk, CompoundTag nbt) {
        super(chunk, nbt);

        setMaxHealth(40);
        setHealth(40);
    }

    @Override
    public float getHeight() {
        return 0.7F;
    }

    @Override
    public float getWidth() {
        return 0.98F;
    }

    @Override
    protected float getDrag() {
        return 0.1F;
    }

<<<<<<< HEAD
    public void setName(String name) {
        entityName = name;
    }

    @PowerNukkitDifference(info = "Will never return null, returns the getSaveId() if it has no custom name", since = "1.3.1.2-PN")
    @Override
    public String getName() {
        if (hasCustomName()) {
            return entityName;
        } else {
            return getSaveId();
        }
    }

=======
>>>>>>> b3f510b8
    @Override
    public float getBaseOffset() {
        return 0.35F;
    }

    @Override
    public boolean canDoInteraction() {
        return passengers.isEmpty() && this.getDisplayBlock() == null;
    }

    @Override
    public void initEntity() {
        super.initEntity();

        prepareDataProperty();
    }

    @PowerNukkitDifference(since = "1.3.1.2-PN", info = "Will despawn instantly after being 'killed'")
    @Override
    public boolean onUpdate(int currentTick) {
        if (this.closed) {
            return false;
        }

        if (!this.isAlive()) {
            this.despawnFromAll();
            this.close();
            return false;
        }

        int tickDiff = currentTick - this.lastUpdate;

        if (tickDiff <= 0) {
            return false;
        }

        this.lastUpdate = currentTick;

        if (isAlive()) {
            super.onUpdate(currentTick);

            // The damage token
            if (getHealth() < 20) {
                setHealth(getHealth() + 1);
            }

            // Entity variables
            lastX = x;
            lastY = y;
            lastZ = z;
            motionY -= 0.03999999910593033D;
            int dx = MathHelper.floor(x);
            int dy = MathHelper.floor(y);
            int dz = MathHelper.floor(z);

            // Some hack to check rails
            if (Rail.isRailBlock(level.getBlockIdAt(dx, dy - 1, dz))) {
                --dy;
            }

            Block block = level.getBlock(new Vector3(dx, dy, dz));

            // Ensure that the block is a rail
            if (Rail.isRailBlock(block)) {
                processMovement(dx, dy, dz, (BlockRail) block);
                // Activate the minecart/TNT
                if (block instanceof BlockRailActivator && ((BlockRailActivator) block).isActive()) {
                    activate(dx, dy, dz, (block.getDamage() & 0x8) != 0);
                }
            } else {
                setFalling();
            }
            checkBlockCollision();

            // Minecart head
            pitch = 0;
            double diffX = this.lastX - this.x;
            double diffZ = this.lastZ - this.z;
            double yawToChange = yaw;
            if (diffX * diffX + diffZ * diffZ > 0.001D) {
                yawToChange = (Math.atan2(diffZ, diffX) * 180 / Math.PI);
            }

            // Reverse yaw if yaw is below 0
            if (yawToChange < 0) {
                // -90-(-90)-(-90) = 90
                yawToChange -= yawToChange - yawToChange;
            }

            setRotation(yawToChange, pitch);

            Location from = new Location(lastX, lastY, lastZ, lastYaw, lastPitch, level);
            Location to = new Location(this.x, this.y, this.z, this.yaw, this.pitch, level);

            this.getServer().getPluginManager().callEvent(new VehicleUpdateEvent(this));

            if (!from.equals(to)) {
                this.getServer().getPluginManager().callEvent(new VehicleMoveEvent(this, from, to));
            }

            // Collisions
            for (cn.nukkit.entity.Entity entity : level.getNearbyEntities(boundingBox.grow(0.2D, 0, 0.2D), this)) {
                if (!passengers.contains(entity) && entity instanceof EntityMinecartAbstract) {
                    entity.applyEntityCollision(this);
                }
            }

            Iterator<cn.nukkit.entity.Entity> linkedIterator = this.passengers.iterator();

            while (linkedIterator.hasNext()) {
                cn.nukkit.entity.Entity linked = linkedIterator.next();

                if (!linked.isAlive()) {
                    if (linked.riding == this) {
                        linked.riding = null;
                    }

                    linkedIterator.remove();
                }
            }

            // No need to onGround or Motion diff! This always have an update
            return true;
        }

        return false;
    }

    @Override
    public boolean attack(EntityDamageEvent source) {
        if (invulnerable) {
            return false;
        } else {
            source.setDamage(source.getDamage() * 15);

            boolean attack = super.attack(source);

            if (isAlive()) {
                performHurtAnimation();
            }

            return attack;
        }
    }

    public void dropItem() {
        level.dropItem(this, new ItemMinecart());
    }

    @PowerNukkitDifference(info = "Fixes a dupe issue when attacking too quickly", since = "1.3.1.2-PN")
    @Override
    public void kill() {
        if (!isAlive()) {
            return;
        }
        super.kill();

        if (level.getGameRules().getBoolean(GameRule.DO_ENTITY_DROPS)) {
            dropItem();
        }
    }

    @PowerNukkitDifference(info = "Will not make a smoke particle and will do a proper dismount on the entities", since = "1.3.1.2-PN")
    @Override
    public void close() {
        super.close();

        for (Entity passenger : new ArrayList<>(this.passengers)) {
            dismountEntity(passenger);
        }
    }

    @Override
    public boolean onInteract(Player p, Item item, Vector3 clickedPos) {
        if (!passengers.isEmpty() && isRideable()) {
            return false;
        }

        if (blockInside == null) {
            mountEntity(p);
        }

        return super.onInteract(p, item, clickedPos);
    }

    @Override
    public void applyEntityCollision(cn.nukkit.entity.Entity entity) {
        if (entity != riding && !(entity instanceof Player && ((Player) entity).getGamemode() == Player.SPECTATOR)) {
            if (entity instanceof EntityLiving
                    && !(entity instanceof EntityHuman)
                    && motionX * motionX + motionZ * motionZ > 0.01D
                    && passengers.isEmpty()
                    && entity.riding == null
                    && blockInside == null) {
                if (riding == null && devs) {
                    mountEntity(entity);// TODO: rewrite (weird riding)
                }
            }

            double motiveX = entity.x - x;
            double motiveZ = entity.z - z;
            double square = motiveX * motiveX + motiveZ * motiveZ;

            if (square >= 9.999999747378752E-5D) {
                square = Math.sqrt(square);
                motiveX /= square;
                motiveZ /= square;
                double next = 1 / square;

                if (next > 1) {
                    next = 1;
                }

                motiveX *= next;
                motiveZ *= next;
                motiveX *= 0.10000000149011612D;
                motiveZ *= 0.10000000149011612D;
                motiveX *= 1 + entityCollisionReduction;
                motiveZ *= 1 + entityCollisionReduction;
                motiveX *= 0.5D;
                motiveZ *= 0.5D;
                if (entity instanceof EntityMinecartAbstract) {
                    EntityMinecartAbstract mine = (EntityMinecartAbstract) entity;
                    double desinityX = mine.x - x;
                    double desinityZ = mine.z - z;
                    Vector3 vector = new Vector3(desinityX, 0, desinityZ).normalize();
                    Vector3 vec = new Vector3(MathHelper.cos((float) yaw * 0.017453292F), 0, MathHelper.sin((float) yaw * 0.017453292F)).normalize();
                    double desinityXZ = Math.abs(vector.dot(vec));

                    if (desinityXZ < 0.800000011920929D) {
                        return;
                    }

                    double motX = mine.motionX + motionX;
                    double motZ = mine.motionZ + motionZ;

                    if (mine.getType().getId() == 2 && getType().getId() != 2) {
                        motionX *= 0.20000000298023224D;
                        motionZ *= 0.20000000298023224D;
                        motionX += mine.motionX - motiveX;
                        motionZ += mine.motionZ - motiveZ;
                        mine.motionX *= 0.949999988079071D;
                        mine.motionZ *= 0.949999988079071D;
                    } else if (mine.getType().getId() != 2 && getType().getId() == 2) {
                        mine.motionX *= 0.20000000298023224D;
                        mine.motionZ *= 0.20000000298023224D;
                        motionX += mine.motionX + motiveX;
                        motionZ += mine.motionZ + motiveZ;
                        motionX *= 0.949999988079071D;
                        motionZ *= 0.949999988079071D;
                    } else {
                        motX /= 2;
                        motZ /= 2;
                        motionX *= 0.20000000298023224D;
                        motionZ *= 0.20000000298023224D;
                        motionX += motX - motiveX;
                        motionZ += motZ - motiveZ;
                        mine.motionX *= 0.20000000298023224D;
                        mine.motionZ *= 0.20000000298023224D;
                        mine.motionX += motX + motiveX;
                        mine.motionZ += motZ + motiveZ;
                    }
                } else {
                    motionX -= motiveX;
                    motionZ -= motiveZ;
                }
            }
        }
    }

    @Override
    public void saveNBT() {
        super.saveNBT();

        saveEntityData();
    }

    public double getMaxSpeed() {
        return maxSpeed;
    }

    protected void activate(int x, int y, int z, boolean flag) {
    }

    private boolean hasUpdated = false;

    private void setFalling() {
        motionX = NukkitMath.clamp(motionX, -getMaxSpeed(), getMaxSpeed());
        motionZ = NukkitMath.clamp(motionZ, -getMaxSpeed(), getMaxSpeed());

        if (!hasUpdated) {
            for (cn.nukkit.entity.Entity linked : passengers) {
                linked.setSeatPosition(getMountedOffset(linked).add(0, 0.35f));
                updatePassengerPosition(linked);
            }

            hasUpdated = true;
        }

        if (onGround) {
            motionX *= derailedX;
            motionY *= derailedY;
            motionZ *= derailedZ;
        }

        move(motionX, motionY, motionZ);
        if (!onGround) {
            motionX *= flyingX;
            motionY *= flyingY;
            motionZ *= flyingZ;
        }
    }

    private void processMovement(int dx, int dy, int dz, BlockRail block) {
        fallDistance = 0.0F;
        Vector3 vector = getNextRail(x, y, z);

        y = dy;
        boolean isPowered = false;
        boolean isSlowed = false;

        if (block instanceof BlockRailPowered) {
            isPowered = block.isActive();
            isSlowed = !block.isActive();
        }

        switch (Orientation.byMetadata(block.getRealMeta())) {
            case ASCENDING_NORTH:
                motionX -= 0.0078125D;
                y += 1;
                break;
            case ASCENDING_SOUTH:
                motionX += 0.0078125D;
                y += 1;
                break;
            case ASCENDING_EAST:
                motionZ += 0.0078125D;
                y += 1;
                break;
            case ASCENDING_WEST:
                motionZ -= 0.0078125D;
                y += 1;
                break;
        }

        int[][] facing = matrix[block.getRealMeta()];
        double facing1 = facing[1][0] - facing[0][0];
        double facing2 = facing[1][2] - facing[0][2];
        double speedOnTurns = Math.sqrt(facing1 * facing1 + facing2 * facing2);
        double realFacing = motionX * facing1 + motionZ * facing2;

        if (realFacing < 0) {
            facing1 = -facing1;
            facing2 = -facing2;
        }

        double squareOfFame = Math.sqrt(motionX * motionX + motionZ * motionZ);

        if (squareOfFame > 2) {
            squareOfFame = 2;
        }

        motionX = squareOfFame * facing1 / speedOnTurns;
        motionZ = squareOfFame * facing2 / speedOnTurns;
        double expectedSpeed;
        double playerYawNeg; // PlayerYawNegative
        double playerYawPos; // PlayerYawPositive
        double motion;

        cn.nukkit.entity.Entity linked = getPassenger();

        if (linked instanceof EntityLiving) {
            expectedSpeed = currentSpeed;
            if (expectedSpeed > 0) {
                // This is a trajectory (Angle of elevation)
                playerYawNeg = -Math.sin(linked.yaw * Math.PI / 180.0F);
                playerYawPos = Math.cos(linked.yaw * Math.PI / 180.0F);
                motion = motionX * motionX + motionZ * motionZ;
                if (motion < 0.01D) {
                    motionX += playerYawNeg * 0.1D;
                    motionZ += playerYawPos * 0.1D;

                    isSlowed = false;
                }
            }
        }

        //http://minecraft.gamepedia.com/Powered_Rail#Rail
        if (isSlowed) {
            expectedSpeed = Math.sqrt(motionX * motionX + motionZ * motionZ);
            if (expectedSpeed < 0.03D) {
                motionX *= 0;
                motionY *= 0;
                motionZ *= 0;
            } else {
                motionX *= 0.5D;
                motionY *= 0;
                motionZ *= 0.5D;
            }
        }

        playerYawNeg = (double) dx + 0.5D + (double) facing[0][0] * 0.5D;
        playerYawPos = (double) dz + 0.5D + (double) facing[0][2] * 0.5D;
        motion = (double) dx + 0.5D + (double) facing[1][0] * 0.5D;
        double wallOfFame = (double) dz + 0.5D + (double) facing[1][2] * 0.5D;

        facing1 = motion - playerYawNeg;
        facing2 = wallOfFame - playerYawPos;
        double motX;
        double motZ;

        if (facing1 == 0) {
            x = (double) dx + 0.5D;
            expectedSpeed = z - (double) dz;
        } else if (facing2 == 0) {
            z = (double) dz + 0.5D;
            expectedSpeed = x - (double) dx;
        } else {
            motX = x - playerYawNeg;
            motZ = z - playerYawPos;
            expectedSpeed = (motX * facing1 + motZ * facing2) * 2;
        }

        x = playerYawNeg + facing1 * expectedSpeed;
        z = playerYawPos + facing2 * expectedSpeed;
        setPosition(new Vector3(x, y, z)); // Hehe, my minstake :3

        motX = motionX;
        motZ = motionZ;
        if (!passengers.isEmpty()) {
            motX *= 0.75D;
            motZ *= 0.75D;
        }
        motX = NukkitMath.clamp(motX, -getMaxSpeed(), getMaxSpeed());
        motZ = NukkitMath.clamp(motZ, -getMaxSpeed(), getMaxSpeed());

        move(motX, 0, motZ);
        if (facing[0][1] != 0 && MathHelper.floor(x) - dx == facing[0][0] && MathHelper.floor(z) - dz == facing[0][2]) {
            setPosition(new Vector3(x, y + (double) facing[0][1], z));
        } else if (facing[1][1] != 0 && MathHelper.floor(x) - dx == facing[1][0] && MathHelper.floor(z) - dz == facing[1][2]) {
            setPosition(new Vector3(x, y + (double) facing[1][1], z));
        }

        applyDrag();
        Vector3 vector1 = getNextRail(x, y, z);

        if (vector1 != null && vector != null) {
            double d14 = (vector.y - vector1.y) * 0.05D;

            squareOfFame = Math.sqrt(motionX * motionX + motionZ * motionZ);
            if (squareOfFame > 0) {
                motionX = motionX / squareOfFame * (squareOfFame + d14);
                motionZ = motionZ / squareOfFame * (squareOfFame + d14);
            }

            setPosition(new Vector3(x, vector1.y, z));
        }

        int floorX = MathHelper.floor(x);
        int floorZ = MathHelper.floor(z);

        if (floorX != dx || floorZ != dz) {
            squareOfFame = Math.sqrt(motionX * motionX + motionZ * motionZ);
            motionX = squareOfFame * (double) (floorX - dx);
            motionZ = squareOfFame * (double) (floorZ - dz);
        }

        if (isPowered) {
            double newMovie = Math.sqrt(motionX * motionX + motionZ * motionZ);

            if (newMovie > 0.01D) {
                double nextMovie = 0.06D;

                motionX += motionX / newMovie * nextMovie;
                motionZ += motionZ / newMovie * nextMovie;
            } else if (block.getOrientation() == Orientation.STRAIGHT_NORTH_SOUTH) {
                if (level.getBlock(new Vector3(dx - 1, dy, dz)).isNormalBlock()) {
                    motionX = 0.02D;
                } else if (level.getBlock(new Vector3(dx + 1, dy, dz)).isNormalBlock()) {
                    motionX = -0.02D;
                }
            } else if (block.getOrientation() == Orientation.STRAIGHT_EAST_WEST) {
                if (level.getBlock(new Vector3(dx, dy, dz - 1)).isNormalBlock()) {
                    motionZ = 0.02D;
                } else if (level.getBlock(new Vector3(dx, dy, dz + 1)).isNormalBlock()) {
                    motionZ = -0.02D;
                }
            }
        }

    }

    private void applyDrag() {
        if (!passengers.isEmpty() || !slowWhenEmpty) {
            motionX *= 0.996999979019165D;
            motionY *= 0.0D;
            motionZ *= 0.996999979019165D;
        } else {
            motionX *= 0.9599999785423279D;
            motionY *= 0.0D;
            motionZ *= 0.9599999785423279D;
        }
    }

    private Vector3 getNextRail(double dx, double dy, double dz) {
        int checkX = MathHelper.floor(dx);
        int checkY = MathHelper.floor(dy);
        int checkZ = MathHelper.floor(dz);

        if (Rail.isRailBlock(level.getBlockIdAt(checkX, checkY - 1, checkZ))) {
            --checkY;
        }

        Block block = level.getBlock(new Vector3(checkX, checkY, checkZ));

        if (Rail.isRailBlock(block)) {
            int[][] facing = matrix[((BlockRail) block).getRealMeta()];
            double rail;
            // Genisys mistake (Doesn't check surrounding more exactly)
            double nextOne = (double) checkX + 0.5D + (double) facing[0][0] * 0.5D;
            double nextTwo = (double) checkY + 0.5D + (double) facing[0][1] * 0.5D;
            double nextThree = (double) checkZ + 0.5D + (double) facing[0][2] * 0.5D;
            double nextFour = (double) checkX + 0.5D + (double) facing[1][0] * 0.5D;
            double nextFive = (double) checkY + 0.5D + (double) facing[1][1] * 0.5D;
            double nextSix = (double) checkZ + 0.5D + (double) facing[1][2] * 0.5D;
            double nextSeven = nextFour - nextOne;
            double nextEight = (nextFive - nextTwo) * 2;
            double nextMax = nextSix - nextThree;

            if (nextSeven == 0) {
                rail = dz - (double) checkZ;
            } else if (nextMax == 0) {
                rail = dx - (double) checkX;
            } else {
                double whatOne = dx - nextOne;
                double whatTwo = dz - nextThree;

                rail = (whatOne * nextSeven + whatTwo * nextMax) * 2;
            }

            dx = nextOne + nextSeven * rail;
            dy = nextTwo + nextEight * rail;
            dz = nextThree + nextMax * rail;
            if (nextEight < 0) {
                ++dy;
            }

            if (nextEight > 0) {
                dy += 0.5D;
            }

            return new Vector3(dx, dy, dz);
        } else {
            return null;
        }
    }

    /**
     * Used to multiply the minecart current speed
     *
     * @param speed The speed of the minecart that will be calculated
     */
    public void setCurrentSpeed(double speed) {
        currentSpeed = speed;
    }

    private void prepareDataProperty() {
        setRollingAmplitude(0);
        setRollingDirection(1);
        if (namedTag.contains("CustomDisplayTile")) {
            if (namedTag.getBoolean("CustomDisplayTile")) {
                int display = namedTag.getInt("DisplayTile");
                int offSet = namedTag.getInt("DisplayOffset");
                setDataProperty(new ByteEntityData(DATA_HAS_DISPLAY, 1));
                setDataProperty(new IntEntityData(DATA_DISPLAY_ITEM, display));
                setDataProperty(new IntEntityData(DATA_DISPLAY_OFFSET, offSet));
            }
        } else {
            int display = blockInside == null ? 0
                    : blockInside.getId()
                    | blockInside.getDamage() << 16;
            if (display == 0) {
                setDataProperty(new ByteEntityData(DATA_HAS_DISPLAY, 0));
                return;
            }
            setDataProperty(new ByteEntityData(DATA_HAS_DISPLAY, 1));
            setDataProperty(new IntEntityData(DATA_DISPLAY_ITEM, display));
            setDataProperty(new IntEntityData(DATA_DISPLAY_OFFSET, 6));
        }
    }

    private void saveEntityData() {
        boolean hasDisplay = super.getDataPropertyByte(DATA_HAS_DISPLAY) == 1
                || blockInside != null;
        int display;
        int offSet;
        namedTag.putBoolean("CustomDisplayTile", hasDisplay);
        if (hasDisplay) {
            display = blockInside.getId()
                    | blockInside.getDamage() << 16;
            offSet = getDataPropertyInt(DATA_DISPLAY_OFFSET);
            namedTag.putInt("DisplayTile", display);
            namedTag.putInt("DisplayOffset", offSet);
        }
    }

    /**
     * Set the minecart display block
     *
     * @param block The block that will changed. Set {@code null} for BlockAir
     * @return {@code true} if the block is normal block
     */
    public boolean setDisplayBlock(Block block){
        return setDisplayBlock(block, true);
    }

    /**
     * Set the minecart display block
     *
     * @param block The block that will changed. Set {@code null} for BlockAir
     * @param update Do update for the block. (This state changes if you want to show the block)
     * @return {@code true} if the block is normal block
     */
    @API(usage = Usage.MAINTAINED, definition = Definition.UNIVERSAL)
    public boolean setDisplayBlock(Block block, boolean update) {
        if(!update){
            if (block.isNormalBlock()) {
                blockInside = block;
            } else {
                blockInside = null;
            }
            return true;
        }
        if (block != null) {
            if (block.isNormalBlock()) {
                blockInside = block;
                int display = blockInside.getId()
                        | blockInside.getDamage() << 16;
                setDataProperty(new ByteEntityData(DATA_HAS_DISPLAY, 1));
                setDataProperty(new IntEntityData(DATA_DISPLAY_ITEM, display));
                setDisplayBlockOffset(6);
            }
        } else {
            // Set block to air (default).
            blockInside = null;
            setDataProperty(new ByteEntityData(DATA_HAS_DISPLAY, 0));
            setDataProperty(new IntEntityData(DATA_DISPLAY_ITEM, 0));
            setDisplayBlockOffset(0);
        }
        return true;
    }

    /**
     * Get the minecart display block
     *
     * @return Block of minecart display block
     */
    @API(usage = Usage.STABLE, definition = Definition.UNIVERSAL)
    public Block getDisplayBlock() {
        return blockInside;
    }

    /**
     * Set the block offset.
     *
     * @param offset The offset
     */
    @API(usage = Usage.EXPERIMENTAL, definition = Definition.PLATFORM_NATIVE)
    public void setDisplayBlockOffset(int offset) {
        setDataProperty(new IntEntityData(DATA_DISPLAY_OFFSET, offset));
    }

    /**
     * Get the block display offset
     *
     * @return integer
     */
    @API(usage = Usage.EXPERIMENTAL, definition = Definition.UNIVERSAL)
    public int getDisplayBlockOffset() {
        return super.getDataPropertyInt(DATA_DISPLAY_OFFSET);
    }

    /**
     * Is the minecart can be slowed when empty?
     *
     * @return boolean
     */
    @API(usage = Usage.EXPERIMENTAL, definition = Definition.UNIVERSAL)
    public boolean isSlowWhenEmpty() {
        return slowWhenEmpty;
    }

    /**
     * Set the minecart slowdown flag
     *
     * @param slow The slowdown flag
     */
    @API(usage = Usage.EXPERIMENTAL, definition = Definition.UNIVERSAL)
    public void setSlowWhenEmpty(boolean slow) {
        slowWhenEmpty = slow;
    }

    public Vector3 getFlyingVelocityMod() {
        return new Vector3(flyingX, flyingY, flyingZ);
    }

    public void setFlyingVelocityMod(Vector3 flying) {
        Objects.requireNonNull(flying, "Flying velocity modifiers cannot be null");
        flyingX = flying.getX();
        flyingY = flying.getY();
        flyingZ = flying.getZ();
    }

    public Vector3 getDerailedVelocityMod() {
        return new Vector3(derailedX, derailedY, derailedZ);
    }

    public void setDerailedVelocityMod(Vector3 derailed) {
        Objects.requireNonNull(derailed, "Derailed velocity modifiers cannot be null");
        derailedX = derailed.getX();
        derailedY = derailed.getY();
        derailedZ = derailed.getZ();
    }

    public void setMaximumSpeed(double speed) {
        maxSpeed = speed;
    }
}<|MERGE_RESOLUTION|>--- conflicted
+++ resolved
@@ -91,23 +91,6 @@
         return 0.1F;
     }
 
-<<<<<<< HEAD
-    public void setName(String name) {
-        entityName = name;
-    }
-
-    @PowerNukkitDifference(info = "Will never return null, returns the getSaveId() if it has no custom name", since = "1.3.1.2-PN")
-    @Override
-    public String getName() {
-        if (hasCustomName()) {
-            return entityName;
-        } else {
-            return getSaveId();
-        }
-    }
-
-=======
->>>>>>> b3f510b8
     @Override
     public float getBaseOffset() {
         return 0.35F;
