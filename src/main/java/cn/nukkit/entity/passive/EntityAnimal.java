--- conflicted
+++ resolved
@@ -28,13 +28,4 @@
         return item.getId() == Item.WHEAT; //default
     }
 
-<<<<<<< HEAD
-
-    @Override
-    public boolean onInteract(Player player, Item item, Vector3 clickedPos) {
-        return EntityNameable.super.onInteract(player, item, clickedPos)
-                || EntityAnimal.super.onInteract(player, item, clickedPos);
-    }
-=======
->>>>>>> 996d037d
 }