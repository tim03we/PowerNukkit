--- conflicted
+++ resolved
@@ -4,7 +4,6 @@
 import cn.nukkit.block.BlockLiquid;
 import cn.nukkit.entity.Entity;
 import cn.nukkit.entity.EntityCreature;
-import cn.nukkit.entity.EntityExplosive;
 import cn.nukkit.entity.data.ByteEntityData;
 import cn.nukkit.entity.mob.WalkingMonster;
 import cn.nukkit.entity.Utils;
@@ -13,92 +12,15 @@
 import cn.nukkit.item.Item;
 import cn.nukkit.level.Explosion;
 import cn.nukkit.level.format.FullChunk;
+import cn.nukkit.level.particle.HugeExplodeSeedParticle;
+import cn.nukkit.level.sound.ExplodeSound;
 import cn.nukkit.level.sound.TNTPrimeSound;
 import cn.nukkit.math.NukkitMath;
 import cn.nukkit.math.Vector2;
 import cn.nukkit.math.Vector3;
 import cn.nukkit.nbt.tag.CompoundTag;
 import cn.nukkit.network.protocol.AddEntityPacket;
-import java.util.concurrent.ThreadLocalRandom;
-
-<<<<<<< HEAD
-/**
- * @author Box.
- */
-public class EntityCreeper extends EntityMob {
-
-    public static final int NETWORK_ID = 33;
-
-    public static final int DATA_SWELL_DIRECTION = 16;
-    public static final int DATA_SWELL = 17;
-    public static final int DATA_SWELL_OLD = 18;
-    public static final int DATA_POWERED = 19;
-
-    @Override
-    public int getNetworkId() {
-        return NETWORK_ID;
-    }
-
-    @Override
-    public float getWidth() {
-        return 0.72f;
-    }
-
-    @Override
-    public float getHeight() {
-        return 1.8f;
-    }
-
-    public EntityCreeper(FullChunk chunk, CompoundTag nbt) {
-        super(chunk, nbt);
-    }
-
-    public boolean isPowered() {
-        return getDataPropertyBoolean(DATA_POWERED);
-    }
-
-    public void setPowered(EntityLightningStrike bolt) {
-        CreeperPowerEvent ev = new CreeperPowerEvent(this, bolt, CreeperPowerEvent.PowerCause.LIGHTNING);
-        this.getServer().getPluginManager().callEvent(ev);
-
-        if (!ev.isCancelled()) {
-            this.setDataProperty(new ByteEntityData(DATA_POWERED, 1));
-            this.namedTag.putBoolean("powered", true);
-        }
-    }
-
-    public void setPowered(boolean powered) {
-        CreeperPowerEvent ev = new CreeperPowerEvent(this, powered ? CreeperPowerEvent.PowerCause.SET_ON : CreeperPowerEvent.PowerCause.SET_OFF);
-        this.getServer().getPluginManager().callEvent(ev);
-
-        if (!ev.isCancelled()) {
-            this.setDataProperty(new ByteEntityData(DATA_POWERED, powered ? 1 : 0));
-            this.namedTag.putBoolean("powered", powered);
-        }
-    }
-
-    public void onStruckByLightning(Entity entity) {
-        this.setPowered(true);
-    }
-
-    @Override
-    protected void initEntity() {
-        super.initEntity();
-
-        if (this.namedTag.getBoolean("powered") || this.namedTag.getBoolean("IsPowered")) {
-            this.dataProperties.putBoolean(DATA_POWERED, true);
-        }
-        this.setMaxHealth(20);
-    }
-
-    @Override
-    public Item[] getDrops() {
-        if (this.lastDamageCause instanceof EntityDamageByEntityEvent) {
-            return new Item[]{Item.get(Item.GUNPOWDER, ThreadLocalRandom.current().nextInt(2) + 1)};
-        }
-        return new Item[0];
-    }
-=======
+
 import java.util.ArrayList;
 import java.util.List;
 
@@ -174,6 +96,8 @@
               explosion.explodeA();
           }
           explosion.explodeB();
+          this.level.addParticle(new HugeExplodeSeedParticle(this));
+          this.level.addSound(new ExplodeSound(new Vector3(this.x, this.y, this.z)));
           this.exploded = true;
       }
       this.close();
@@ -306,7 +230,6 @@
   public int getMaxFallHeight() {
       return this.followTarget == null ? 3 : 3 + (int) (this.getHealth() - 1.0F);
   }
->>>>>>> 83ae3464
 
     @Override
     public void spawnTo(Player player) {
