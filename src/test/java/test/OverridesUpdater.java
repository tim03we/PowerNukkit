--- conflicted
+++ resolved
@@ -74,15 +74,9 @@
                 })
                 .filter(e-> e.getValue() >= 477)
                 .collect(Collectors.toMap(Map.Entry::getKey, Map.Entry::getValue));
-<<<<<<< HEAD
 
-
-
-=======
-        
-        
-        
->>>>>>> 3cc9eedc
+      
+      
         for (BlockInfo info : infoList.values()) {
             String stateName = info.getStateName();
 
@@ -104,26 +98,11 @@
 
             newOverrides.add(override);
         }
-<<<<<<< HEAD
-
-=======
-        
->>>>>>> 3cc9eedc
+      
         SortedMap<String, CompoundTag> sorted = new TreeMap<>(new HumanStringComparator());
         for (CompoundTag tag : originalTags.values()) {
             sorted.put(new BlockInfo(tag.getCompound("block"), tag, new ListTag<>(), new ListTag<>()).getStateName(), tag);
         }
-<<<<<<< HEAD
-
-        for (CompoundTag tag : sorted.values()) {
-            String name = tag.getCompound("block").getString("name");
-
-            Integer blockId = newBlocks.remove(name);
-            if (blockId == null) {
-                continue;
-            }
-
-=======
 
         for (CompoundTag tag : sorted.values()) {
             String name = tag.getCompound("block").getString("name");
@@ -133,7 +112,6 @@
                 continue;
             }
             
->>>>>>> 3cc9eedc
             CompoundTag override = new CompoundTag();
             override.putCompound("block", tag.getCompound("block").remove("version"));
             override.putList(new ListTag<>("LegacyStates").add(new CompoundTag().putInt("id", blockId).putInt("val", 0)));
