How to submit a bug report
---

Before creating an issue, make sure:
  1. Your title and content is not confusing or content-less.
  2. All texts are written in proper English.
  
If it's a bug or problem:
  1. This bug can be reproduced.
  2. This bug can be found in latest build.
  3. Dumps, backtraces or files are provided.
  4. It's you yourself who first found this bug.
  
If it's an advice or a feature request:
  1. This feature does not exist in latest build.
  2. This feature is logical and clear-cut.
  3. It's you yourself who first came up with the idea.
 
Nukkit will create a bug report for EVERY exception and error detected, and there are some columns you need to fill out in the report. If multiple exceptions are triggered, you should combine the stacktrace into one report and then submit the report.

In the report, you can see if the error is caused by Nukkit or a plugin. However, when "PLUGIN ERROR" is "false" and there are plugins running, it does not necessarily indicates that the error is caused by Nukkit.
 
While sending issues, please provide **as much information as you could**, or our developers might got stuck or confused when looking into your issue. 

Example
---
<<<<<<< HEAD
### Issue Description
=======
### Issue description
>>>>>>> b00c718e
<!--- Use our forum https://forums.nukkit.io for questions -->
It seems that the player you are manipulating does not seem to be moving from other people, and it seems that you are not moving from others.

I do not know because I have not logged in to anything other than my server, but it works normally with Wi-Fi multi.

<<<<<<< HEAD
### OS and Versions
=======
### OS and versions
>>>>>>> b00c718e
<!--- Use the 'version' command in Nukkit -->
* Nukkit Version: https://github.com/Nukkit/Nukkit/pull/1517  <!--- Do not just write "latest" or "1.0dev" here. Write compile time is also fine. -->
<!--- Use 'java -version' in command line -->
* Java Version: 
```
java version "9"
Java(TM) SE Runtime Environment (build 9+175)
Java HotSpot(TM) 64-Bit Server VM (build 9+175, mixed mode)
```
<!--- Device and host configuration, such as: 8GB RAM, 12-core Intel X5650 CPU, 100Mb internet upload. You may get this info from your host provider or hardware information softwares -->
* Host Configuration: 
<!-- Do NOT write "doesn't matters", it DOES matters. I met a guy shouting his world can not be saved, after we looked into storage, we found that his SATA wire is not connected. -->

| Item | Value |
|:----:|:-----:|
| Host OS | Microsoft Windows [10.0.10240] |  <!-- What OS do you use to open Nukkit in? Linux? Windows? Write it here -->
| Memory(RAM) | 4 GB | <!-- Open your task manager in windows, or use command "top" in linux -->
<<<<<<< HEAD
| Storage Size | 1 TB | <!-- Max size -->
| Storage Type | SSD | <!-- SSD or HDD -->
| CPU Type | Intel Xeon X5650 | <!-- Such as: "Intel Xeon X5650" ,"Hisilicon HI3536C" or "AMD Ryzen 7" -->
| CPU Core Count | 12 cores 24 threads | 
| Upstream Bandwidth | 100 Mbps | <!-- How many Mbps/Gbps? Such as: 100 Mbps or 1 Gbps. If you are testing in LAN (wired or wifi) , it depends on speed of your router, it is normally 100 Mbps. -->
=======
| Storage size | 1 TB | <!-- Max size -->
| Storage type | SSD | <!-- SSD or HDD -->
| CPU type | Intel Xeon X5650 | <!-- Such as: "Intel Xeon X5650" ,"Hisilicon HI3536C" or "AMD Ryzen 7" -->
| CPU core count | 12 cores 24 threads | 
| Internet upload | 100 Mbps | <!-- How many Mbps/Gbps? Such as: 100 Mbps or 1 Gbps. If you are testing in LAN (wired or wifi) , it depends on speed of your router, it is normally 100 Mbps. -->
>>>>>>> b00c718e

* Client Configuration: 

| Item | Value |
|:----:|:-----:|
<<<<<<< HEAD
| Client Edition | Android | <!--- Windows 10? Android? iOS? Simulators with x86 platform? -->
| Client Version | 1.0.4 | <!--- Client Version, such as 1.1.2, 0.15.90 or 0.15 build 1 and so on -->

```
### Issue Description
=======
| Client edition | Android | <!--- Windows 10? Android? iOS? Simulators with x86 platform? -->
| Client version | 1.0.4 | <!--- Client Version, such as 1.1.2, 0.15.90 or 0.15 build 1 and so on -->

```
### Issue description
>>>>>>> b00c718e
<!--- Use our forum https://forums.nukkit.io for questions -->
It seems that the player you are manipulating does not seem to be moving from other people, and it seems that you are not moving from others.

I do not know because I have not logged in to anything other than my server, but it works normally with Wi-Fi multi.

<<<<<<< HEAD
### OS and Versions
=======
### OS and versions
>>>>>>> b00c718e
<!--- Use the 'version' command in Nukkit -->
* Nukkit Version: https://github.com/Nukkit/Nukkit/pull/1517  <!--- Do not just write "latest" or "1.0dev" here. Write compile time is also fine. -->
<!--- Use 'java -version' in command line -->
* Java Version: 

java version "9"
Java(TM) SE Runtime Environment (build 9+175)
Java HotSpot(TM) 64-Bit Server VM (build 9+175, mixed mode)

<!--- Device and host configuration, such as: 8GB RAM, 12-core Intel X5650 CPU, 100Mb internet upload. You may get this info from your host provider or hardware information softwares -->
* Host Configuration: 
<!-- Do NOT write "doesn't matters", it DOES matters. I met a guy shouting his world can not be saved, after we looked into storage, we found that his SATA wire is not connected. -->

| Item | Value |
|:----:|:-----:|
| Host OS | Microsoft Windows [10.0.10240] |  <!-- What OS do you use to open Nukkit in? Linux? Windows? Write it here -->
| Memory(RAM) | 4 GB | <!-- Open your task manager in windows, or use command "top" in linux -->
<<<<<<< HEAD
| Storage Size | 1 TB | <!-- Max size -->
| Storage Type | SSD | <!-- SSD or HDD -->
| CPU Type | Intel Xeon X5650 | <!-- Such as: "Intel Xeon X5650" ,"Hisilicon HI3536C" or "AMD Ryzen 7" -->
| CPU Core Count | 12 cores 24 threads | 
| Upstream Bandwidth | 100 Mbps | <!-- How many Mbps/Gbps? Such as: 100 Mbps or 1 Gbps. If you are testing in LAN (wired or wifi) , it depends on speed of your router, it is normally 100 Mbps. -->
=======
| Storage size | 1 TB | <!-- Max size -->
| Storage type | SSD | <!-- SSD or HDD -->
| CPU type | Intel Xeon X5650 | <!-- Such as: "Intel Xeon X5650" ,"Hisilicon HI3536C" or "AMD Ryzen 7" -->
| CPU core count | 12 cores 24 threads | 
| Internet upload | 100 Mbps | <!-- How many Mbps/Gbps? Such as: 100 Mbps or 1 Gbps. If you are testing in LAN (wired or wifi) , it depends on speed of your router, it is normally 100 Mbps. -->
>>>>>>> b00c718e

* Client Configuration: 

| Item | Value |
|:----:|:-----:|
<<<<<<< HEAD
| Client Edition | Android | <!--- Windows 10? Android? iOS? Simulators with x86 platform? -->
| Client Version | 1.0.4 | <!--- Client Version, such as 1.1.2, 0.15.90 or 0.15 build 1 and so on -->
=======
| Client edition | Android | <!--- Windows 10? Android? iOS? Simulators with x86 platform? -->
| Client version | 1.0.4 | <!--- Client Version, such as 1.1.2, 0.15.90 or 0.15 build 1 and so on -->
>>>>>>> b00c718e

```<|MERGE_RESOLUTION|>--- conflicted
+++ resolved
@@ -24,21 +24,14 @@
 
 Example
 ---
-<<<<<<< HEAD
+
 ### Issue Description
-=======
-### Issue description
->>>>>>> b00c718e
 <!--- Use our forum https://forums.nukkit.io for questions -->
 It seems that the player you are manipulating does not seem to be moving from other people, and it seems that you are not moving from others.
 
 I do not know because I have not logged in to anything other than my server, but it works normally with Wi-Fi multi.
 
-<<<<<<< HEAD
 ### OS and Versions
-=======
-### OS and versions
->>>>>>> b00c718e
 <!--- Use the 'version' command in Nukkit -->
 * Nukkit Version: https://github.com/Nukkit/Nukkit/pull/1517  <!--- Do not just write "latest" or "1.0dev" here. Write compile time is also fine. -->
 <!--- Use 'java -version' in command line -->
@@ -56,47 +49,27 @@
 |:----:|:-----:|
 | Host OS | Microsoft Windows [10.0.10240] |  <!-- What OS do you use to open Nukkit in? Linux? Windows? Write it here -->
 | Memory(RAM) | 4 GB | <!-- Open your task manager in windows, or use command "top" in linux -->
-<<<<<<< HEAD
 | Storage Size | 1 TB | <!-- Max size -->
 | Storage Type | SSD | <!-- SSD or HDD -->
 | CPU Type | Intel Xeon X5650 | <!-- Such as: "Intel Xeon X5650" ,"Hisilicon HI3536C" or "AMD Ryzen 7" -->
 | CPU Core Count | 12 cores 24 threads | 
 | Upstream Bandwidth | 100 Mbps | <!-- How many Mbps/Gbps? Such as: 100 Mbps or 1 Gbps. If you are testing in LAN (wired or wifi) , it depends on speed of your router, it is normally 100 Mbps. -->
-=======
-| Storage size | 1 TB | <!-- Max size -->
-| Storage type | SSD | <!-- SSD or HDD -->
-| CPU type | Intel Xeon X5650 | <!-- Such as: "Intel Xeon X5650" ,"Hisilicon HI3536C" or "AMD Ryzen 7" -->
-| CPU core count | 12 cores 24 threads | 
-| Internet upload | 100 Mbps | <!-- How many Mbps/Gbps? Such as: 100 Mbps or 1 Gbps. If you are testing in LAN (wired or wifi) , it depends on speed of your router, it is normally 100 Mbps. -->
->>>>>>> b00c718e
 
 * Client Configuration: 
 
 | Item | Value |
 |:----:|:-----:|
-<<<<<<< HEAD
 | Client Edition | Android | <!--- Windows 10? Android? iOS? Simulators with x86 platform? -->
 | Client Version | 1.0.4 | <!--- Client Version, such as 1.1.2, 0.15.90 or 0.15 build 1 and so on -->
 
 ```
 ### Issue Description
-=======
-| Client edition | Android | <!--- Windows 10? Android? iOS? Simulators with x86 platform? -->
-| Client version | 1.0.4 | <!--- Client Version, such as 1.1.2, 0.15.90 or 0.15 build 1 and so on -->
-
-```
-### Issue description
->>>>>>> b00c718e
 <!--- Use our forum https://forums.nukkit.io for questions -->
 It seems that the player you are manipulating does not seem to be moving from other people, and it seems that you are not moving from others.
 
 I do not know because I have not logged in to anything other than my server, but it works normally with Wi-Fi multi.
 
-<<<<<<< HEAD
 ### OS and Versions
-=======
-### OS and versions
->>>>>>> b00c718e
 <!--- Use the 'version' command in Nukkit -->
 * Nukkit Version: https://github.com/Nukkit/Nukkit/pull/1517  <!--- Do not just write "latest" or "1.0dev" here. Write compile time is also fine. -->
 <!--- Use 'java -version' in command line -->
@@ -114,30 +87,17 @@
 |:----:|:-----:|
 | Host OS | Microsoft Windows [10.0.10240] |  <!-- What OS do you use to open Nukkit in? Linux? Windows? Write it here -->
 | Memory(RAM) | 4 GB | <!-- Open your task manager in windows, or use command "top" in linux -->
-<<<<<<< HEAD
 | Storage Size | 1 TB | <!-- Max size -->
 | Storage Type | SSD | <!-- SSD or HDD -->
 | CPU Type | Intel Xeon X5650 | <!-- Such as: "Intel Xeon X5650" ,"Hisilicon HI3536C" or "AMD Ryzen 7" -->
 | CPU Core Count | 12 cores 24 threads | 
 | Upstream Bandwidth | 100 Mbps | <!-- How many Mbps/Gbps? Such as: 100 Mbps or 1 Gbps. If you are testing in LAN (wired or wifi) , it depends on speed of your router, it is normally 100 Mbps. -->
-=======
-| Storage size | 1 TB | <!-- Max size -->
-| Storage type | SSD | <!-- SSD or HDD -->
-| CPU type | Intel Xeon X5650 | <!-- Such as: "Intel Xeon X5650" ,"Hisilicon HI3536C" or "AMD Ryzen 7" -->
-| CPU core count | 12 cores 24 threads | 
-| Internet upload | 100 Mbps | <!-- How many Mbps/Gbps? Such as: 100 Mbps or 1 Gbps. If you are testing in LAN (wired or wifi) , it depends on speed of your router, it is normally 100 Mbps. -->
->>>>>>> b00c718e
 
 * Client Configuration: 
 
 | Item | Value |
 |:----:|:-----:|
-<<<<<<< HEAD
 | Client Edition | Android | <!--- Windows 10? Android? iOS? Simulators with x86 platform? -->
 | Client Version | 1.0.4 | <!--- Client Version, such as 1.1.2, 0.15.90 or 0.15 build 1 and so on -->
-=======
-| Client edition | Android | <!--- Windows 10? Android? iOS? Simulators with x86 platform? -->
-| Client version | 1.0.4 | <!--- Client Version, such as 1.1.2, 0.15.90 or 0.15 build 1 and so on -->
->>>>>>> b00c718e
 
 ```