--- conflicted
+++ resolved
@@ -114,7 +114,6 @@
 docker rm powernukkit
 ```
 
-<<<<<<< HEAD
 Check the [docker-compose.yml](docker-compose.yml) file for more details.
 
 ### Supported tags
@@ -129,7 +128,7 @@
 * 1.2.0.2, 1.2.0
 * 1.1.1.1, 1.1.1, 1.1
 * 1.1.1.0
-=======
+
 Kubernetes & Helm
 -------------
 
@@ -174,7 +173,6 @@
 
 `helm uninstall nukkit`
 
->>>>>>> 709a78d8
 
 Contributing
 ------------
