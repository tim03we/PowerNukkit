<project xmlns="http://maven.apache.org/POM/4.0.0" xmlns:xsi="http://www.w3.org/2001/XMLSchema-instance"
         xsi:schemaLocation="http://maven.apache.org/POM/4.0.0 http://maven.apache.org/xsd/maven-4.0.0.xsd">
    <modelVersion>4.0.0</modelVersion>

    <name>PowerNukkit</name>
    <description>A Minecraft Bedrock Edition server software implementation made in Java from scratch which supports all new features.</description>
    <url>https://powernukkit.org</url>

    <groupId>org.powernukkit</groupId>
    <artifactId>powernukkit</artifactId>
    <!--
    Version Convention: upstream.major.minor.patch-PN
    Based on https://semver.org/ but with upstream on front
    Upstream is the NukkitX major version
    PN is a indicator that software is running PowerNukkit, it must be present both in releases and snapshot versions
    -->
<<<<<<< HEAD
    <version>1.3.1.5-PN</version>
=======
    <version>1.4.0.0-PN-SNAPSHOT</version>
>>>>>>> 004b34a9

    <inceptionYear>2020</inceptionYear>
    <organization>
        <name>PowerNukkit</name>
        <url>https://powernukkit.org</url>
    </organization>

    <issueManagement>
        <system>GitHub</system>
        <url>https://github.com/PowerNukkit/PowerNukkit-Natives/issues</url>
    </issueManagement>

    <scm>
        <connection>scm:git:https://github.com/PowerNukkit/PowerNukkit.git</connection>
        <developerConnection>scm:git:ssh://github.com:PowerNukkit/PowerNukkit.git</developerConnection>
        <url>https://github.com/PowerNukkit/PowerNukkit</url>
    </scm>

    <licenses>
        <license>
            <name>GNU General Public License, Version 3</name>
            <url>http://www.gnu.org/licenses/gpl-3.0.html</url>
            <distribution>repo</distribution>
        </license>
    </licenses>

    <developers>
        <developer>
            <id>PowerNukkit</id>
            <url>https://powernukkit.org</url>
            <organization>PowerNukkit</organization>
            <organizationUrl>https://github.com/PowerNukkit</organizationUrl>
        </developer>
        <developer>
            <id>CloudburstMC</id>
            <url>https://cloudburstmc.org</url>
            <organization>CloudburstMC</organization>
            <organizationUrl>https://github.com/CloudburstMC</organizationUrl>
        </developer>
        <developer>
            <id>Nukkit</id>
            <organization>Nukkit</organization>
            <organizationUrl>https://github.com/Nukkit</organizationUrl>
        </developer>
    </developers>

    <contributors>
        <contributor>
            <name>PowerNukkit contributors</name>
            <url>https://github.com/PowerNukkit/PowerNukkit/graphs/contributors</url>
        </contributor>
    </contributors>

    <properties>
        <maven.compiler.source>1.8</maven.compiler.source>
        <maven.compiler.target>1.8</maven.compiler.target>
        <junit.jupiter.version>5.4.2</junit.jupiter.version>
        <junit.platform.version>1.1.0</junit.platform.version>
        <log4j2.version>2.13.3</log4j2.version>
        <project.build.sourceEncoding>UTF-8</project.build.sourceEncoding>
        <jline.version>3.9.0</jline.version>
    </properties>

    <distributionManagement>
        <repository>
            <id>powernukkit-releases</id>
            <name>powernukkit-releases</name>
            <url>https://api.bintray.com/maven/powernukkit/powernukkit/PowerNukkit</url>
        </repository>
        <snapshotRepository>
            <id>powernukkit-snapshots</id>
            <name>powernukkit-snapshots</name>
            <url>https://oss.sonatype.org/content/repositories/snapshots</url>
        </snapshotRepository>
    </distributionManagement>

    <dependencies>
        <dependency>
            <groupId>org.powernukkit.bedrock.network</groupId>
            <artifactId>raknet</artifactId>
            <version>1.6.15-PN2</version>
            <scope>compile</scope>
        </dependency>
        <dependency>
            <groupId>org.powernukkit.fastutil</groupId>
            <artifactId>fastutil-lite</artifactId>
            <version>8.1.1</version>
            <scope>compile</scope>
        </dependency>
        <dependency>
            <groupId>com.google.guava</groupId>
            <artifactId>guava</artifactId>
            <version>24.1.1-jre</version>
            <scope>compile</scope>
            <exclusions>
                <exclusion>
                    <groupId>com.google.code.findbugs</groupId>
                    <artifactId>jsr305</artifactId>
                </exclusion>
            </exclusions>
        </dependency>
        <dependency>
            <groupId>com.google.code.gson</groupId>
            <artifactId>gson</artifactId>
            <version>2.4</version>
            <scope>compile</scope>
        </dependency>
        <dependency>
            <groupId>org.yaml</groupId>
            <artifactId>snakeyaml</artifactId>
            <version>1.16</version>
            <scope>compile</scope>
        </dependency>
        <dependency>
            <groupId>org.powernukkit.bedrock.leveldb</groupId>
            <artifactId>bedrock-leveldb</artifactId>
            <version>0.11.0-PN</version>
            <scope>compile</scope>
            <exclusions>
                <exclusion>
                    <groupId>com.google.guava</groupId>
                    <artifactId>guava</artifactId>
                </exclusion>
            </exclusions>
        </dependency>
        <dependency>
            <groupId>org.junit.jupiter</groupId>
            <artifactId>junit-jupiter-api</artifactId>
            <version>${junit.jupiter.version}</version>
            <scope>test</scope>
        </dependency>
        <dependency>
            <groupId>org.junit.jupiter</groupId>
            <artifactId>junit-jupiter-engine</artifactId>
            <version>${junit.jupiter.version}</version>
            <scope>test</scope>
        </dependency>
        <dependency>
            <groupId>org.mockito</groupId>
            <artifactId>mockito-junit-jupiter</artifactId>
            <version>3.3.3</version>
            <scope>test</scope>
        </dependency>
        <dependency>
            <groupId>org.assertj</groupId>
            <artifactId>assertj-core</artifactId>
            <version>3.17.1</version>
            <scope>test</scope>
        </dependency>
        <dependency>
            <groupId>com.nimbusds</groupId>
            <artifactId>nimbus-jose-jwt</artifactId>
            <version>7.9</version>
            <scope>compile</scope>
        </dependency>
        <dependency>
            <groupId>org.apache.logging.log4j</groupId>
            <artifactId>log4j-api</artifactId>
            <version>${log4j2.version}</version>
            <scope>compile</scope>
        </dependency>
        <dependency>
            <groupId>org.apache.logging.log4j</groupId>
            <artifactId>log4j-core</artifactId>
            <version>${log4j2.version}</version>
            <scope>compile</scope>
        </dependency>
        <dependency>
            <groupId>net.sf.jopt-simple</groupId>
            <artifactId>jopt-simple</artifactId>
            <version>5.0.4</version>
            <scope>compile</scope>
        </dependency>
        <dependency>
            <groupId>org.projectlombok</groupId>
            <artifactId>lombok</artifactId>
            <version>1.18.4</version>
            <scope>provided</scope>
        </dependency>
        <dependency>
            <groupId>net.minecrell</groupId>
            <artifactId>terminalconsoleappender</artifactId>
            <version>1.1.1</version>
            <scope>compile</scope>
            <exclusions>
                <exclusion>
                    <groupId>org.apache.logging.log4j</groupId>
                    <artifactId>log4j-core</artifactId>
                </exclusion>
                <exclusion>
                    <groupId>org.jline</groupId>
                    <artifactId>jline-reader</artifactId>
                </exclusion>
                <exclusion>
                    <groupId>org.jline</groupId>
                    <artifactId>jline-terminal-jna</artifactId>
                </exclusion>
                <exclusion>
                    <groupId>org.jline</groupId>
                    <artifactId>jline-terminal</artifactId>
                </exclusion>
            </exclusions>
        </dependency>
        <dependency>
            <groupId>org.jline</groupId>
            <artifactId>jline-terminal</artifactId>
            <version>${jline.version}</version>
            <scope>compile</scope>
        </dependency>
        <dependency>
            <groupId>org.jline</groupId>
            <artifactId>jline-terminal-jna</artifactId>
            <version>${jline.version}</version>
            <scope>compile</scope>
        </dependency>
        <dependency>
            <groupId>org.jline</groupId>
            <artifactId>jline-reader</artifactId>
            <version>${jline.version}</version>
            <scope>compile</scope>
        </dependency>
        <dependency>
            <groupId>com.google.code.findbugs</groupId>
            <artifactId>jsr305</artifactId>
            <version>3.0.2</version>
        </dependency>
    </dependencies>

    <build>
        <resources>
            <resource>
                <directory>src/main/resources</directory>
                <filtering>true</filtering>
                <includes>
                    <include>**/VERSION.txt</include>
                </includes>
            </resource>
            <resource>
                <directory>src/main/resources</directory>
                <filtering>false</filtering>
                <excludes>
                    <exclude>**/VERSION.txt</exclude>
                </excludes>
            </resource>
        </resources>
        <plugins>
            <plugin>
                <groupId>org.apache.maven.plugins</groupId>
                <artifactId>maven-jar-plugin</artifactId>
                <version>3.1.2</version>
                <configuration>
                    <archive>
                        <manifestEntries>
                            <addClasspath>true</addClasspath>
                            <classpathPrefix>lib/</classpathPrefix>
                            <Main-Class>cn.nukkit.Nukkit</Main-Class>
                        </manifestEntries>
                    </archive>
                </configuration>
            </plugin>
            <plugin>
                <artifactId>maven-compiler-plugin</artifactId>
                <version>3.1</version>
                <configuration>
                    <source>${maven.compiler.source}</source>
                    <target>${maven.compiler.target}</target>
                </configuration>
            </plugin>
            <plugin>
                <artifactId>maven-surefire-plugin</artifactId>
                <version>2.19</version>
                <dependencies>
                    <dependency>
                        <groupId>org.junit.platform</groupId>
                        <artifactId>junit-platform-surefire-provider</artifactId>
                        <version>${junit.platform.version}</version>
                    </dependency>
                </dependencies>
            </plugin>
            <plugin>
                <groupId>org.apache.maven.plugins</groupId>
                <artifactId>maven-enforcer-plugin</artifactId>
                <version>3.0.0-M2</version>
                <executions>
                    <execution>
                        <id>enforce</id>
                        <configuration>
                            <rules>
                                <DependencyConvergence />
                            </rules>
                        </configuration>
                        <goals>
                            <goal>enforce</goal>
                        </goals>
                    </execution>
                </executions>
            </plugin>
            <plugin>
                <groupId>org.apache.maven.plugins</groupId>
                <artifactId>maven-source-plugin</artifactId>
                <version>3.2.1</version>
                <executions>
                    <execution>
                        <id>attach-sources</id>
                        <goals>
                            <goal>jar</goal>
                        </goals>
                    </execution>
                </executions>
            </plugin>
            <plugin>
                <groupId>org.apache.maven.plugins</groupId>
                <artifactId>maven-javadoc-plugin</artifactId>
                <version>3.2.0</version>
                <configuration> <!-- add this to disable checking -->
                    <source>8</source>
                    <doclint>none</doclint>
                </configuration>
                <executions>
                    <execution>
                        <id>attach-javadocs</id>
                        <goals>
                            <goal>jar</goal>
                        </goals>
                    </execution>
                </executions>
            </plugin>
            <plugin>
                <groupId>org.apache.maven.plugins</groupId>
                <artifactId>maven-deploy-plugin</artifactId>
                <version>3.0.0-M1</version>
            </plugin>
            <plugin>
                <groupId>org.apache.maven.plugins</groupId>
                <artifactId>maven-install-plugin</artifactId>
                <version>3.0.0-M1</version>
            </plugin>
            <plugin>
                <groupId>org.apache.maven.plugins</groupId>
                <artifactId>maven-shade-plugin</artifactId>
                <version>2.4.1</version>
                <dependencies>
                    <dependency>
                        <groupId>com.github.edwgiz</groupId>
                        <artifactId>maven-shade-plugin.log4j2-cachefile-transformer</artifactId>
                        <version>2.8.1</version>
                    </dependency>
                </dependencies>
                <executions>
                    <execution>
                        <phase>package</phase>
                        <goals>
                            <goal>shade</goal>
                        </goals>
                    </execution>
                </executions>
                <configuration>
                    <filters>
                        <filter>
                            <artifact>*:*</artifact>
                            <excludes>
                                <exclude>META-INF/versions/9/module-info.class</exclude>
                            </excludes>
                        </filter>
                    </filters>
                    <transformers>
                        <transformer
                                implementation="com.github.edwgiz.mavenShadePlugin.log4j2CacheTransformer.PluginsCacheFileTransformer">
                        </transformer>
                    </transformers>
                    <shadedArtifactAttached>true</shadedArtifactAttached>
                    <createSourcesJar>true</createSourcesJar>
                </configuration>
            </plugin>
            <plugin>
                <groupId>pl.project13.maven</groupId>
                <artifactId>git-commit-id-plugin</artifactId>
                <version>2.2.1</version>
                <executions>
                    <execution>
                        <id>get-the-git-infos</id>
                        <goals>
                            <goal>revision</goal>
                        </goals>
                    </execution>
                </executions>

                <configuration>
                    <dotGitDirectory>${project.basedir}/.git</dotGitDirectory>
                    <prefix>git</prefix>
                    <dateFormat>dd.MM.yyyy '@' HH:mm:ss z</dateFormat>
                    <dateFormatTimeZone>${user.timezone}</dateFormatTimeZone>
                    <verbose>true</verbose>
                    <generateGitPropertiesFile>true</generateGitPropertiesFile>
                    <generateGitPropertiesFilename>${project.build.outputDirectory}/git.properties
                    </generateGitPropertiesFilename>
                    <format>properties</format>
                    <skipPoms>true</skipPoms>
                    <injectAllReactorProjects>false</injectAllReactorProjects>
                    <failOnNoGitDirectory>false</failOnNoGitDirectory>
                    <failOnUnableToExtractRepoInfo>false</failOnUnableToExtractRepoInfo>
                    <skip>false</skip>
                    <runOnlyOnce>true</runOnlyOnce>
                    <excludeProperties>
                        <excludeProperty>git.user.*</excludeProperty>
                    </excludeProperties>
                    <includeOnlyProperties>
                    </includeOnlyProperties>
                    <useNativeGit>false</useNativeGit>
                    <abbrevLength>7</abbrevLength>
                    <commitIdGenerationMode>flat</commitIdGenerationMode>
                    <gitDescribe>
                        <skip>false</skip>
                        <always>false</always>
                        <abbrev>7</abbrev>
                        <dirty>-dirty</dirty>
                        <match>*</match>
                        <tags>false</tags>
                        <forceLongFormat>false</forceLongFormat>
                    </gitDescribe>
                </configuration>
            </plugin>
        </plugins>
    </build>
</project><|MERGE_RESOLUTION|>--- conflicted
+++ resolved
@@ -14,11 +14,7 @@
     Upstream is the NukkitX major version
     PN is a indicator that software is running PowerNukkit, it must be present both in releases and snapshot versions
     -->
-<<<<<<< HEAD
-    <version>1.3.1.5-PN</version>
-=======
     <version>1.4.0.0-PN-SNAPSHOT</version>
->>>>>>> 004b34a9
 
     <inceptionYear>2020</inceptionYear>
     <organization>
