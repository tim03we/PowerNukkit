
# Created by https://www.gitignore.io/api/java,maven,eclipse,netbeans,intellij+all
# Edit at https://www.gitignore.io/?templates=java,maven,eclipse,netbeans,intellij+all

### Eclipse ###
.metadata
bin/
tmp/
*.tmp
*.bak
*.swp
*~.nib
local.properties
.settings/
.loadpath
.recommenders

# External tool builders
.externalToolBuilders/

# Locally stored "Eclipse launch configurations"
*.launch

# PyDev specific (Python IDE for Eclipse)
*.pydevproject

# CDT-specific (C/C++ Development Tooling)
.cproject

# CDT- autotools
.autotools

# Java annotation processor (APT)
.factorypath

# PDT-specific (PHP Development Tools)
.buildpath

# sbteclipse plugin
.target

# Tern plugin
.tern-project

# TeXlipse plugin
.texlipse

# STS (Spring Tool Suite)
.springBeans

# Code Recommenders
.recommenders/

# Annotation Processing
.apt_generated/

# Scala IDE specific (Scala & Java development for Eclipse)
.cache-main
.scala_dependencies
.worksheet

### Eclipse Patch ###
# Eclipse Core
.project

# JDT-specific (Eclipse Java Development Tools)
.classpath

# Annotation Processing
.apt_generated

.sts4-cache/

### Intellij+all ###
# Covers JetBrains IDEs: IntelliJ, RubyMine, PhpStorm, AppCode, PyCharm, CLion, Android Studio and WebStorm
# Reference: https://intellij-support.jetbrains.com/hc/en-us/articles/206544839

# User-specific stuff
.idea/**/workspace.xml
.idea/**/tasks.xml
.idea/**/usage.statistics.xml
.idea/**/dictionaries
.idea/**/shelf

# Generated files
.idea/**/contentModel.xml

# Sensitive or high-churn files
.idea/**/dataSources/
.idea/**/dataSources.ids
.idea/**/dataSources.local.xml
.idea/**/sqlDataSources.xml
.idea/**/dynamic.xml
.idea/**/uiDesigner.xml
.idea/**/dbnavigator.xml

# Gradle
.idea/**/gradle.xml
.idea/**/libraries

# Gradle and Maven with auto-import
# When using Gradle or Maven with auto-import, you should exclude module files,
# since they will be recreated, and may cause churn.  Uncomment if using
# auto-import.
# .idea/modules.xml
# .idea/*.iml
# .idea/modules
# *.iml
# *.ipr

# CMake
cmake-build-*/

# Mongo Explorer plugin
.idea/**/mongoSettings.xml

# File-based project format
*.iws

# IntelliJ
out/

# mpeltonen/sbt-idea plugin
.idea_modules/

# JIRA plugin
atlassian-ide-plugin.xml

# Cursive Clojure plugin
.idea/replstate.xml

# Crashlytics plugin (for Android Studio and IntelliJ)
com_crashlytics_export_strings.xml
crashlytics.properties
crashlytics-build.properties
fabric.properties

# Editor-based Rest Client
.idea/httpRequests

# Android studio 3.1+ serialized cache file
.idea/caches/build_file_checksums.ser

### Intellij+all Patch ###
# Ignores the whole .idea folder and all .iml files
# See https://github.com/joeblau/gitignore.io/issues/186 and https://github.com/joeblau/gitignore.io/issues/360

.idea/

# Reason: https://github.com/joeblau/gitignore.io/issues/186#issuecomment-249601023

*.iml
modules.xml
.idea/misc.xml
*.ipr

# Sonarlint plugin
.idea/sonarlint

### Java ###
# Compiled class file
*.class

# Log file
*.log

# BlueJ files
*.ctxt

# Mobile Tools for Java (J2ME)
.mtj.tmp/

# Package Files #
*.jar
*.war
*.nar
*.ear
*.zip
*.tar.gz
*.rar

# virtual machine crash logs, see http://www.java.com/en/download/help/error_hotspot.xml
hs_err_pid*

### Maven ###
target/
pom.xml.tag
pom.xml.releaseBackup
pom.xml.versionsBackup
pom.xml.next
release.properties
dependency-reduced-pom.xml
buildNumber.properties
.mvn/timing.properties
.mvn/wrapper/maven-wrapper.jar

### NetBeans ###
**/nbproject/private/
**/nbproject/Makefile-*.mk
**/nbproject/Package-*.bash
build/
nbbuild/
dist/
nbdist/
.nb-gradle/

# End of https://www.gitignore.io/api/java,maven,eclipse,netbeans,intellij+all

# Jrebel
rebel.xml
rebel-remote.xml

# Nukkit generated files
banned-ips.json
banned-players.json
nukkit.yml
ops.txt
server.log
server.properties
white-list.txt
worlds
worlds/*
plugins
plugins/*
players
players/*
logs
logs/*
resource_packs
resource_packs/*
creativeitems.json
recipes.json
data/
data/*
<<<<<<< HEAD
/src/main/resources/rebel.xml
/run
=======

# a file that can be used for your helm chart values
/helm-values.local.yaml
>>>>>>> 709a78d8
<|MERGE_RESOLUTION|>--- conflicted
+++ resolved
@@ -232,11 +232,8 @@
 recipes.json
 data/
 data/*
-<<<<<<< HEAD
 /src/main/resources/rebel.xml
 /run
-=======
 
 # a file that can be used for your helm chart values
-/helm-values.local.yaml
->>>>>>> 709a78d8
+/helm-values.local.yaml