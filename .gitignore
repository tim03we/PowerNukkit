
# Created by https://www.gitignore.io/api/java,maven,eclipse,netbeans,intellij+all
# Edit at https://www.gitignore.io/?templates=java,maven,eclipse,netbeans,intellij+all

### Eclipse ###
.metadata
bin/
tmp/
*.tmp
*.bak
*.swp
*~.nib
local.properties
.settings/
.loadpath
.recommenders

# External tool builders
.externalToolBuilders/

# Locally stored "Eclipse launch configurations"
*.launch

# PyDev specific (Python IDE for Eclipse)
*.pydevproject

# CDT-specific (C/C++ Development Tooling)
.cproject

# CDT- autotools
.autotools

# Java annotation processor (APT)
.factorypath

# PDT-specific (PHP Development Tools)
.buildpath

# sbteclipse plugin
.target

# Tern plugin
.tern-project

# TeXlipse plugin
.texlipse

# STS (Spring Tool Suite)
.springBeans

# Code Recommenders
.recommenders/

# Annotation Processing
.apt_generated/

# Scala IDE specific (Scala & Java development for Eclipse)
.cache-main
.scala_dependencies
.worksheet

### Eclipse Patch ###
# Eclipse Core
.project

# JDT-specific (Eclipse Java Development Tools)
.classpath

# Annotation Processing
.apt_generated

.sts4-cache/

### Intellij+all ###
# Covers JetBrains IDEs: IntelliJ, RubyMine, PhpStorm, AppCode, PyCharm, CLion, Android Studio and WebStorm
# Reference: https://intellij-support.jetbrains.com/hc/en-us/articles/206544839

# User-specific stuff
.idea/**/workspace.xml
.idea/**/tasks.xml
.idea/**/usage.statistics.xml
.idea/**/dictionaries
.idea/**/shelf

# Generated files
.idea/**/contentModel.xml

# Sensitive or high-churn files
.idea/**/dataSources/
.idea/**/dataSources.ids
.idea/**/dataSources.local.xml
.idea/**/sqlDataSources.xml
.idea/**/dynamic.xml
.idea/**/uiDesigner.xml
.idea/**/dbnavigator.xml

# Gradle
.idea/**/gradle.xml
.idea/**/libraries

# Gradle and Maven with auto-import
# When using Gradle or Maven with auto-import, you should exclude module files,
# since they will be recreated, and may cause churn.  Uncomment if using
# auto-import.
# .idea/modules.xml
# .idea/*.iml
# .idea/modules
# *.iml
# *.ipr

# CMake
cmake-build-*/

# Mongo Explorer plugin
.idea/**/mongoSettings.xml

# File-based project format
*.iws

# IntelliJ
out/

# mpeltonen/sbt-idea plugin
.idea_modules/

# JIRA plugin
atlassian-ide-plugin.xml

# Cursive Clojure plugin
.idea/replstate.xml

# Crashlytics plugin (for Android Studio and IntelliJ)
com_crashlytics_export_strings.xml
crashlytics.properties
crashlytics-build.properties
fabric.properties

# Editor-based Rest Client
.idea/httpRequests

# Android studio 3.1+ serialized cache file
.idea/caches/build_file_checksums.ser

### Intellij+all Patch ###
# Ignores the whole .idea folder and all .iml files
# See https://github.com/joeblau/gitignore.io/issues/186 and https://github.com/joeblau/gitignore.io/issues/360

.idea/*

# Reason: https://github.com/joeblau/gitignore.io/issues/186#issuecomment-249601023

*.iml
modules.xml
.idea/misc.xml
*.ipr

# Sonarlint plugin
.idea/sonarlint

### Java ###
# Compiled class file
*.class

# Log file
*.log

# BlueJ files
*.ctxt

# Mobile Tools for Java (J2ME)
.mtj.tmp/

# Package Files #
*.jar
*.war
*.nar
*.ear
*.zip
*.tar.gz
*.rar

# virtual machine crash logs, see http://www.java.com/en/download/help/error_hotspot.xml
hs_err_pid*

### Maven ###
target/
pom.xml.tag
pom.xml.releaseBackup
pom.xml.versionsBackup
pom.xml.next
release.properties
dependency-reduced-pom.xml
buildNumber.properties
.mvn/timing.properties
.mvn/wrapper/maven-wrapper.jar

### NetBeans ###
**/nbproject/private/
**/nbproject/Makefile-*.mk
**/nbproject/Package-*.bash
build/
nbbuild/
dist/
nbdist/
.nb-gradle/

# End of https://www.gitignore.io/api/java,maven,eclipse,netbeans,intellij+all

# Jrebel
rebel.xml
rebel-remote.xml

# Nukkit generated files
banned-ips.json
banned-players.json
nukkit.yml
ops.txt
server.log
server.properties
white-list.txt
worlds
worlds/*
plugins
plugins/*
players
players/*
logs
logs/*
resource_packs
resource_packs/*
creativeitems.json
recipes.json
data/
data/*
/src/main/resources/rebel.xml
/run

<<<<<<< HEAD
### Add the codestyle to the repo
!/.idea/codeStyles
/.idea/codeStyles/*
!/.idea/codeStyles/codeStyleConfig.xml
!/.idea/codeStyles/Project.xml
=======
# a file that can be used for your helm chart values
/helm-values.local.yaml
>>>>>>> 0cc9a70a
<|MERGE_RESOLUTION|>--- conflicted
+++ resolved
@@ -235,13 +235,11 @@
 /src/main/resources/rebel.xml
 /run
 
-<<<<<<< HEAD
 ### Add the codestyle to the repo
 !/.idea/codeStyles
 /.idea/codeStyles/*
 !/.idea/codeStyles/codeStyleConfig.xml
 !/.idea/codeStyles/Project.xml
-=======
+
 # a file that can be used for your helm chart values
-/helm-values.local.yaml
->>>>>>> 0cc9a70a
+/helm-values.local.yaml