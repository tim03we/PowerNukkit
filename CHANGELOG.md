# Changelog
All notable changes to this project will be documented in this file.

The format is based on [Keep a Changelog](https://keepachangelog.com/en/1.0.0/),
and this project adheres to [Semantic Versioning](https://semver.org/spec/v2.0.0.html) 
with an added upstream's major version number in front of the major version so we have an better distinction from
Nukkit 1.X and 2.X.

## [Unreleased]
Click the link above to see the future.

<<<<<<< HEAD
### Fixes
- [#239] Anvil fails to merge some enchantments because the ordering mismatches
=======
### Added
- [#227] PlayerJumpEvent called when jump packets are received.

### Changed
- [#227] Sugar canes now fires BlockGrowEvent when growing naturally.
>>>>>>> a8316567

## [1.2.0.1-PN] - 2020-05-08 ([Check the milestone](https://github.com/GameModsBR/PowerNukkit/milestone/8?closed=1))
Fixes several anvil issues.

### Added
- [#224] Added option to disable watchdog with `-DdisableWatchdog=true`. 
  This should be used **only by developers** to debug the server without interruptions by the crash detection system.

### Fixes
- [#224] Anvil not merging enchanted items correctly and destroying the items.
- [#228] Invalid enchantment order on anvil's results causing the crafting transaction to fail.
- [#226] Anvil cost calculation not applying bedrock edition reductions
- [#222] Anvil changes the level twice and fails the transaction if the player doesn't have enough.
- [#235] Wrong flags in MoveEntityAbsolutePacket
- [#234] Failed anvil transactions caused all involved items to be destroyed
- [#234] Visual desync in the player's experience level when an anvil transaction fails or is cancelled. 

### Changed
- [#234] Anvil's result is no longer stored in the PlayerUIInventory at slot 50 as 
         it was vulnerable to heavy duplication exploits.
- [#234] `setResult` methods in `AnvilInventory` are now deprecated and marked for removal at 1.3.0.0-PN
         because it's not supported by the client and changing it will fail the transaction.

## [1.2.0.0-PN] - 2020-05-03 ([Check the milestone](https://github.com/GameModsBR/PowerNukkit/milestone/6?closed=1))
**Note:** Effort has been made to keep this list accurate but some bufixes and new features might be missing here, specially those made by the NukkitX team and contributors.

### Added
- This change log file
- [#108] EntityMoveByPistonEvent
- [#140] `isUndead()` method to the entities

### Fixes
- [#129] A typo in the BlockBambooSapling class name **(breaking change)**
- [#102] Leaves decay calculation
- [#87] Arrows in offhand are black in the first person view
- [#46] checked if ProjectileHitEvent is cancelled before the action execution
- [#108] Lever sounds
- [#108] Incorrect sponge particles
- [#12] Wrong redstone signal from levers
- [#129] You can now shift to climb down while you are in the edges of a scaffold
- [#129] Fixes a turtle_egg placement validation
- [#129] Campfire can no longer be placed over an other campfire directly
- [#129] The sound that campfire does when it extinguishes
- [#140] Instant damage and instant health are now inverted when applied to undead entities
- [#140] A collision detection issue on Area Effect Cloud which could make it wears off way quicker than it should
- [#152] Changes the blue_ice blast resistance from 2.5 to 14
- [#170] Trapdoors behaving incorrectly when they receive redstone signal
- [#219] Button and door sounds
- [#44] Different daytime from Android and Windows 10 Edition
- [#93] Nukkit sends a rain time that doesn't matches the server
- [#210] Issues with old blocks from old NukkitX worlds, specially fully barked logs (log:15 for example)

### Changed
- Make BlockLectern implements Faceable
- The versioning convention now follows this pattern:<br>`upstream.major.minor.patch-PN`<br>[Click here for details.](https://github.com/GameModsBR/PowerNukkit/blob/7912aa4be68e94a52762361c2d5189b7bbc58d2a/pom.xml#L8-L14)

## [1.1.1.0-PN] - 2020-01-21
### Fixes
- Piston heads not rendering
- Cauldron implementation, should be closer to vanilla now
- Implements hashCode in the NBT Tags, fixes usage with Set and HashMap
- Fixes BaseInventory ignoring it's own max stack size
- Fix cauldron's lightFilter value
- Fix the project throwing sound effect
- No particles when snow hits something
- Fixes projectile sounds
- Fixes egg particles and exp sounds
- The anvil block implementation
- Plants now requires light to grow
- Fix player does not get update for own skin
- Fix ~ operator in teleport command
- Fix ~ operator in /particle command
- Fall damage with slow falling effect
- Fishing Hook drag and gravity values
- [a8247360] Crops, grass, leaves, tallgrass growth and population
- Fixes fuzzy spawn radius calculation
- [#49] noDamageTicks should make the entity completely invulnerable while active
- [#54] Fixes movement issues on heavy server load
- [#57] Fixes block placement of Bone Block, End Portal Frame, Jukebox and Observer

### Changed
- Unregistered block states will be shown as 248:0 (minecraft:info_update) now
- Improves the UI inventories
- The codename to PowerNukkit to distinct from [NukkitX]'s implementation
- [#50] The kick message is now more descriptive
- [#80] Merged the "New RakNet Implementation" pull request which greatly improves the server performance and connections

### Added 
- Waterlogging support
- Support with blocks ID higher then 255 to the Anvil save format
- Support for blocks with 6 bits data value (used to support only 4 bits)
- [#51] Support for the offhand slot
- [#52] Merge the "More redstone components" pull request which fixes and implements many redstone related blocks
- [#53] Merge the "Vehicle event fix" pull request which add new events and fixes damage issues related to vehicles
- [#55] Minecart (chest and hopper) inventories
- [#56] ServerStopEvent
- Shield block animation (without damage calculation)
- New gamerules
- The /setblock command
- Dyeing leather support to cauldrons
- Color mixing support to cauldron
- Implementation for the entities (without AI):
    - Bees
    - Lingering Potions
    - Area Effect Clouds
- Implementation for the items:
    - Honey
    - Honey Bottle
    - Honeycomb
    - Suspicious Stew
    - Totem of Undying (without functionality)
    - Name Tags
    - Shulker Shell
- Implementation for the blocks:
    - [#58] Daylight Sensor
    - Lectern
    - Smoker
    - Blast Furnace
    - Light Block
    - Honeycomb Block
    - Wither Roses
    - Honey Block
    - Acacia, Birch, Dark Oak, Jungle, Spruce signs
    - Composter
    - Andesite, Polished Andesite, Diorite, Polished Diorite, End Brick, Granited, Polished Granite, Mossy Cobblestone stairs
    - Mossy Stone Brick, Prismarine Brick, Red Nether Brick stairs, Smooth Quartz, Red Sandstone, Smooth Sandstone stairs
    - Beehive and Bee Nests
    - Sticky Piston Head
    - Lava Cauldron
    - Wood (barks)
    - Jigsaw
    - Stripped Acacia, Birch, Dark Oak, Jungle, Oak and Spruce logs and barks
    - Blue Ice
    - Seagrass
    - Coral
    - Coral Fans
    - Coral Blocks
    - Dried Kelp Block
    - Kelp
    - Carved Pumpkin
    - Smooth Stone
    - Acacia, Birch, Dark Oak, Jungle, Spruce Button
    - Acacia, Birch, Dark Oak, Jungle, Spruce Pressure Plate
    - Acacia, Birch, Dark Oak, Jungle, Spruce Trapdoor
    - Bubble Column
    - Scaffolding
    - Sweet Berry Bush
    - Conduit
    - All stone type slabs
    - Lantern
    - Barrel
    - Campfire
    - Cartography Table
    - Fletching Table
    - Smithing Table
    - Bell
    - Turtle Eggs
    - Grindstone
    - Stonecutter
    - Loom
    - Bamboo

[Unreleased]: https://github.com/GameModsBR/PowerNukkit/compare/v1.2.0.1-PN...HEAD
[1.2.0.1-PN]: https://github.com/GameModsBR/PowerNukkit/compare/v1.2.0.0-PN...v1.2.0.1-PN
[1.2.0.0-PN]: https://github.com/GameModsBR/PowerNukkit/compare/v1.1.1.0-PN...v1.2.0.0-PN
[1.1.1.0-PN]: https://github.com/GameModsBR/PowerNukkit/compare/1ac6d50d36f07b6f1a02df299d9591d78c379db9...v1.1.1.0-PN#files_bucket

[a8247360]: https://github.com/GameModsBR/PowerNukkit/commit/a8247360

[NukkitX]: https://github.com/NukkitX/Nukkit

[#12]: https://github.com/GameModsBR/PowerNukkit/issues/12
[#44]: https://github.com/GameModsBR/PowerNukkit/issues/44
[#46]: https://github.com/GameModsBR/PowerNukkit/issues/46
[#49]: https://github.com/GameModsBR/PowerNukkit/pull/49
[#50]: https://github.com/GameModsBR/PowerNukkit/pull/50
[#51]: https://github.com/GameModsBR/PowerNukkit/pull/51
[#52]: https://github.com/GameModsBR/PowerNukkit/pull/52
[#53]: https://github.com/GameModsBR/PowerNukkit/pull/53
[#54]: https://github.com/GameModsBR/PowerNukkit/pull/54
[#55]: https://github.com/GameModsBR/PowerNukkit/pull/55
[#56]: https://github.com/GameModsBR/PowerNukkit/pull/56
[#57]: https://github.com/GameModsBR/PowerNukkit/pull/57
[#58]: https://github.com/GameModsBR/PowerNukkit/pull/58
[#80]: https://github.com/GameModsBR/PowerNukkit/pull/80
[#87]: https://github.com/GameModsBR/PowerNukkit/issues/87
[#93]: https://github.com/GameModsBR/PowerNukkit/issues/93
[#102]: https://github.com/GameModsBR/PowerNukkit/pull/102
[#108]: https://github.com/GameModsBR/PowerNukkit/pull/108
[#129]: https://github.com/GameModsBR/PowerNukkit/pull/129
[#140]: https://github.com/GameModsBR/PowerNukkit/pull/140
[#152]: https://github.com/GameModsBR/PowerNukkit/pull/152
[#170]: https://github.com/GameModsBR/PowerNukkit/pull/170
[#210]: https://github.com/GameModsBR/PowerNukkit/issues/210
[#219]: https://github.com/GameModsBR/PowerNukkit/pull/219
[#222]: https://github.com/GameModsBR/PowerNukkit/issues/223
[#224]: https://github.com/GameModsBR/PowerNukkit/pull/224
[#226]: https://github.com/GameModsBR/PowerNukkit/issues/226
[#227]: https://github.com/GameModsBR/PowerNukkit/pull/227
[#228]: https://github.com/GameModsBR/PowerNukkit/issues/228
[#234]: https://github.com/GameModsBR/PowerNukkit/issues/234
[#235]: https://github.com/GameModsBR/PowerNukkit/issues/235
[#239]: https://github.com/GameModsBR/PowerNukkit/issues/239<|MERGE_RESOLUTION|>--- conflicted
+++ resolved
@@ -6,19 +6,20 @@
 with an added upstream's major version number in front of the major version so we have an better distinction from
 Nukkit 1.X and 2.X.
 
-## [Unreleased]
+## [Unreleased 1.2.1.0-PN]
 Click the link above to see the future.
 
-<<<<<<< HEAD
-### Fixes
-- [#239] Anvil fails to merge some enchantments because the ordering mismatches
-=======
 ### Added
 - [#227] PlayerJumpEvent called when jump packets are received.
 
 ### Changed
 - [#227] Sugar canes now fires BlockGrowEvent when growing naturally.
->>>>>>> a8316567
+
+## [Unreleased 1.2.0.2-PN]
+Click the link above to see the future.
+
+### Fixes
+- [#239] Anvil fails to merge some enchantments because the ordering mismatches
 
 ## [1.2.0.1-PN] - 2020-05-08 ([Check the milestone](https://github.com/GameModsBR/PowerNukkit/milestone/8?closed=1))
 Fixes several anvil issues.
@@ -181,7 +182,8 @@
     - Loom
     - Bamboo
 
-[Unreleased]: https://github.com/GameModsBR/PowerNukkit/compare/v1.2.0.1-PN...HEAD
+[Unreleased 1.2.1.0-PN]: https://github.com/GameModsBR/PowerNukkit/compare/v1.2.0.1-PN...master
+[Unreleased 1.2.0.2-PN]: https://github.com/GameModsBR/PowerNukkit/compare/v1.2.0.1-PN...snapshot/v1.2.0.x
 [1.2.0.1-PN]: https://github.com/GameModsBR/PowerNukkit/compare/v1.2.0.0-PN...v1.2.0.1-PN
 [1.2.0.0-PN]: https://github.com/GameModsBR/PowerNukkit/compare/v1.1.1.0-PN...v1.2.0.0-PN
 [1.1.1.0-PN]: https://github.com/GameModsBR/PowerNukkit/compare/1ac6d50d36f07b6f1a02df299d9591d78c379db9...v1.1.1.0-PN#files_bucket
