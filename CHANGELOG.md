# Changelog
All notable changes to this project will be documented in this file.

The format is based on [Keep a Changelog](https://keepachangelog.com/en/1.0.0/),
and this project adheres to [Semantic Versioning](https://semver.org/spec/v2.0.0.html) 
with an added upstream's major version number in front of the major version so we have an better distinction from
Nukkit 1.X and 2.X.

## [Unreleased 1.2.1.0-PN] - Future ([Check the milestone](https://github.com/GameModsBR/PowerNukkit/milestone/9?closed=1))
Click the link above to see the future.

### Fixes
- [#224] Enchantment compatibility rules when merging enchanted items in an anvil
<<<<<<< HEAD
- [#270] Replacing sugarcane's water don't break the sugarcane immediately
=======
- [#113] Behives not dropping in creative when it has bees
>>>>>>> 701d49b0

### Added
- [#227] PlayerJumpEvent called when jump packets are received.
- [#242] `Item.equalsIgnoringEnchantmentOrder` method for public usage.
- [#244] `Enchantment.getPowerNukkit().isItemAcceptable(Item)` to check if an enchantment can exist 
         in a given item stack by any non-hack means.
- [#256] `CapturingCommandSender` intended to capture output of commands which don't require players.
- [#259] `Hash.hashBlock(Vector3)` method for public usage.
- [#261] `Player.isCheckingMovement()` method for public usage.
- [#261] Protected field `EntityEndCrystal.detonated` to disable the `EndCrystal.explode()` method.
- [#275] New annotations to document when elements get added and when deprecated elements will be removed
- [#123] Adds and register the banner pattern items
- [#276] `Block.afterRemoval()` called automatically when the block is replaced using any `Level.setBlock()`
- [#277] `Block.mustSilkTouch()` and `Block.mustDrop()` to allow blocks to force the dropping behaviour when being broken

### Changed
- [#227] Sugar canes now fires BlockGrowEvent when growing naturally.
- [#261] Kicked players can now view the kick reason on kick.

## [1.2.0.2-PN] - 2020-05-18 ([Check the milestone](https://github.com/GameModsBR/PowerNukkit/milestone/10?closed=1))
Contains several fixes, including issues which cause item losses and performance issues

### Fixes
- [#239] Anvil fails to merge some enchantments because the ordering mismatches
- [#240] Anvils were charging fewer levels to merge thorn books
- [#243] Anvils were charging more levels to merge punch books
- [#246] Anvil checking the enchantment table property instead of the enchantment id
- [#246] Compatibility rules for unbreaking, fortune, mending, riptide, loyalty and channeling enchantments
- [#248] Air blocks with metadata were being rendered as "UPDATE!" block (backward compatibility fix)
- [#212] The `/tp player 0 1 2` command doesn't work
- [#220] Stripping old full bark log results in a wrong block
- [#157] Wrong Packed and Blue Ice break time with the hands
- [#193] Wrong explosion behaviour with waterlogged block
- [#103] Fixes BlockLeaves's random update logic spamming packets and consuming CPU unnecessarily
- [#253] Fixes `LeavesDecayEvent` also being called when leaves wouldn't decay
- [#254] Fixes BlockLeaves not checking for log connectivity, was checking only if it had a log block nearby
- [#255] Fix /status information in /debugpaste not being collected
- [#260] Fix a stack overflow when setting off end crystals near to each other
- [#260] Fix drops of block entity inventory contents on explosion
- [#260] Check SUPPORTED_PROTOCOLS instead of CURRENT_PROTOCOL in `LoginPacket.decode()`
- [#79] Sugarcane can grow without water
- [#262] Removing the water don't break the sugarcane (using empty bucket or breaking water flow)
- [#263] Fixes disconnect messages not reaching the player sometimes
- [#116] Fishing hooks don't attach to entities and damages multiples entities
- [#95] The Level Up sound is not centered
- [#267] Fishing hooks without players, loaded from the level save. They are now removed on load
- [#266] Loosing connection with items in an open anvil makes you loose the items
- [#273] Loosing connection with items in an open grindstone, enchanting table, stone cutter  makes you loose the items
- [#273] Loosing connection with items in an open crafting table, 2x2 crafting grid makes you loose the items

### Changed
- [#247] Invalid BlockId:Meta combinations now log an error when found. It logs only once
- [#255] The report issues link has been changed to point to the PowerNukkit repository
- [#268] The `/xp` command now makes level up sound every 5 levels
- [#273] If an anvil, grindstone, enchanting, stonecutter, crafting GUI closes, the items will try to go to the player's inventory
- [#273] `FakeBlockUIComponent.close(Player)` now calls `onClose(Player)`
- [#274] `Player.checkInteractNearby()` is now called once every 10 ticks, it was called every tick

## [1.2.0.1-PN] - 2020-05-08 ([Check the milestone](https://github.com/GameModsBR/PowerNukkit/milestone/8?closed=1))
Fixes several anvil issues.

### Added
- [#224] Added option to disable watchdog with `-DdisableWatchdog=true`. 
  This should be used **only by developers** to debug the server without interruptions by the crash detection system.

### Fixes
- [#224] Anvil not merging enchanted items correctly and destroying the items.
- [#228] Invalid enchantment order on anvil's results causing the crafting transaction to fail.
- [#226] Anvil cost calculation not applying bedrock edition reductions
- [#222] Anvil changes the level twice and fails the transaction if the player doesn't have enough.
- [#235] Wrong flags in MoveEntityAbsolutePacket
- [#234] Failed anvil transactions caused all involved items to be destroyed
- [#234] Visual desync in the player's experience level when an anvil transaction fails or is cancelled. 

### Changed
- [#234] Anvil's result is no longer stored in the PlayerUIInventory at slot 50 as 
         it was vulnerable to heavy duplication exploits.
- [#234] `setResult` methods in `AnvilInventory` are now deprecated and marked for removal at 1.3.0.0-PN
         because it's not supported by the client and changing it will fail the transaction.

## [1.2.0.0-PN] - 2020-05-03 ([Check the milestone](https://github.com/GameModsBR/PowerNukkit/milestone/6?closed=1))
**Note:** Effort has been made to keep this list accurate but some bufixes and new features might be missing here, specially those made by the NukkitX team and contributors.

### Added
- This change log file
- [#108] EntityMoveByPistonEvent
- [#140] `isUndead()` method to the entities

### Fixes
- [#129] A typo in the BlockBambooSapling class name **(breaking change)**
- [#102] Leaves decay calculation
- [#87] Arrows in offhand are black in the first person view
- [#46] checked if ProjectileHitEvent is cancelled before the action execution
- [#108] Lever sounds
- [#108] Incorrect sponge particles
- [#12] Wrong redstone signal from levers
- [#129] You can now shift to climb down while you are in the edges of a scaffold
- [#129] Fixes a turtle_egg placement validation
- [#129] Campfire can no longer be placed over an other campfire directly
- [#129] The sound that campfire does when it extinguishes
- [#140] Instant damage and instant health are now inverted when applied to undead entities
- [#140] A collision detection issue on Area Effect Cloud which could make it wears off way quicker than it should
- [#152] Changes the blue_ice blast resistance from 2.5 to 14
- [#170] Trapdoors behaving incorrectly when they receive redstone signal
- [#219] Button and door sounds
- [#44] Different daytime from Android and Windows 10 Edition
- [#93] Nukkit sends a rain time that doesn't matches the server
- [#210] Issues with old blocks from old NukkitX worlds, specially fully barked logs (log:15 for example)

### Changed
- Make BlockLectern implements Faceable
- The versioning convention now follows this pattern:<br>`upstream.major.minor.patch-PN`<br>[Click here for details.](https://github.com/GameModsBR/PowerNukkit/blob/7912aa4be68e94a52762361c2d5189b7bbc58d2a/pom.xml#L8-L14)

## [1.1.1.0-PN] - 2020-01-21
### Fixes
- Piston heads not rendering
- Cauldron implementation, should be closer to vanilla now
- Implements hashCode in the NBT Tags, fixes usage with Set and HashMap
- Fixes BaseInventory ignoring it's own max stack size
- Fix cauldron's lightFilter value
- Fix the project throwing sound effect
- No particles when snow hits something
- Fixes projectile sounds
- Fixes egg particles and exp sounds
- The anvil block implementation
- Plants now requires light to grow
- Fix player does not get update for own skin
- Fix ~ operator in teleport command
- Fix ~ operator in /particle command
- Fall damage with slow falling effect
- Fishing Hook drag and gravity values
- [a8247360] Crops, grass, leaves, tallgrass growth and population
- Fixes fuzzy spawn radius calculation
- [#49] noDamageTicks should make the entity completely invulnerable while active
- [#54] Fixes movement issues on heavy server load
- [#57] Fixes block placement of Bone Block, End Portal Frame, Jukebox and Observer

### Changed
- Unregistered block states will be shown as 248:0 (minecraft:info_update) now
- Improves the UI inventories
- The codename to PowerNukkit to distinct from [NukkitX]'s implementation
- [#50] The kick message is now more descriptive
- [#80] Merged the "New RakNet Implementation" pull request which greatly improves the server performance and connections

### Added 
- Waterlogging support
- Support with blocks ID higher then 255 to the Anvil save format
- Support for blocks with 6 bits data value (used to support only 4 bits)
- [#51] Support for the offhand slot
- [#52] Merge the "More redstone components" pull request which fixes and implements many redstone related blocks
- [#53] Merge the "Vehicle event fix" pull request which add new events and fixes damage issues related to vehicles
- [#55] Minecart (chest and hopper) inventories
- [#56] ServerStopEvent
- Shield block animation (without damage calculation)
- New gamerules
- The /setblock command
- Dyeing leather support to cauldrons
- Color mixing support to cauldron
- Implementation for the entities (without AI):
    - Bees
    - Lingering Potions
    - Area Effect Clouds
- Implementation for the items:
    - Honey
    - Honey Bottle
    - Honeycomb
    - Suspicious Stew
    - Totem of Undying (without functionality)
    - Name Tags
    - Shulker Shell
- Implementation for the blocks:
    - [#58] Daylight Sensor
    - Lectern
    - Smoker
    - Blast Furnace
    - Light Block
    - Honeycomb Block
    - Wither Roses
    - Honey Block
    - Acacia, Birch, Dark Oak, Jungle, Spruce signs
    - Composter
    - Andesite, Polished Andesite, Diorite, Polished Diorite, End Brick, Granited, Polished Granite, Mossy Cobblestone stairs
    - Mossy Stone Brick, Prismarine Brick, Red Nether Brick stairs, Smooth Quartz, Red Sandstone, Smooth Sandstone stairs
    - Beehive and Bee Nests
    - Sticky Piston Head
    - Lava Cauldron
    - Wood (barks)
    - Jigsaw
    - Stripped Acacia, Birch, Dark Oak, Jungle, Oak and Spruce logs and barks
    - Blue Ice
    - Seagrass
    - Coral
    - Coral Fans
    - Coral Blocks
    - Dried Kelp Block
    - Kelp
    - Carved Pumpkin
    - Smooth Stone
    - Acacia, Birch, Dark Oak, Jungle, Spruce Button
    - Acacia, Birch, Dark Oak, Jungle, Spruce Pressure Plate
    - Acacia, Birch, Dark Oak, Jungle, Spruce Trapdoor
    - Bubble Column
    - Scaffolding
    - Sweet Berry Bush
    - Conduit
    - All stone type slabs
    - Lantern
    - Barrel
    - Campfire
    - Cartography Table
    - Fletching Table
    - Smithing Table
    - Bell
    - Turtle Eggs
    - Grindstone
    - Stonecutter
    - Loom
    - Bamboo

[updated changelog]:https://github.com/GameModsBR/PowerNukkit/blob/master/CHANGELOG.md

[Unreleased 1.2.1.0-PN]: https://github.com/GameModsBR/PowerNukkit/compare/v1.2.0.2-PN...master
[1.2.0.2-PN]: https://github.com/GameModsBR/PowerNukkit/compare/v1.2.0.1-PN...v1.2.0.2-PN
[1.2.0.1-PN]: https://github.com/GameModsBR/PowerNukkit/compare/v1.2.0.0-PN...v1.2.0.1-PN
[1.2.0.0-PN]: https://github.com/GameModsBR/PowerNukkit/compare/v1.1.1.0-PN...v1.2.0.0-PN
[1.1.1.0-PN]: https://github.com/GameModsBR/PowerNukkit/compare/1ac6d50d36f07b6f1a02df299d9591d78c379db9...v1.1.1.0-PN#files_bucket

[a8247360]: https://github.com/GameModsBR/PowerNukkit/commit/a8247360

[NukkitX]: https://github.com/NukkitX/Nukkit

[#12]: https://github.com/GameModsBR/PowerNukkit/issues/12
[#44]: https://github.com/GameModsBR/PowerNukkit/issues/44
[#46]: https://github.com/GameModsBR/PowerNukkit/issues/46
[#49]: https://github.com/GameModsBR/PowerNukkit/pull/49
[#50]: https://github.com/GameModsBR/PowerNukkit/pull/50
[#51]: https://github.com/GameModsBR/PowerNukkit/pull/51
[#52]: https://github.com/GameModsBR/PowerNukkit/pull/52
[#53]: https://github.com/GameModsBR/PowerNukkit/pull/53
[#54]: https://github.com/GameModsBR/PowerNukkit/pull/54
[#55]: https://github.com/GameModsBR/PowerNukkit/pull/55
[#56]: https://github.com/GameModsBR/PowerNukkit/pull/56
[#57]: https://github.com/GameModsBR/PowerNukkit/pull/57
[#58]: https://github.com/GameModsBR/PowerNukkit/pull/58
[#79]: https://github.com/GameModsBR/PowerNukkit/issues/79
[#80]: https://github.com/GameModsBR/PowerNukkit/pull/80
[#87]: https://github.com/GameModsBR/PowerNukkit/issues/87
[#93]: https://github.com/GameModsBR/PowerNukkit/issues/93
[#95]: https://github.com/GameModsBR/PowerNukkit/issues/95
[#102]: https://github.com/GameModsBR/PowerNukkit/pull/102
[#103]: https://github.com/GameModsBR/PowerNukkit/issues/103
[#108]: https://github.com/GameModsBR/PowerNukkit/pull/108
[#113]: https://github.com/GameModsBR/PowerNukkit/issues/113
[#116]: https://github.com/GameModsBR/PowerNukkit/issues/116
[#123]: https://github.com/GameModsBR/PowerNukkit/issues/123
[#129]: https://github.com/GameModsBR/PowerNukkit/pull/129
[#140]: https://github.com/GameModsBR/PowerNukkit/pull/140
[#152]: https://github.com/GameModsBR/PowerNukkit/pull/152
[#157]: https://github.com/GameModsBR/PowerNukkit/issues/157
[#170]: https://github.com/GameModsBR/PowerNukkit/pull/170
[#193]: https://github.com/GameModsBR/PowerNukkit/issues/193
[#210]: https://github.com/GameModsBR/PowerNukkit/issues/210
[#212]: https://github.com/GameModsBR/PowerNukkit/issues/212
[#220]: https://github.com/GameModsBR/PowerNukkit/issues/220
[#219]: https://github.com/GameModsBR/PowerNukkit/pull/219
[#222]: https://github.com/GameModsBR/PowerNukkit/issues/223
[#224]: https://github.com/GameModsBR/PowerNukkit/pull/224
[#226]: https://github.com/GameModsBR/PowerNukkit/issues/226
[#227]: https://github.com/GameModsBR/PowerNukkit/pull/227
[#228]: https://github.com/GameModsBR/PowerNukkit/issues/228
[#234]: https://github.com/GameModsBR/PowerNukkit/issues/234
[#235]: https://github.com/GameModsBR/PowerNukkit/issues/235
[#239]: https://github.com/GameModsBR/PowerNukkit/issues/239
[#240]: https://github.com/GameModsBR/PowerNukkit/issues/240
[#242]: https://github.com/GameModsBR/PowerNukkit/pull/242
[#243]: https://github.com/GameModsBR/PowerNukkit/issues/243
[#244]: https://github.com/GameModsBR/PowerNukkit/pull/244
[#246]: https://github.com/GameModsBR/PowerNukkit/issues/246
[#247]: https://github.com/GameModsBR/PowerNukkit/pull/247
[#248]: https://github.com/GameModsBR/PowerNukkit/pull/248
[#253]: https://github.com/GameModsBR/PowerNukkit/pull/253
[#254]: https://github.com/GameModsBR/PowerNukkit/issues/254
[#255]: https://github.com/GameModsBR/PowerNukkit/pull/255
[#256]: https://github.com/GameModsBR/PowerNukkit/pull/256
[#259]: https://github.com/GameModsBR/PowerNukkit/pull/259
[#260]: https://github.com/GameModsBR/PowerNukkit/pull/260
[#261]: https://github.com/GameModsBR/PowerNukkit/pull/261
[#262]: https://github.com/GameModsBR/PowerNukkit/pull/262
[#263]: https://github.com/GameModsBR/PowerNukkit/pull/263
[#266]: https://github.com/GameModsBR/PowerNukkit/issues/266
[#267]: https://github.com/GameModsBR/PowerNukkit/issues/267
[#268]: https://github.com/GameModsBR/PowerNukkit/pull/268
[#270]: https://github.com/GameModsBR/PowerNukkit/issues/270
[#273]: https://github.com/GameModsBR/PowerNukkit/pull/273
[#274]: https://github.com/GameModsBR/PowerNukkit/pull/274
[#275]: https://github.com/GameModsBR/PowerNukkit/pull/275
[#276]: https://github.com/GameModsBR/PowerNukkit/pull/276
[#277]: https://github.com/GameModsBR/PowerNukkit/pull/277<|MERGE_RESOLUTION|>--- conflicted
+++ resolved
@@ -11,11 +11,8 @@
 
 ### Fixes
 - [#224] Enchantment compatibility rules when merging enchanted items in an anvil
-<<<<<<< HEAD
+- [#113] Behives not dropping in creative when it has bees
 - [#270] Replacing sugarcane's water don't break the sugarcane immediately
-=======
-- [#113] Behives not dropping in creative when it has bees
->>>>>>> 701d49b0
 
 ### Added
 - [#227] PlayerJumpEvent called when jump packets are received.
